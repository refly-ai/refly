import { BaseChatModel } from '@langchain/core/language_models/chat_models';
import { LLMModelConfig } from '@refly/openapi-schema';
import { EnhancedChatOpenAI } from './openai';
import { ChatOllama } from '@langchain/ollama';
import { ChatFireworks } from '@langchain/community/chat_models/fireworks';
import { BaseProvider } from '../types';
import { AzureChatOpenAI, AzureOpenAIInput, OpenAIBaseInput } from '@langchain/openai';
import { ChatBedrockConverse } from '@langchain/aws';
import { wrapChatModelWithMonitoring } from '../monitoring/langfuse-wrapper';
import { ProviderMisconfigurationError } from '@refly/errors';
import { ChatVertexAI } from '@langchain/google-vertexai';

interface BedrockApiKeyConfig {
  accessKeyId: string;
  secretAccessKey: string;
}

interface BedrockExtraParams {
  region?: string;
  regions?: string[];
}

/**
 * Select region for Bedrock provider with the following priority:
 * 1. If `region` is specified, use it directly (backward compatible)
 * 2. Otherwise, randomly select from `regions` array (load balancing)
 * 3. If neither is specified, throw an error
 */
const selectBedrockRegion = (extraParams: BedrockExtraParams): string => {
  // Priority 1: Use fixed region if specified
  if (extraParams.region) {
    return extraParams.region;
  }

  // Priority 2: Randomly select from regions array
  if (extraParams.regions && extraParams.regions.length > 0) {
    const randomIndex = Math.floor(Math.random() * extraParams.regions.length);
    return extraParams.regions[randomIndex];
  }

  // Neither region nor regions is specified
  throw new ProviderMisconfigurationError(
    'Region is required for Bedrock provider. Specify either "region" (single) or "regions" (array) in extraParams.',
  );
};

export const getChatModel = (
  provider: BaseProvider,
  config: LLMModelConfig,
  params?: Partial<OpenAIBaseInput> | Partial<AzureOpenAIInput>,
  context?: { userId?: string },
): BaseChatModel => {
  let model: BaseChatModel;
  const extraParams = provider.extraParams ? JSON.parse(provider.extraParams) : {};

  // Extract route data from config if present (for Auto model routing)
  const routeData = (config as any).routeData;

  const commonParams = {
    ...extraParams,
    ...params,
    ...(config?.disallowTemperature ? { temperature: undefined } : {}),
    // Include route data and tags for monitoring
    ...(routeData ? { metadata: routeData, tags: ['auto-routed'] } : {}),
  };

  switch (provider?.providerKey) {
    case 'openai':
      model = new EnhancedChatOpenAI({
        model: config.modelId,
        apiKey: provider.apiKey,
        configuration: {
          baseURL: provider.baseUrl,
        },
        maxTokens: config?.maxOutput,
        reasoning: config?.capabilities?.reasoning ? { effort: 'medium' } : undefined,
        ...commonParams,
      });
      break;
    case 'ollama':
      model = new ChatOllama({
        model: config.modelId,
        baseUrl: provider.baseUrl?.replace(/\/v1\/?$/, ''),
        ...commonParams,
      });
      break;
    case 'fireworks':
      model = new ChatFireworks({
        model: config.modelId,
        apiKey: provider.apiKey,
        maxTokens: config?.maxOutput,
        ...commonParams,
      });
      break;
    case 'azure':
      model = new AzureChatOpenAI({
        model: config.modelId,
        azureOpenAIApiKey: provider.apiKey,
        maxTokens: config?.maxOutput,
        reasoningEffort: config?.capabilities?.reasoning ? 'medium' : undefined,
        ...commonParams,
      });
      break;
    case 'bedrock': {
      const selectedRegion = selectBedrockRegion(extraParams as BedrockExtraParams);
      // Exclude region/regions from commonParams to prevent overriding selectedRegion
      const { region: _region, regions: _regions, ...bedrockCommonParams } = commonParams;

      try {
        const apiKeyConfig = JSON.parse(provider.apiKey) as BedrockApiKeyConfig;
        model = new ChatBedrockConverse({
          model: config.modelId,
          region: selectedRegion,
          credentials: apiKeyConfig,
          maxTokens: config?.maxOutput,
          ...bedrockCommonParams,
          ...(config?.capabilities?.reasoning
            ? {
                additionalModelRequestFields: {
                  thinking: {
                    type: 'enabled',
                    budget_tokens: 2000, // Must be over 1024
                  },
                },
                temperature: undefined, // Temperature must be 1 or unset for reasoning to work
              }
            : {}),
        });
      } catch (error) {
        throw new ProviderMisconfigurationError(`Invalid bedrock api key config: ${error}`);
      }
      break;
<<<<<<< HEAD
=======
    }
>>>>>>> 6c7a45ef
    case 'vertex': {
      model = new ChatVertexAI({
        model: config.modelId,
        location: 'global',
        maxOutputTokens: config?.maxOutput,
        ...commonParams,
        ...(config?.capabilities?.reasoning ? { reasoning: { effort: 'medium' } } : {}),
      });
      break;
    }
    default:
      throw new Error(`Unsupported provider: ${provider?.providerKey}`);
  }

  // Automatically wrap with monitoring
  return wrapChatModelWithMonitoring(model, {
    userId: context?.userId,
    modelId: config.modelId,
    provider: provider.providerKey,
  });
};

export { BaseChatModel };<|MERGE_RESOLUTION|>--- conflicted
+++ resolved
@@ -130,10 +130,7 @@
         throw new ProviderMisconfigurationError(`Invalid bedrock api key config: ${error}`);
       }
       break;
-<<<<<<< HEAD
-=======
     }
->>>>>>> 6c7a45ef
     case 'vertex': {
       model = new ChatVertexAI({
         model: config.modelId,
