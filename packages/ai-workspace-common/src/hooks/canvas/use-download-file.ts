--- conflicted
+++ resolved
@@ -54,13 +54,8 @@
 
       try {
         const file = currentFile as DriveFile;
-<<<<<<< HEAD
-        const { fileUrl, shouldFetch } = getFileUrl(file, isSharePage, false);
-=======
-
         // Use async getFileUrl which handles publicURL fetching automatically
         const { fileUrl } = getDriveFileUrl(file, isSharePage);
->>>>>>> 52ab2b4b
 
         if (!fileUrl) {
           throw new Error('File URL not available');
