import { useCallback, useEffect, useRef } from 'react';
import { useSearchParams } from 'react-router-dom';
import { useFrontPageStoreShallow } from '../stores/front-page';
import { genActionResultID } from '@refly/utils/id';
import { useInvokeAction } from '@refly-packages/ai-workspace-common/hooks/canvas/use-invoke-action';
import { useAddNode } from '@refly-packages/ai-workspace-common/hooks/canvas/use-add-node';
import { useChatStoreShallow } from '@refly-packages/ai-workspace-common/stores/chat';
import getClient from '@refly-packages/ai-workspace-common/requests/proxiedRequest';
import { usePilotStoreShallow } from '@refly-packages/ai-workspace-common/stores/pilot';
import {
  CreatePilotSessionRequest,
  ModelInfo,
  Skill,
  SkillRuntimeConfig,
  SkillTemplateConfig,
} from '@refly/openapi-schema';
import { message } from 'antd';
import { nodeOperationsEmitter } from '@refly-packages/ai-workspace-common/events/nodeOperations';

export const useCanvasInitialActions = (canvasId: string) => {
  const [searchParams, setSearchParams] = useSearchParams();
  const { addNode } = useAddNode();
  const { invokeAction } = useInvokeAction();
  const { query, selectedSkill, runtimeConfig, tplConfig, reset, mediaQueryData } =
    useFrontPageStoreShallow((state) => ({
      query: state.query,
      selectedSkill: state.selectedSkill,
      runtimeConfig: state.runtimeConfig,
      tplConfig: state.tplConfig,
      reset: state.reset,
      mediaQueryData: state.mediaQueryData,
    }));

  const { skillSelectedModel } = useChatStoreShallow((state) => ({
    skillSelectedModel: state.skillSelectedModel,
  }));
  const { setActiveSessionId, setIsPilotOpen } = usePilotStoreShallow((state) => ({
    setActiveSessionId: state.setActiveSessionId,
    setIsPilotOpen: state.setIsPilotOpen,
  }));

  // Store the required data to execute actions after connection
  const pendingActionRef = useRef<{
    source: string | null;
    query: string;
    selectedSkill: Skill;
    modelInfo: ModelInfo;
    tplConfig: SkillTemplateConfig;
    runtimeConfig: SkillRuntimeConfig;
    isPilotActivated?: boolean;
    isMediaGeneration?: boolean;
    mediaQueryData?: any;
  } | null>(null);

  // Store parameters needed for actions when URL parameters are processed
  useEffect(() => {
    const source = searchParams.get('source');
    const isPilotActivated = Boolean(searchParams.get('isPilotActivated'));
    const isMediaGeneration = Boolean(searchParams.get('isMediaGeneration'));
    const newParams = new URLSearchParams();

    // Copy all params except 'source'
    for (const [key, value] of searchParams.entries()) {
      if (!['source', 'isPilotActivated', 'isMediaGeneration'].includes(key)) {
        newParams.append(key, value);
      }
    }
    setSearchParams(newParams);

    // Store the data if we need to execute actions
    if (source === 'front-page' && query?.trim() && canvasId) {
      pendingActionRef.current = {
        source,
        query,
        selectedSkill,
        modelInfo: skillSelectedModel,
        tplConfig,
        runtimeConfig,
        isPilotActivated,
        isMediaGeneration,
        mediaQueryData,
      };
    }
  }, [
    canvasId,
    query,
    selectedSkill,
    searchParams,
    skillSelectedModel,
    tplConfig,
    runtimeConfig,
    mediaQueryData,
  ]);

  const handleCreatePilotSession = useCallback(async (param: CreatePilotSessionRequest) => {
    const { data, error } = await getClient().createPilotSession({
      body: param,
    });
    if (error) {
      message.error('Failed to create pilot session');
      return;
    }

    if (data.data?.sessionId) {
      setActiveSessionId(data.data?.sessionId);
      setIsPilotOpen(true);
    } else {
      message.error('Failed to create pilot session');
    }
  }, []);

  useEffect(() => {
<<<<<<< HEAD
    if (pendingActionRef.current && canvasId) {
      const { query, selectedSkill, modelInfo, tplConfig, runtimeConfig, isPilotActivated } =
        pendingActionRef.current;

      if (isPilotActivated) {
        handleCreatePilotSession({
          targetId: canvasId,
          targetType: 'canvas',
          title: query,
          input: { query },
          maxEpoch: 3,
          // providerItemId: modelInfo.providerItemId,
=======
    // Only proceed if we're connected and have pending actions
    if (isConnected && pendingActionRef.current && canvasId) {
      const {
        query,
        selectedSkill,
        modelInfo,
        tplConfig,
        runtimeConfig,
        isPilotActivated,
        isMediaGeneration,
        mediaQueryData: pendingMediaQueryData,
      } = pendingActionRef.current;

      if (isMediaGeneration) {
        if (!pendingMediaQueryData) {
          return;
        }

        const { mediaType, query, model } = pendingMediaQueryData;
        nodeOperationsEmitter.emit('generateMedia', {
          mediaType: mediaType,
          query: query,
          model: model,
          nodeId: '',
>>>>>>> 4f46e2ad
        });
      } else {
        if (isPilotActivated) {
          handleCreatePilotSession({
            targetId: canvasId,
            targetType: 'canvas',
            title: query,
            input: { query },
            maxEpoch: 3,
            // providerItemId: modelInfo.providerItemId,
          });
          pendingActionRef.current = null;

          return;
        }

        const resultId = genActionResultID();
        invokeAction(
          {
            query,
            resultId,
            selectedSkill,
            modelInfo,
            tplConfig,
            runtimeConfig,
          },
          {
            entityId: canvasId,
            entityType: 'canvas',
          },
        );
        addNode({
          type: 'skillResponse',
          data: {
            title: query,
            entityId: resultId,
            metadata: {
              status: 'executing',
              selectedSkill,
              modelInfo,
              runtimeConfig,
              tplConfig,
              structuredData: {
                query,
              },
            },
          },
        });
      }

      reset();
      pendingActionRef.current = null;
    }
  }, [canvasId, invokeAction, addNode, reset]);
};<|MERGE_RESOLUTION|>--- conflicted
+++ resolved
@@ -110,22 +110,8 @@
   }, []);
 
   useEffect(() => {
-<<<<<<< HEAD
+    // Only proceed if we're connected and have pending actions
     if (pendingActionRef.current && canvasId) {
-      const { query, selectedSkill, modelInfo, tplConfig, runtimeConfig, isPilotActivated } =
-        pendingActionRef.current;
-
-      if (isPilotActivated) {
-        handleCreatePilotSession({
-          targetId: canvasId,
-          targetType: 'canvas',
-          title: query,
-          input: { query },
-          maxEpoch: 3,
-          // providerItemId: modelInfo.providerItemId,
-=======
-    // Only proceed if we're connected and have pending actions
-    if (isConnected && pendingActionRef.current && canvasId) {
       const {
         query,
         selectedSkill,
@@ -148,7 +134,6 @@
           query: query,
           model: model,
           nodeId: '',
->>>>>>> 4f46e2ad
         });
       } else {
         if (isPilotActivated) {
