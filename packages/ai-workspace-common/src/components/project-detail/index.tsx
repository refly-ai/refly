--- conflicted
+++ resolved
@@ -135,17 +135,12 @@
       <div className="overflow-hidden project-detail-container">
         <Splitter
           layout="horizontal"
-<<<<<<< HEAD
-          className="workspace-panel-container"
+          className="workspace-panel-container project-detail-outer-splitter"
           onResize={(size) => {
             setDirectorySize(size[0]);
             setContentSize(size[1]);
             setCopilotSize(size[2]);
           }}
-=======
-          className="workspace-panel-container project-detail-outer-splitter"
-          onResize={(size) => setCopilotSize(size[2])}
->>>>>>> 6d991c33
         >
           <Splitter>
             <Splitter className="project-detail-inner-splitter">
@@ -169,7 +164,6 @@
           </Splitter>
           <Splitter.Panel
             collapsible
-<<<<<<< HEAD
             size={directorySize}
             min={300}
             className="workspace-left-assist-panel"
@@ -189,10 +183,7 @@
 
           <Splitter.Panel
             collapsible
-            className="workspace-content-panel"
-=======
             className="workspace-content-panel project-detail-copilot-panel"
->>>>>>> 6d991c33
             size={copilotSize}
             min={400}
             key="workspace-content-panel-copilot"
