--- conflicted
+++ resolved
@@ -52,11 +52,8 @@
 import { zhReactContent } from '@refly-packages/ai-workspace-common/components/project-detail/canvas/fixtures/zh-react';
 import { useProjectStoreShallow } from '@refly-packages/ai-workspace-common/stores/project';
 import { MarkType } from '@refly/common-types';
-<<<<<<< HEAD
 import { useHandleShare } from '@refly-packages/ai-workspace-common/hooks/use-handle-share';
-=======
 import { useChatStore } from '@refly-packages/ai-workspace-common/stores/chat';
->>>>>>> adf7a21c
 
 class TokenStreamProcessor {
   private editor: EditorInstance;
@@ -843,7 +840,6 @@
   }, [canvas, debouncedUpdateCanvas]);
 
   return (
-<<<<<<< HEAD
     <div className="ai-note-container flex flex-col">
       <div className="w-[90%] mx-auto flex justify-end">
         <Button type="text" size="small" loading={shareLoading} icon={<HiOutlineShare />} onClick={handleShare}>
@@ -851,10 +847,6 @@
         </Button>
       </div>
       <div className="flex-grow overflow-auto">
-=======
-    <div className="flex flex-col ai-note-container">
-      <div className="overflow-auto flex-grow">
->>>>>>> adf7a21c
         <Spin
           tip={t('knowledgeBase.note.connecting')}
           loading={!canvas || isRequesting || canvasServerStatus !== 'connected'}
