import { memo } from 'react';
import { useTranslation } from 'react-i18next';
import { useSubscriptionStoreShallow } from '@refly-packages/ai-workspace-common/stores/subscription';
import { useSubscriptionUsage } from '@refly-packages/ai-workspace-common/hooks/use-subscription-usage';
import { UsageProgress } from './usage-progress';
import { Button } from 'antd';
import { IconSubscription } from '@refly-packages/ai-workspace-common/components/common/icon';

export const SubscriptionHint = memo(() => {
  const { t } = useTranslation();
  const { setSubscribeModalVisible } = useSubscriptionStoreShallow((state) => ({
    setSubscribeModalVisible: state.setSubscribeModalVisible,
  }));

  const { tokenUsage, storageUsage } = useSubscriptionUsage();

  const handleUpgrade = () => {
    setSubscribeModalVisible(true);
  };

  return (
<<<<<<< HEAD
    <div className="w-full rounded-md bg-[#f3f4f8] p-2 dark:bg-[#2b2c37]">
=======
    <div className="w-full rounded-md p-2 bg-gray-100 dark:bg-gray-800">
>>>>>>> 96d16242
      <div className="mb-1 text-sm font-medium">
        {t('settings.subscription.currentPlan')}:{' '}
        {t('settings.subscription.subscriptionStatus.free')}
      </div>

      <UsageProgress
        label={t('settings.subscription.t1Requests')}
        tooltip={`${t('settings.subscription.t1RequestsDescription')} ${t('settings.subscription.requestsRefresh')}`}
        used={tokenUsage?.t1CountUsed ?? 0}
        quota={tokenUsage?.t1CountQuota ?? 0}
      />

      <UsageProgress
        label={t('settings.subscription.t2Requests')}
        tooltip={`${t('settings.subscription.t2RequestsDescription')} ${t('settings.subscription.requestsRefresh')}`}
        used={tokenUsage?.t2CountUsed ?? 0}
        quota={tokenUsage?.t2CountQuota ?? 0}
      />

      <UsageProgress
        label={t('settings.subscription.libraryStorage')}
        tooltip={t('settings.subscription.libraryStorageDescription')}
        used={storageUsage?.fileCountUsed ?? 0}
        quota={storageUsage?.fileCountQuota ?? 0}
      />

      <div className="mt-2 flex justify-center">
        <Button
          className="w-full"
          type="primary"
          size="middle"
          icon={<IconSubscription className="flex items-center justify-center text-base" />}
          onClick={handleUpgrade}
        >
          <span className="text-sm">{t('settings.subscription.subscribeNow')}</span>
        </Button>
      </div>
    </div>
  );
});

SubscriptionHint.displayName = 'SubscriptionHint';<|MERGE_RESOLUTION|>--- conflicted
+++ resolved
@@ -19,11 +19,7 @@
   };
 
   return (
-<<<<<<< HEAD
-    <div className="w-full rounded-md bg-[#f3f4f8] p-2 dark:bg-[#2b2c37]">
-=======
     <div className="w-full rounded-md p-2 bg-gray-100 dark:bg-gray-800">
->>>>>>> 96d16242
       <div className="mb-1 text-sm font-medium">
         {t('settings.subscription.currentPlan')}:{' '}
         {t('settings.subscription.subscriptionStatus.free')}
