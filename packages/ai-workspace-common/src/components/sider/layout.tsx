import React, { useMemo, useEffect, useCallback, useState } from 'react';
import { Button, Layout, Divider } from 'antd';
import {
  useLocation,
  useNavigate,
  useSearchParams,
} from '@refly-packages/ai-workspace-common/utils/router';

import cn from 'classnames';
import { Logo } from '@refly-packages/ai-workspace-common/components/common/logo';
// components
import { useTranslation } from 'react-i18next';
import { SettingModal } from '@refly-packages/ai-workspace-common/components/settings';
import { InvitationModal } from '@refly-packages/ai-workspace-common/components/settings/invitation-modal';
import { StorageExceededModal } from '@refly-packages/ai-workspace-common/components/subscription/storage-exceeded-modal';
// hooks
import { useHandleSiderData } from '@refly-packages/ai-workspace-common/hooks/use-handle-sider-data';
import { SettingsModalActiveTab, useSiderStoreShallow } from '@refly/stores';
import { useCreateCanvas } from '@refly-packages/ai-workspace-common/hooks/canvas/use-create-canvas';
import { useGetAuthConfig } from '@refly-packages/ai-workspace-common/queries';
<<<<<<< HEAD
import { File, Project, Flow, Contact, SideRight, SideLeft, Settings, Home } from 'refly-icons';
=======
import {
  File,
  Project,
  Flow,
  Contact,
  SideRight,
  SideLeft,
  Settings,
  MarketPlace,
} from 'refly-icons';
>>>>>>> 53ef5604
import { ContactUsPopover } from '@refly-packages/ai-workspace-common/components/contact-us-popover';
import InviteIcon from '@refly-packages/ai-workspace-common/assets/invite-sider.svg';
import { useKnowledgeBaseStoreShallow, useUserStoreShallow } from '@refly/stores';
import { CanvasTemplateModal } from '@refly-packages/ai-workspace-common/components/canvas-template';
import { SiderLoggedOut } from './sider-logged-out';

import './layout.scss';
import { GithubStar } from '@refly-packages/ai-workspace-common/components/common/github-star';
import { RightOutlined } from '@ant-design/icons';

const Sider = Layout.Sider;

// Reusable section header component
const SiderSectionHeader = ({
  icon,
  title,
  onActionClick,
  actionIcon,
  isActive = false,
  collapsed = false,
}: {
  icon: React.ReactNode;
  title: string;
  onActionClick?: () => void;
  actionIcon?: React.ReactNode;
  isActive?: boolean;
  collapsed?: boolean;
}) => {
  return (
    <div
      className={cn(
        'w-full h-[42px] p-2 flex items-center justify-between text-refly-text-0 group select-none rounded-xl cursor-pointer transition-all duration-300',
        isActive ? 'bg-refly-tertiary-hover' : 'hover:bg-refly-tertiary-hover',
      )}
      onClick={!actionIcon ? onActionClick : undefined}
      title={collapsed ? title : undefined}
    >
      <div className="flex items-center gap-2 min-w-0 flex-1">
        <div className="flex-shrink-0 flex items-center">{icon}</div>
        <span
          className={cn(
            'truncate transition-all duration-300',
            isActive ? 'font-semibold' : 'font-normal',
            collapsed ? 'opacity-0 w-0 overflow-hidden' : 'opacity-100 w-auto',
          )}
        >
          {title}
        </span>
      </div>
      {actionIcon && onActionClick && (
        <Button
          type="text"
          size="small"
          className={cn(
            'box-border px-1 text-refly-text-0 transition-opacity duration-200',
            collapsed ? 'opacity-0 w-0 overflow-hidden' : 'opacity-0 group-hover:opacity-100',
          )}
          icon={actionIcon}
          onClick={(e) => {
            e.stopPropagation();
            onActionClick();
          }}
        />
      )}
    </div>
  );
};

export const SiderLogo = (props: {
  navigate?: (path: string) => void;
  showCollapseButton?: boolean;
  onCollapseClick?: (nextCollapsed: boolean) => void;
  collapsed?: boolean;
}) => {
  const { navigate, showCollapseButton = false, onCollapseClick, collapsed = false } = props;

  return (
    <div className={cn('flex items-center mb-6 gap-2 justify-between transition-all duration-300')}>
      <div className="flex items-center gap-2 px-1 flex-shrink-0">
        {collapsed && showCollapseButton ? (
          <div className="group relative w-8 h-8">
            <div className="group-hover:opacity-0 transition-opacity duration-200">
              <Logo
                onClick={() => navigate?.('/')}
                logoProps={{ show: true }}
                textProps={{ show: false }}
              />
            </div>
            <Button
              type="text"
              className="absolute inset-0 opacity-0 group-hover:opacity-100 transition-opacity duration-200 text-refly-text-0 hover:bg-refly-tertiary-hover"
              icon={<SideRight size={20} />}
              onClick={() => onCollapseClick?.(false)}
            />
          </div>
        ) : (
          <Logo
            onClick={() => navigate?.('/')}
            logoProps={collapsed ? { show: true } : undefined}
            textProps={collapsed ? { show: false } : undefined}
          />
        )}
        <div
          className={cn(
            'transition-all duration-300',
            collapsed ? 'opacity-0 w-0 overflow-hidden' : 'opacity-100 w-auto',
          )}
        >
          {!collapsed && <GithubStar />}
        </div>
      </div>
      {showCollapseButton && !collapsed && (
        <div className="transition-all duration-300 flex-shrink-0">
          <Button
            type="text"
            className="w-8 h-8 text-refly-text-0 hover:bg-refly-tertiary-hover"
            icon={<SideLeft size={20} />}
            onClick={() => onCollapseClick?.(true)}
          />
        </div>
      )}
    </div>
  );
};

export const InvitationItem = React.memo(
  ({
    collapsed = false,
    onClick,
  }: {
    collapsed?: boolean;
    onClick: () => void;
  }) => {
    const { t } = useTranslation();

    return (
      <>
        {!collapsed && (
          <div
            className={cn(
              'w-full h-[64px] flex items-center justify-between cursor-pointer rounded-[20px] bg-gradient-to-r from-[#02AE8E] to-[#008AA6] px-1.5 transition-all duration-300',
            )}
            onClick={onClick}
            data-cy="invite-friends-menu-item"
          >
            <div className="flex items-center gap-2 min-w-0 flex-1">
              <div className="flex-shrink-0 flex items-center">
                <img src={InviteIcon} alt="Invite" className="w-7 h-7" />
              </div>
              <div
                className={cn(
                  'flex flex-col leading-tight transition-all duration-300',
                  collapsed ? 'opacity-0 w-0 overflow-hidden' : 'opacity-100 w-auto',
                )}
              >
                <span className="text-xs font-semibold text-white truncate">
                  {t('common.inviteFriends')}
                </span>
                <span className="text-xs text-white/80 truncate">
                  {t('common.inviteRewardText')}
                </span>
              </div>
            </div>
            <span
              className={cn(
                'text-white text-xs font-semibold leading-none transition-all duration-300',
                collapsed ? 'opacity-0 w-0 overflow-hidden' : 'opacity-100 w-auto',
              )}
            >
              <RightOutlined />
            </span>
          </div>
        )}
      </>
    );
  },
);

const SiderLoggedIn = (props: { source: 'sider' | 'popover' }) => {
  const { source = 'sider' } = props;
  const [searchParams] = useSearchParams();
  const navigate = useNavigate();
  const { updateLibraryModalActiveKey } = useKnowledgeBaseStoreShallow((state) => ({
    updateLibraryModalActiveKey: state.updateLibraryModalActiveKey,
  }));
  const { setShowInvitationModal } = useSiderStoreShallow((state) => ({
    setShowInvitationModal: state.setShowInvitationModal,
  }));

  const { userProfile } = useUserStoreShallow((state) => ({
    userProfile: state.userProfile,
  }));

  const {
    collapseState,
    setCollapse,
    setShowSettingModal,
    setShowLibraryModal,
    setSettingsModalActiveTab,
    setIsManualCollapse,
  } = useSiderStoreShallow((state) => ({
    collapseState: state.collapseState,
    setCollapse: state.setCollapse,
    setShowSettingModal: state.setShowSettingModal,
    setShowLibraryModal: state.setShowLibraryModal,
    showLibraryModal: state.showLibraryModal,
    setSettingsModalActiveTab: state.setSettingsModalActiveTab,
    setIsManualCollapse: state.setIsManualCollapse,
  }));

  // Get auth config to determine if invitation feature should be shown
  const { data: authConfig } = useGetAuthConfig();

  const handleCollapseToggle = useCallback(
    (nextCollapsed: boolean) => {
      setCollapse(nextCollapsed);
      setIsManualCollapse(nextCollapsed);
    },
    [setCollapse, setIsManualCollapse],
  );

  useHandleSiderData(true);

  const [openContactUs, setOpenContactUs] = useState(false);

  const { t } = useTranslation();

  const location = useLocation();

  const canvasId = location.pathname.split('/').pop();

  const { debouncedCreateCanvas } = useCreateCanvas({
    projectId: null,
    afterCreateSuccess: () => {
      setShowLibraryModal(true);
    },
  });

  const getActiveKey = useCallback(() => {
    const path = location.pathname;
    if (path.startsWith('/canvas/empty') || path === '/workspace') {
      return 'home';
    }
    if (path.startsWith('/workflow-list')) {
      return 'canvas';
    }
    if (path.startsWith('/app-manager')) {
      return 'appManager';
    }
    if (path.startsWith('/marketplace')) {
      return 'marketplace';
    }
    return 'home';
  }, [location.pathname]);

  // Handle invitation button click - show modal directly, codes will be loaded lazily
  const handleInvitationClick = useCallback(() => {
    setShowInvitationModal(true);
  }, [setShowInvitationModal]);

  // Handle settings button click
  const handleSettingsClick = useCallback(() => {
    setShowSettingModal(true);
  }, [setShowSettingModal]);

  // Menu items configuration
  const menuItems = useMemo(
    () => [
      {
        icon: <File key="home" style={{ fontSize: 20 }} />,
        title: t('loggedHomePage.siderMenu.home'),
        onActionClick: () => navigate('/'),
        key: 'home',
      },
      {
        icon: <Flow key="canvas" style={{ fontSize: 20 }} />,
        title: t('loggedHomePage.siderMenu.canvas'),
        onActionClick: () => navigate('/workflow-list'),
        key: 'canvas',
      },
      {
        icon: <Project key="appManager" style={{ fontSize: 20 }} />,
        title: t('loggedHomePage.siderMenu.appManager'),
        onActionClick: () => navigate('/app-manager'),
        key: 'appManager',
      },
      {
<<<<<<< HEAD
        icon: <Home key="marketplace" style={{ fontSize: 20 }} />,
=======
        icon: <MarketPlace key="marketplace" style={{ fontSize: 20 }} />,
>>>>>>> 53ef5604
        title: t('loggedHomePage.siderMenu.marketplace'),
        onActionClick: () => navigate('/marketplace'),
        key: 'marketplace',
      },
    ],
    [t, navigate],
  );

  const bottomMenuItems = useMemo(
    () => [
      {
        icon: <Contact key="contactUs" style={{ fontSize: 20 }} />,
        title: t('loggedHomePage.siderMenu.contactUs'),
        key: 'contactUs',
        onActionClick: undefined,
      },
    ],
    [t],
  );

  // Handle library modal opening from URL parameter
  useEffect(() => {
    const shouldOpenLibrary = searchParams.get('openLibrary');
    const shouldOpenSettings = searchParams.get('openSettings');
    const settingsTab = searchParams.get('settingsTab');

    if (shouldOpenLibrary === 'true' && userProfile?.uid) {
      if (canvasId && canvasId !== 'empty') {
        setShowLibraryModal(true);
      } else {
        debouncedCreateCanvas();
      }

      // Remove the parameter from URL
      searchParams.delete('openLibrary');
      const newSearch = searchParams.toString();
      const newUrl = `${window.location.pathname}${newSearch ? `?${newSearch}` : ''}`;
      window.history.replaceState({}, '', newUrl);

      updateLibraryModalActiveKey('resource');
    }

    if (shouldOpenSettings === 'true' && userProfile?.uid) {
      setShowSettingModal(true);
      // Remove the parameter from URL
      searchParams.delete('openSettings');
      searchParams.delete('settingsTab');
      const newSearch = searchParams.toString();
      const newUrl = `${window.location.pathname}${newSearch ? `?${newSearch}` : ''}`;
      window.history.replaceState({}, '', newUrl);

      if (settingsTab) {
        setSettingsModalActiveTab(settingsTab as SettingsModalActiveTab);
      }
    }
  }, [
    searchParams,
    userProfile?.uid,
    setShowLibraryModal,
    setShowSettingModal,
    setSettingsModalActiveTab,
    debouncedCreateCanvas,
    canvasId,
    updateLibraryModalActiveKey,
  ]);

  const isCollapsed = useMemo(() => collapseState !== 'expanded', [collapseState]);
  const isHidden = useMemo(() => collapseState === 'hidden', [collapseState]);
  const siderWidth = useMemo(() => {
    if (source !== 'sider') {
      return 248;
    }
    if (isHidden) {
      return 0;
    }
    return isCollapsed ? 48 : 248;
  }, [isCollapsed, isHidden, source]);

  return (
    <div
      className="transition-all duration-500 ease-in-out overflow-hidden"
      style={{
        width: siderWidth,
        height: source === 'sider' ? 'var(--screen-height)' : 'calc(var(--screen-height) - 16px)',
      }}
    >
      <Sider
        width="100%"
        className={cn(
          'bg-transparent',
          source === 'sider'
            ? ''
            : 'rounded-lg border-r border-solid border-[1px] border-refly-Card-Border bg-refly-bg-Glass-content backdrop-blur-md shadow-[0_6px_60px_0px_rgba(0,0,0,0.08)]',
        )}
        style={{
          height: '100%',
          overflow: isHidden ? 'hidden' : undefined,
        }}
      >
        <div className="flex h-full flex-col gap-3 overflow-hidden p-2 pr-0 pt-6">
          <div className="flex flex-col gap-2 flex-1 overflow-hidden">
            <SiderLogo
              navigate={(path) => navigate(path)}
              showCollapseButton={source === 'sider'}
              onCollapseClick={handleCollapseToggle}
              collapsed={isCollapsed}
            />

            {/* Main menu items */}
            {menuItems.map((item, index) => (
              <SiderSectionHeader
                key={index}
                icon={item.icon}
                title={item.title}
                onActionClick={item.onActionClick}
                isActive={item.key === getActiveKey()} // First item (home) is active when on /canvas/empty
                collapsed={isCollapsed}
              />
            ))}

            <Divider className="m-0 border-refly-Card-Border" />
          </div>

          {!!userProfile?.uid &&
            authConfig?.data?.some((item) => item.provider === 'invitation') && (
              <InvitationItem collapsed={isCollapsed} onClick={handleInvitationClick} />
            )}

          <div className="p-2 pr-0">
            {/* Contact in collapsed state - above Settings */}
            {isCollapsed &&
              bottomMenuItems.map((item, index) => {
                if (item.key === 'contactUs') {
                  return (
                    <ContactUsPopover
                      key={`bottom-${index}`}
                      open={openContactUs}
                      setOpen={setOpenContactUs}
                    >
                      <div className="h-[26px] pl-0 pr-2 flex items-center cursor-pointer rounded-lg hover:bg-gray-100 dark:hover:bg-gray-800 transition-all duration-300 mb-2">
                        <Contact key="contactUs" style={{ fontSize: 20 }} />
                      </div>
                    </ContactUsPopover>
                  );
                }
                return null;
              })}

            {/* Settings and Contact in expanded state */}
            <div className="flex items-center gap-2">
              <div
                className="h-[26px] pl-0 pr-2 flex items-center cursor-pointer rounded-lg hover:bg-gray-100 dark:hover:bg-gray-800 transition-all duration-300"
                onClick={handleSettingsClick}
                data-cy="settings-menu-item"
              >
                <Settings
                  size={24}
                  className="text-gray-800 dark:text-gray-200"
                  style={{ strokeWidth: '2.5' }}
                />
              </div>
              {!isCollapsed &&
                bottomMenuItems.map((item, index) => {
                  if (item.key === 'contactUs') {
                    return (
                      <ContactUsPopover
                        key={`bottom-${index}`}
                        open={openContactUs}
                        setOpen={setOpenContactUs}
                      >
                        <div className="h-[26px] pl-0 pr-2 flex items-center cursor-pointer rounded-lg hover:bg-gray-100 dark:hover:bg-gray-800 transition-all duration-300">
                          <Contact key="contactUs" style={{ fontSize: 20 }} />
                        </div>
                      </ContactUsPopover>
                    );
                  }
                  return null;
                })}
            </div>
          </div>
        </div>
      </Sider>
    </div>
  );
};

export const SiderLayout = (props: { source: 'sider' | 'popover' }) => {
  const { source = 'sider' } = props;
  const { isLogin } = useUserStoreShallow((state) => ({
    isLogin: state.isLogin,
  }));

  const { showSettingModal, setShowSettingModal, showInvitationModal, setShowInvitationModal } =
    useSiderStoreShallow((state) => ({
      showSettingModal: state.showSettingModal,
      setShowSettingModal: state.setShowSettingModal,
      showInvitationModal: state.showInvitationModal,
      setShowInvitationModal: state.setShowInvitationModal,
    }));

  return (
    <>
      <SettingModal visible={showSettingModal} setVisible={setShowSettingModal} />
      <InvitationModal visible={showInvitationModal} setVisible={setShowInvitationModal} />
      <StorageExceededModal />
      <CanvasTemplateModal />

      {isLogin ? <SiderLoggedIn source={source} /> : <SiderLoggedOut source={source} />}
    </>
  );
};<|MERGE_RESOLUTION|>--- conflicted
+++ resolved
@@ -1,4 +1,4 @@
-import React, { useMemo, useEffect, useCallback, useState } from 'react';
+import React, { useMemo, useCallback, useState, useEffect } from 'react';
 import { Button, Layout, Divider } from 'antd';
 import {
   useLocation,
@@ -18,9 +18,6 @@
 import { SettingsModalActiveTab, useSiderStoreShallow } from '@refly/stores';
 import { useCreateCanvas } from '@refly-packages/ai-workspace-common/hooks/canvas/use-create-canvas';
 import { useGetAuthConfig } from '@refly-packages/ai-workspace-common/queries';
-<<<<<<< HEAD
-import { File, Project, Flow, Contact, SideRight, SideLeft, Settings, Home } from 'refly-icons';
-=======
 import {
   File,
   Project,
@@ -31,7 +28,6 @@
   Settings,
   MarketPlace,
 } from 'refly-icons';
->>>>>>> 53ef5604
 import { ContactUsPopover } from '@refly-packages/ai-workspace-common/components/contact-us-popover';
 import InviteIcon from '@refly-packages/ai-workspace-common/assets/invite-sider.svg';
 import { useKnowledgeBaseStoreShallow, useUserStoreShallow } from '@refly/stores';
@@ -319,11 +315,7 @@
         key: 'appManager',
       },
       {
-<<<<<<< HEAD
-        icon: <Home key="marketplace" style={{ fontSize: 20 }} />,
-=======
         icon: <MarketPlace key="marketplace" style={{ fontSize: 20 }} />,
->>>>>>> 53ef5604
         title: t('loggedHomePage.siderMenu.marketplace'),
         onActionClick: () => navigate('/marketplace'),
         key: 'marketplace',
