--- conflicted
+++ resolved
@@ -519,17 +519,13 @@
               />
             )}
 
-<<<<<<< HEAD
             {!!userProfile?.uid &&
               authConfig?.data?.some((item) => item.provider === 'invitation') && (
                 <InvitationItem collapsed={isCollapsed} onClick={handleInvitationClick} />
               )}
           </div>
 
-          <div className="p-2 pr-0">
-=======
           <div>
->>>>>>> 4740b4d3
             {/* Contact in collapsed state - above Settings */}
             {isCollapsed &&
               bottomMenuItems.map((item, index) => {
