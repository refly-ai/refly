--- conflicted
+++ resolved
@@ -388,10 +388,9 @@
     setIsManualCollapse: state.setIsManualCollapse,
   }));
 
-<<<<<<< HEAD
   // Get auth config to determine if invitation feature should be shown
   const { data: authConfig } = useGetAuthConfig();
-=======
+
   const handleCollapseToggle = useCallback(
     (nextCollapsed: boolean) => {
       setCollapse(nextCollapsed);
@@ -399,7 +398,6 @@
     },
     [setCollapse, setIsManualCollapse],
   );
->>>>>>> 5b410c6e
 
   useHandleSiderData(true);
 
@@ -572,44 +570,6 @@
                 isActive={item.key === getActiveKey()} // First item (home) is active when on /canvas/empty
                 collapsed={isCollapsed}
               />
-<<<<<<< HEAD
-            );
-          })}
-        </div>
-
-        {!!userProfile?.uid && (
-          <>
-            {authConfig?.data?.some((item) => item.provider === 'invitation') && (
-              <div
-                className="flex items-center justify-between cursor-pointer rounded-[20px] bg-gradient-to-r from-[#02AE8E] to-[#008AA6] px-3 py-3 transition-shadow"
-                onClick={handleInvitationClick}
-                data-cy="invite-friends-menu-item"
-              >
-                <div className="flex items-center gap-1.5">
-                  <img src={InviteIcon} alt="Invite" className="w-7 h-7" />
-                  <div className="flex flex-col leading-tight">
-                    <span className="text-xs font-semibold text-white">
-                      {t('common.inviteFriends')}
-                    </span>
-                    <span className="text-xs text-white/80">{t('common.inviteRewardText')}</span>
-                  </div>
-                </div>
-                <span className="text-white text-xs font-semibold leading-none">&gt;</span>
-              </div>
-            )}
-            <div
-              className="flex h-12 items-center justify-between cursor-pointer hover:bg-refly-tertiary-hover rounded-md px-2"
-              data-cy="settings-menu-item"
-            >
-              <SettingItem />
-            </div>
-          </>
-        )}
-      </div>
-    </Sider>
-  );
-};
-=======
             ))}
 
             <Divider className="m-0 border-refly-Card-Border" />
@@ -645,18 +605,34 @@
               );
             })}
           </div>
->>>>>>> 5b410c6e
 
           {!!userProfile?.uid && (
-            <div
-              className={cn(
-                'flex cursor-pointer hover:bg-refly-tertiary-hover rounded-md transition-all duration-300',
-                'h-10 items-center justify-between px-0.5',
+            <>
+              {authConfig?.data?.some((item) => item.provider === 'invitation') && (
+                <div
+                  className="flex items-center justify-between cursor-pointer rounded-[20px] bg-gradient-to-r from-[#02AE8E] to-[#008AA6] px-3 py-3 transition-shadow"
+                  onClick={handleInvitationClick}
+                  data-cy="invite-friends-menu-item"
+                >
+                  <div className="flex items-center gap-1.5">
+                    <img src={InviteIcon} alt="Invite" className="w-7 h-7" />
+                    <div className="flex flex-col leading-tight">
+                      <span className="text-xs font-semibold text-white">
+                        {t('common.inviteFriends')}
+                      </span>
+                      <span className="text-xs text-white/80">{t('common.inviteRewardText')}</span>
+                    </div>
+                  </div>
+                  <span className="text-white text-xs font-semibold leading-none">&gt;</span>
+                </div>
               )}
-              data-cy="settings-menu-item"
-            >
-              <SettingItem collapsed={isCollapsed} />
-            </div>
+              <div
+                className="flex h-12 items-center justify-between cursor-pointer hover:bg-refly-tertiary-hover rounded-md px-2"
+                data-cy="settings-menu-item"
+              >
+                <SettingItem />
+              </div>
+            </>
           )}
         </div>
       </Sider>
