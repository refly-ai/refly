--- conflicted
+++ resolved
@@ -28,13 +28,7 @@
 
 import './layout.scss';
 import { GithubStar } from '@refly-packages/ai-workspace-common/components/common/github-star';
-<<<<<<< HEAD
-=======
-import { useSubscriptionUsage } from '@refly-packages/ai-workspace-common/hooks/use-subscription-usage';
-
-import defaultAvatar from '@refly-packages/ai-workspace-common/assets/refly_default_avatar.png';
 import { RightOutlined } from '@ant-design/icons';
->>>>>>> f29a93e9
 
 const Sider = Layout.Sider;
 
@@ -171,121 +165,6 @@
             onClick={onClick}
             data-cy="invite-friends-menu-item"
           >
-<<<<<<< HEAD
-=======
-            <span className="text-xs font-semibold text-white truncate">
-              {t('common.inviteFriends')}
-            </span>
-            <span className="text-xs text-white/80 truncate">{t('common.inviteRewardText')}</span>
-          </div>
-        </div>
-        <span
-          className={cn(
-            'text-white text-xs font-semibold leading-none transition-all duration-300',
-            collapsed ? 'opacity-0 w-0 overflow-hidden' : 'opacity-100 w-auto',
-          )}
-        >
-          <RightOutlined />
-        </span>
-      </div>
-    );
-  },
-);
-
-export const SettingItem = React.memo(
-  ({
-    showName = true,
-    avatarAlign = 'left',
-    collapsed = false,
-  }: { showName?: boolean; avatarAlign?: 'left' | 'right'; collapsed?: boolean }) => {
-    const { userProfile } = useUserStoreShallow((state) => ({
-      userProfile: state.userProfile,
-    }));
-
-    const { t } = useTranslation();
-
-    const { creditBalance, isBalanceSuccess } = useSubscriptionUsage();
-
-    const { setSubscribeModalVisible } = useSubscriptionStoreShallow((state) => ({
-      setSubscribeModalVisible: state.setSubscribeModalVisible,
-    }));
-
-    const { setShowSettingModal, setSettingsModalActiveTab } = useSiderStoreShallow((state) => ({
-      setShowSettingModal: state.setShowSettingModal,
-      setSettingsModalActiveTab: state.setSettingsModalActiveTab,
-    }));
-
-    const handleSubscriptionClick = useCallback(
-      (e: React.MouseEvent) => {
-        e.stopPropagation();
-        setSubscribeModalVisible(true);
-      },
-      [setSubscribeModalVisible],
-    );
-
-    const handleCreditClick = useCallback(
-      (e: React.MouseEvent) => {
-        e.stopPropagation();
-        setSettingsModalActiveTab(SettingsModalActiveTab.Subscription);
-        setShowSettingModal(true);
-      },
-      [setShowSettingModal, setSettingsModalActiveTab],
-    );
-
-    const renderSubscriptionInfo = useMemo(() => {
-      if (!subscriptionEnabled || !isBalanceSuccess) return null;
-
-      return (
-        <SubscriptionInfo
-          creditBalance={creditBalance}
-          userProfile={userProfile}
-          onCreditClick={handleCreditClick}
-          onSubscriptionClick={handleSubscriptionClick}
-          t={t}
-        />
-      );
-    }, [
-      creditBalance,
-      userProfile,
-      handleCreditClick,
-      handleSubscriptionClick,
-      t,
-      isBalanceSuccess,
-    ]);
-
-    const renderUserAvatar = useMemo(
-      () => <UserAvatar showName={showName} userProfile={userProfile} avatarAlign={avatarAlign} />,
-      [showName, userProfile],
-    );
-
-    if (collapsed) {
-      return (
-        <SiderMenuSettingList creditBalance={creditBalance}>
-          <div className="group w-full flex items-center justify-between">
-            <div className="flex items-center gap-2 min-w-0 flex-1">
-              <div className="flex-shrink-0 flex items-center">
-                <UserAvatar showName={false} userProfile={userProfile} avatarAlign="left" />
-              </div>
-              <div className="opacity-0 w-0 overflow-hidden">
-                <SubscriptionInfo
-                  creditBalance={creditBalance}
-                  userProfile={userProfile}
-                  onCreditClick={handleCreditClick}
-                  onSubscriptionClick={handleSubscriptionClick}
-                  t={t}
-                />
-              </div>
-            </div>
-          </div>
-        </SiderMenuSettingList>
-      );
-    }
-
-    return (
-      <div className="group w-full">
-        <SiderMenuSettingList creditBalance={creditBalance}>
-          <div className="flex flex-1 items-center gap-2 justify-between transition-all duration-300">
->>>>>>> f29a93e9
             <div className="flex items-center gap-2 min-w-0 flex-1">
               <div className="flex-shrink-0 flex items-center">
                 <img src={InviteIcon} alt="Invite" className="w-7 h-7" />
@@ -310,7 +189,7 @@
                 collapsed ? 'opacity-0 w-0 overflow-hidden' : 'opacity-100 w-auto',
               )}
             >
-              &gt;
+              <RightOutlined />
             </span>
           </div>
         )}
