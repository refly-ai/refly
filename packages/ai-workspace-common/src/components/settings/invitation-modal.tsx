--- conflicted
+++ resolved
@@ -47,9 +47,6 @@
   // Copy invitation code to clipboard
   const handleCopyInvitationCode = async (invitationCode: string) => {
     try {
-<<<<<<< HEAD
-      const invitationText = `- Unlock Refly.ai's vibe-workflow and supercharge your automation with Banana, Gemini, and other top-tier AI models — plus 3,000 free credits to get you started!\n\nInvitation code: ${invitationCode}\n\nJoin here → https://refly.ai`;
-=======
       const invitationText = `✨ Unlock Refly.ai's vibe-workflow: one minute to generate production-ready workflow
 
  ⚡ Supercharge your automation with Banana Pro, Gemini 3.0, and other top-tier AI models
@@ -59,7 +56,6 @@
 🔑 Invitation Code: ${invitationCode}
 
  🚀 Join here → ${window.location.origin}`;
->>>>>>> b1a6e25c
       await navigator.clipboard.writeText(invitationText);
       message.success(t('settings.account.invitationCodeCopied'));
     } catch (error) {
