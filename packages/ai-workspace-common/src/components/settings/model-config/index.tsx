--- conflicted
+++ resolved
@@ -588,16 +588,18 @@
               <div className="text-xs text-refly-text-1 font-semibold mb-2 px-1.5 pt-2 pb-1">
                 {group.name}
               </div>
-              {group.models.map((model) => (
-                <ModelItem
-                  key={model.itemId}
-                  model={model}
-                  onEdit={handleEditModel}
-                  onDelete={handleDeleteModel}
-                  onToggleEnabled={handleToggleEnabled}
-                  isSubmitting={isUpdating}
-                />
-              ))}
+              {group.models
+                .sort((a, b) => a.name.localeCompare(b.name))
+                .map((model) => (
+                  <ModelItem
+                    key={model.itemId}
+                    model={model}
+                    onEdit={handleEditModel}
+                    onDelete={handleDeleteModel}
+                    onToggleEnabled={handleToggleEnabled}
+                    isSubmitting={isUpdating}
+                  />
+                ))}
             </div>
           ))}
 
@@ -627,7 +629,6 @@
             )}
           </Empty>
         ) : (
-<<<<<<< HEAD
           <div className="space-y-2">
             {mediaGenerationModels.map((model) => (
               <ModelItem
@@ -643,35 +644,6 @@
             <div className="text-center text-refly-text-2 text-sm mt-4 pb-10">
               {t('common.noMore')}
             </div>
-=======
-          <div className="mb-4 w-full">
-            <Collapse
-              size="small"
-              activeKey={activeCollapseKeys}
-              onChange={handleCollapseChange}
-              bordered={false}
-              className="bg-transparent"
-              items={sortedGroups.map((group) => ({
-                key: group.key,
-                label: <span className="font-medium text-base">{group.name}</span>,
-                style: panelStyle,
-                children: group.models
-                  .sort((a, b) => a.name.localeCompare(b.name))
-                  .map((model) => (
-                    <ModelItem
-                      key={model.itemId}
-                      model={model}
-                      onEdit={handleEditModel}
-                      onDelete={handleDeleteModel}
-                      onToggleEnabled={handleToggleEnabled}
-                      isSubmitting={isUpdating}
-                    />
-                  )),
-              }))}
-            />
-
-            <div className="text-center text-gray-400 text-sm mt-4 pb-10">{t('common.noMore')}</div>
->>>>>>> 7c8f0d5a
           </div>
         )}
       </Spin>
@@ -748,13 +720,9 @@
       <div className="flex items-center gap-3">
         <Tooltip title={t('settings.modelConfig.providerModeDescription')}>
           <div className="flex items-center gap-2">
-<<<<<<< HEAD
             <div className="text-sm font-semibold text-refly-text-0">
               {t('settings.modelConfig.providerMode')}
             </div>
-=======
-            <div className="text-xs">{t('settings.modelConfig.providerMode')}</div>
->>>>>>> 7c8f0d5a
 
             <Switch
               checkedChildren={t('settings.modelConfig.custom')}
