--- conflicted
+++ resolved
@@ -1,12 +1,8 @@
 import React, { useCallback } from 'react';
 import { Popover, Button } from 'antd';
 import { FaDiscord } from 'react-icons/fa6';
-<<<<<<< HEAD
 import { RiNotionLine, RiTwitterXFill, RiArrowRightLine } from 'react-icons/ri';
-=======
-import { RiNotionLine, RiTwitterXFill } from 'react-icons/ri';
 import Feishu from '../../assets/feishu.svg';
->>>>>>> b1a6e25c
 
 import { useTranslation } from 'react-i18next';
 import { Close } from 'refly-icons';
@@ -46,7 +42,6 @@
 export const ContactUsPopover: React.FC<ContactUsPopoverProps> = ({ children, open, setOpen }) => {
   const { t, i18n } = useTranslation();
   const currentLanguage = i18n.language;
-
   const handleOpenChange = useCallback(
     (newOpen: boolean) => {
       setOpen(newOpen);
@@ -66,22 +61,16 @@
     window.open('https://discord.gg/YVuYFjFvRC', '_blank');
   }, []);
 
-<<<<<<< HEAD
   const handleNotionDocumentClick = useCallback(() => {
-    window.open('https://notion.so/reflydoc/Contact-us-28dd62ce607180318ae6c944e2db6abf', '_blank');
-  }, []);
-=======
-  const handleNotionDocumentClick = () => {
     window.open(
       'https://www.notion.so/reflydoc/Welcome-to-Refly-28cd62ce60718093b830c4b9fc8b22a3',
       '_blank',
     );
-  };
+  }, []);
 
-  const handleFeishuDocumentClick = () => {
+  const handleFeishuDocumentClick = useCallback(() => {
     window.open('https://powerformer.feishu.cn/wiki/A7Paw5CIGip0jvkCU26ce4IunFc', '_blank');
-  };
->>>>>>> b1a6e25c
+  }, []);
 
   const handleTwitterClick = useCallback(() => {
     window.open('https://twitter.com/reflyai', '_blank');
@@ -100,44 +89,27 @@
           onClick={handleClose}
         />
       </div>
-<<<<<<< HEAD
       <div className="flex flex-col gap-3">
-        {/* Notion Document */}
-        <CommunityLinkCard
-          icon={<RiNotionLine className="text-refly-text-0 text-[40px]" />}
-          title={t('landingPage.footer.contactUs.viewNotionDocument')}
-          onClick={handleNotionDocumentClick}
-        />
+        {currentLanguage === 'zh-CN' ? (
+          <CommunityLinkCard
+            icon={<img src={Feishu} alt="Feishu" className="w-10 h-10" />}
+            title={t('landingPage.footer.contactUs.viewDocument')}
+            onClick={handleFeishuDocumentClick}
+          />
+        ) : (
+          <CommunityLinkCard
+            icon={<RiNotionLine className="text-refly-text-0 text-[40px]" />}
+            title={t('landingPage.footer.contactUs.viewDocument')}
+            onClick={handleNotionDocumentClick}
+          />
+        )}
         {/* Discord Community */}
         <CommunityLinkCard
           icon={<FaDiscord className="text-refly-text-0 text-[40px]" />}
           title={t('landingPage.footer.contactUs.joinDiscordGroup')}
           onClick={handleDiscordClick}
-=======
-      <div className="grid grid-cols-2 gap-4">
-        {currentLanguage === 'zh-CN' ? (
-          <ContactCard
-            icon={<img src={Feishu} alt="Feishu" className="w-16 h-16" />}
-            title={t('landingPage.footer.contactUs.feishuDocument')}
-            buttonText={t('landingPage.footer.contactUs.viewDocument')}
-            onButtonClick={handleFeishuDocumentClick}
-          />
-        ) : (
-          <ContactCard
-            icon={<RiNotionLine className="text-refly-text-0 text-[64px]" />}
-            title={t('landingPage.footer.contactUs.notionDocument')}
-            buttonText={t('landingPage.footer.contactUs.viewDocument')}
-            onButtonClick={handleNotionDocumentClick}
-          />
-        )}
-        {/* Discord Group */}
-        <ContactCard
-          icon={<FaDiscord className="text-refly-text-0 text-[64px]" />}
-          title={t('landingPage.footer.contactUs.discordGroup')}
-          buttonText={t('landingPage.footer.contactUs.joinDiscordGroup')}
-          onButtonClick={handleDiscordClick}
->>>>>>> b1a6e25c
         />
+
         {/* Twitter Official Account */}
         <CommunityLinkCard
           icon={<RiTwitterXFill className="text-refly-text-0 text-[40px]" />}
