--- conflicted
+++ resolved
@@ -428,13 +428,8 @@
                 <Button
                   type="text"
                   size="small"
-<<<<<<< HEAD
-                  className="flex items-center justify-center hover:bg-gray-100"
+                  className="flex items-center justify-center hover:bg-gray-100 dark:hover:bg-gray-700 text-gray-700 dark:text-gray-300"
                   icon={<CopyOutlined className="w-4 h-4 flex items-center justify-center" />}
-=======
-                  className="flex items-center justify-center hover:bg-gray-100 dark:hover:bg-gray-700 text-gray-700 dark:text-gray-300"
-                  icon={<IconCopy className="w-4 h-4 flex items-center justify-center" />}
->>>>>>> f6ad75f2
                   onClick={(e) => {
                     e.preventDefault();
                     e.stopPropagation();
