import React, { useMemo, useState } from 'react';
import { useTranslation } from 'react-i18next';
import type { DriveFile } from '@refly/openapi-schema';

import { MarkdownMode } from '../../types';
import { ToolCallStatus, parseToolCallStatus } from './types';
import { CopilotWorkflowPlan } from './copilot-workflow-plan';
import { WorkflowPlan } from '@refly/canvas-common';
import { safeParseJSON } from '@refly/utils/parse';
import { ProductCard } from './product-card';
import { ToolsetIcon } from '@refly-packages/ai-workspace-common/components/canvas/common/toolset-icon';
import { Button } from 'antd';
import { Spin } from '@refly-packages/ai-workspace-common/components/common/spin';

import { ArrowDown, ArrowUp, Checked } from 'refly-icons';

const FailedIcon = () => (
  <svg
    xmlns="http://www.w3.org/2000/svg"
    width="18"
    height="18"
    viewBox="0 0 24 24"
    fill="none"
    stroke="currentColor"
    strokeWidth="2"
    strokeLinecap="round"
    strokeLinejoin="round"
    className="w-[18px] h-[18px] text-red-500 dark:text-red-400"
  >
    <path d="M18 6 6 18" />
    <path d="M6 6l12 12" />
  </svg>
);

interface ToolCallProps {
  'data-tool-name'?: string;
  'data-tool-call-id'?: string;
  'data-tool-call-status'?: string;
  'data-tool-created-at'?: string;
  'data-tool-updated-at'?: string;
  'data-tool-arguments'?: string;
  'data-tool-result'?: string;
  'data-tool-type'?: 'use' | 'result';
  'data-tool-image-base64-url'?: string;
  'data-tool-image-http-url'?: string;
  'data-tool-image-name'?: string;
  'data-tool-audio-http-url'?: string;
  'data-tool-audio-name'?: string;
  'data-tool-audio-format'?: string;
  'data-tool-video-http-url'?: string;
  'data-tool-video-name'?: string;
  'data-tool-video-format'?: string;
  'data-tool-error'?: string;
  id?: string;
  mode?: MarkdownMode;
}

/**
 * ToolCall component renders tool_use and tool_use_result tags as collapsible panels
 * similar to the Cursor MCP UI seen in the screenshot
 */
const ToolCall: React.FC<ToolCallProps> = (props) => {
  const { t } = useTranslation();
  const [isCollapsed, setIsCollapsed] = useState(true);

  // Extract tool name from props
  const toolName = props['data-tool-name'] ?? 'unknown';
  const toolsetKey = props['data-tool-toolset-key'] ?? 'unknown';
  const toolCallStatus =
    parseToolCallStatus(props['data-tool-call-status']) ?? ToolCallStatus.EXECUTING;

  // Format the content for parameters
  const parametersContent = () => {
    try {
      const argsStr = props['data-tool-arguments'] ?? '{}';
      const args = JSON.parse(argsStr);
      return Object.keys(args).length
        ? JSON.stringify(args, null, 2)
        : t('components.markdown.noParameters', 'No parameters');
    } catch (_e) {
      return props['data-tool-arguments'] ?? t('components.markdown.noParameters', 'No parameters');
    }
  };

  // Format the content for result
  const resultContent = props['data-tool-error'] ?? props['data-tool-result'] ?? '';
  // Check if result exists
  const hasResult = !!resultContent || !!props['data-tool-error'];

  // Compute execution duration when timestamps are provided
  const durationText = useMemo(() => {
    const createdAtStr = props['data-tool-created-at'] ?? '0';
    const updatedAtStr = props['data-tool-updated-at'] ?? '0';
    const createdAt = Number(createdAtStr);
    const updatedAt = Number(updatedAtStr);
    if (
      !Number.isFinite(createdAt) ||
      !Number.isFinite(updatedAt) ||
      updatedAt <= 0 ||
      createdAt <= 0
    ) {
      return '';
    }
    const ms = Math.max(0, updatedAt - createdAt);
    if (ms < 1000) {
      return `${ms}ms`;
    }
    const seconds = ms / 1000;
    if (seconds < 60) {
      return `${seconds.toFixed(2)}s`;
    }
    const minutes = Math.floor(seconds / 60);
    const remainSec = Math.floor(seconds % 60);
    return `${minutes}m ${remainSec}s`;
  }, [props['data-tool-created-at'], props['data-tool-updated-at']]);

  const isCopilotGenerateWorkflow = toolsetKey === 'copilot' && toolName === 'generate_workflow';
  if (isCopilotGenerateWorkflow) {
    const resultStr = props['data-tool-result'] ?? '{}';
    const structuredArgs = safeParseJSON(resultStr)?.data as WorkflowPlan;

    // Handle case when structuredArgs is undefined
    if (!structuredArgs) {
      return (
        <div className="border-t border-gray-300 dark:border-gray-600 bg-white dark:bg-gray-800 py-2">
          <div className="rounded-md bg-gray-100 dark:bg-gray-700 px-4 py-3 text-xs font-normal whitespace-pre-wrap text-gray-800 dark:text-gray-200 leading-[22px]">
            {toolCallStatus === ToolCallStatus.EXECUTING
              ? t('components.markdown.workflow.generating')
              : t('components.markdown.workflow.invalidData')}
          </div>
        </div>
      );
    }

    return <CopilotWorkflowPlan data={structuredArgs} />;
  }

  const resultData = safeParseJSON(resultContent)?.data as Record<string, unknown> | undefined;
  const filePreviewDriveFile = useMemo<DriveFile[]>(() => {
    if (resultData?.fileId) {
      return [
        {
          fileId: String(resultData.fileId),
          canvasId: String(resultData.canvasId ?? ''),
          name: String(resultData.name ?? resultData.fileName ?? 'Drive file'),
          type: String(resultData.type ?? resultData.mimeType ?? 'application/octet-stream'),
        },
      ];
    }

    if (Array.isArray(resultData?.files)) {
      return resultData.files.map((file) => ({
        fileId: String(file.fileId),
        canvasId: String(file.canvasId ?? ''),
        name: String(file.name ?? file.fileName ?? 'Drive file'),
        type: String(file.type ?? file.mimeType ?? 'application/octet-stream'),
      }));
    }

    return [];
  }, [resultData]);

  const shouldRenderFilePreview = useMemo(() => {
    return filePreviewDriveFile.length > 0;
  }, [filePreviewDriveFile]);

  return (
    <>
      <div className="rounded-lg overflow-hidden bg-refly-bg-control-z0 text-refly-text-0">
        {/* Header bar */}
        <div
          className="flex items-center p-3 gap-2 cursor-pointer select-none min-h-[44px]"
          onClick={() => setIsCollapsed(!isCollapsed)}
        >
          <ToolsetIcon
            toolsetKey={toolsetKey}
            config={{ size: 16, className: 'flex-shrink-0', builtinClassName: '!w-4 !h-4' }}
          />
          <div className="flex-1 text-sm font-semibold">{`${toolName}`}</div>
          {/* Status indicator */}
          {toolCallStatus === ToolCallStatus.EXECUTING && (
            <Spin size="small" className="text-refly-text-2" />
          )}
          {toolCallStatus === ToolCallStatus.COMPLETED && (
            <span className="flex items-center">
              <Checked size={14} color="var(--refly-primary-default)" />
              {durationText && (
                <span className="ml-2 text-xs text-refly-text-2">{durationText}</span>
              )}
            </span>
          )}
          {toolCallStatus === ToolCallStatus.FAILED && (
            <span className="ml-2 flex items-center">
              <FailedIcon />
            </span>
          )}

          <Button
            type="text"
            size="small"
            icon={isCollapsed ? <ArrowDown size={14} /> : <ArrowUp size={14} />}
            onClick={() => setIsCollapsed(!isCollapsed)}
          />
        </div>

        {/* Content section */}
        {!isCollapsed && (
          <div className="py-2">
            {/* Parameters section always shown */}
            <div className="px-5 py-1 text-refly-text-2 text-[13px]">
              {t('components.markdown.parameters', 'Parameters:')}
            </div>
            {/* Parameter content block with background, rounded corners, margin and padding */}
            <div className="mx-4 my-2 rounded-lg bg-refly-tertiary-hover px-4 py-3 font-mono text-xs font-normal whitespace-pre-wrap text-refly-text-0 leading-[22px]">
              {parametersContent()}
            </div>
            {/* Result section only if hasResult */}
            {hasResult && (
              <div>
                <div className="px-5 py-1 text-refly-text-2 text-[13px]">
                  {t('components.markdown.result', 'Result:')}
                </div>
                {/* Result content block with background, rounded corners, margin and padding */}
                <div className="mx-4 my-2 rounded-lg bg-refly-tertiary-hover px-4 py-3 font-mono text-xs font-normal whitespace-pre-wrap text-refly-text-0 leading-[22px]">
                  {resultContent}
                </div>
              </div>
            )}
          </div>
        )}
      </div>

<<<<<<< HEAD
      {shouldRenderFilePreview &&
        filePreviewDriveFile.map((file) => <ProductCard key={file.fileId} file={file} />)}
=======
      {shouldRenderFilePreview && (
        <ProductCard file={filePreviewDriveFile} source="card" classNames="mt-3" />
      )}
>>>>>>> be067722
    </>
  );
};

// Use React.memo to prevent unnecessary re-renders
export default React.memo(ToolCall);<|MERGE_RESOLUTION|>--- conflicted
+++ resolved
@@ -230,14 +230,10 @@
         )}
       </div>
 
-<<<<<<< HEAD
       {shouldRenderFilePreview &&
-        filePreviewDriveFile.map((file) => <ProductCard key={file.fileId} file={file} />)}
-=======
-      {shouldRenderFilePreview && (
-        <ProductCard file={filePreviewDriveFile} source="card" classNames="mt-3" />
-      )}
->>>>>>> be067722
+        filePreviewDriveFile.map((file) => (
+          <ProductCard key={file.fileId} file={file} source="card" classNames="mt-3" />
+        ))}
     </>
   );
 };
