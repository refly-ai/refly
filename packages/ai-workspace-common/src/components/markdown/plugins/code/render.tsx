--- conflicted
+++ resolved
@@ -150,27 +150,17 @@
                 <Button
                   type="default"
                   size="small"
-<<<<<<< HEAD
-                  className="flex items-center justify-center bg-white/80 hover:bg-white border border-gray-200 dark:bg-gray-900 dark:border-gray-700"
+                  className="flex items-center justify-center bg-white/80 hover:bg-white dark:bg-gray-800/80 dark:hover:bg-gray-800 border border-gray-200 dark:border-gray-700 text-gray-700 dark:text-gray-300"
                   icon={<CopyOutlined />}
-=======
+                  onClick={handleCopy}
+                />
+              </Tooltip>
+              <Tooltip title={t('components.markdown.viewCode', 'View code')}>
+                <Button
+                  type="default"
+                  size="small"
                   className="flex items-center justify-center bg-white/80 hover:bg-white dark:bg-gray-800/80 dark:hover:bg-gray-800 border border-gray-200 dark:border-gray-700 text-gray-700 dark:text-gray-300"
-                  icon={<IconCopy />}
->>>>>>> f6ad75f2
-                  onClick={handleCopy}
-                />
-              </Tooltip>
-              <Tooltip title={t('components.markdown.viewCode', 'View code')}>
-                <Button
-                  type="default"
-                  size="small"
-<<<<<<< HEAD
-                  className="flex items-center justify-center bg-white/80 hover:bg-white border border-gray-200 dark:bg-gray-900 dark:border-gray-700"
                   icon={<CodeOutlined />}
-=======
-                  className="flex items-center justify-center bg-white/80 hover:bg-white dark:bg-gray-800/80 dark:hover:bg-gray-800 border border-gray-200 dark:border-gray-700 text-gray-700 dark:text-gray-300"
-                  icon={<IconCode />}
->>>>>>> f6ad75f2
                   onClick={toggleViewMode}
                 />
               </Tooltip>
@@ -208,13 +198,8 @@
               <Button
                 type="text"
                 size="small"
-<<<<<<< HEAD
-                className="flex items-center justify-center hover:bg-gray-100"
+                className="flex items-center justify-center hover:bg-gray-100 dark:hover:bg-gray-700 text-gray-700 dark:text-gray-300"
                 icon={<CopyOutlined />}
-=======
-                className="flex items-center justify-center hover:bg-gray-100 dark:hover:bg-gray-700 text-gray-700 dark:text-gray-300"
-                icon={<IconCopy />}
->>>>>>> f6ad75f2
                 onClick={(e) => {
                   e.preventDefault();
                   e.stopPropagation();
@@ -227,13 +212,8 @@
                 <Button
                   type="text"
                   size="small"
-<<<<<<< HEAD
-                  className="flex items-center justify-center hover:bg-gray-100"
+                  className="flex items-center justify-center hover:bg-gray-100 dark:hover:bg-gray-700 text-gray-700 dark:text-gray-300"
                   icon={<EyeOutlined />}
-=======
-                  className="flex items-center justify-center hover:bg-gray-100 dark:hover:bg-gray-700 text-gray-700 dark:text-gray-300"
-                  icon={<IconEye />}
->>>>>>> f6ad75f2
                   onClick={(e) => {
                     e.preventDefault();
                     e.stopPropagation();
