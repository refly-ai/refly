import { useTranslation } from 'react-i18next';
import { cn } from '@refly-packages/ai-workspace-common/utils/cn';
<<<<<<< HEAD
import { canvasTemplateEnabled } from '@refly-packages/ai-workspace-common/utils/env';
import { Logo } from '@refly-packages/ai-workspace-common/components/common/logo';
=======
import { canvasTemplateEnabled } from '@refly/ui-kit';
>>>>>>> b7eeabd6

export const Title = () => {
  const { i18n } = useTranslation();
  const isZh = i18n.language === 'zh-CN';

  return (
    <div
      className={cn(
        'flex flex-col items-center justify-center mb-6',
        canvasTemplateEnabled ? 'mt-48' : '',
      )}
    >
      <div className="flex flex-col max-w-full w-[800px]">
        <div className="flex gap-2 justify-center items-center self-center">
          {isZh ? (
            <div className="flex gap-2 items-center text-zinc-900 text-3xl font-semibold leading-10 text-center">
              <div className="self-stretch my-auto">和</div>
              <Logo logoProps={{ show: false }} textProps={{ show: true, className: 'w-[70px]' }} />
              <div className="self-stretch my-auto">一起探索</div>
              <div className="self-stretch my-auto text-emerald-600">好奇心</div>
            </div>
          ) : (
            <>
              <div className="flex gap-2 items-center my-auto text-zinc-900 text-3xl font-semibold leading-none text-center whitespace-nowrap">
                <span className="self-stretch my-auto">Explore</span>
                <span className="self-stretch my-auto text-emerald-600">Curiosity</span>
                <span className="self-stretch my-auto">With</span>
                <Logo
                  logoProps={{ show: false }}
                  textProps={{ show: true, className: 'w-[70px]' }}
                />
              </div>
            </>
          )}
        </div>
      </div>
    </div>
  );
};<|MERGE_RESOLUTION|>--- conflicted
+++ resolved
@@ -1,11 +1,7 @@
 import { useTranslation } from 'react-i18next';
 import { cn } from '@refly-packages/ai-workspace-common/utils/cn';
-<<<<<<< HEAD
-import { canvasTemplateEnabled } from '@refly-packages/ai-workspace-common/utils/env';
 import { Logo } from '@refly-packages/ai-workspace-common/components/common/logo';
-=======
 import { canvasTemplateEnabled } from '@refly/ui-kit';
->>>>>>> b7eeabd6
 
 export const Title = () => {
   const { i18n } = useTranslation();
