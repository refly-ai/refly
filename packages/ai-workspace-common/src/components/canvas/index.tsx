import { useCallback, useMemo, useEffect, useState, useRef, memo } from 'react';
<<<<<<< HEAD
import { Button, Modal, Result, message } from 'antd';
import { motion, AnimatePresence } from 'motion/react';
=======
import { Button, Modal, Result, message, Splitter, Popover } from 'antd';
>>>>>>> 2fabba2c
import { useTranslation } from 'react-i18next';
import {
  ReactFlow,
  Background,
  MiniMap,
  ReactFlowProvider,
  useReactFlow,
  Node,
  Edge,
  useStore,
  useStoreApi,
} from '@xyflow/react';
import { useShallow } from 'zustand/react/shallow';
import { CanvasNode } from '@refly/canvas-common';
import { nodeTypes } from './nodes';
import { TopToolbar } from './top-toolbar';
import { ContextMenu } from './context-menu';
import { NodeContextMenu } from './node-context-menu';
import { useNodeOperations } from '@refly-packages/ai-workspace-common/hooks/canvas/use-node-operations';
import { useNodeSelection } from '@refly-packages/ai-workspace-common/hooks/canvas/use-node-selection';
import { useAddNode } from '@refly-packages/ai-workspace-common/hooks/canvas/use-add-node';
import {
  CanvasProvider,
  useCanvasContext,
} from '@refly-packages/ai-workspace-common/context/canvas';
import { useEdgeStyles } from './constants';
import {
  useCanvasStore,
  useCanvasStoreShallow,
  useCanvasNodesStore,
  useUserStore,
  useUserStoreShallow,
  usePilotStoreShallow,
  useCanvasResourcesPanelStoreShallow,
} from '@refly/stores';
import { Spin } from '@refly-packages/ai-workspace-common/components/common/spin';
import { locateToNodePreviewEmitter } from '@refly-packages/ai-workspace-common/events/locateToNodePreview';
import { MenuPopper } from './menu-popper';
import { useNodePreviewControl } from '@refly-packages/ai-workspace-common/hooks/canvas/use-node-preview-control';
import {
  EditorPerformanceProvider,
  useEditorPerformance,
} from '@refly-packages/ai-workspace-common/context/editor-performance';
import { CanvasNodeType } from '@refly/openapi-schema';
import { useEdgeOperations } from '@refly-packages/ai-workspace-common/hooks/canvas/use-edge-operations';
import { MultiSelectionMenus } from './multi-selection-menu';
import { CustomEdge } from './edges/custom-edge';
import NotFoundOverlay from './NotFoundOverlay';
import { NODE_MINI_MAP_COLORS } from './nodes/shared/colors';
import { useDragToCreateNode } from '@refly-packages/ai-workspace-common/hooks/canvas/use-drag-create-node';
import { useDragDropPaste } from '@refly-packages/ai-workspace-common/hooks/canvas/use-drag-drop-paste';

import '@xyflow/react/dist/style.css';
import './index.scss';
import { SelectionContextMenu } from '@refly-packages/ai-workspace-common/components/canvas/selection-context-menu';
import {
  useGetPilotSessionDetail,
  useUpdateSettings,
} from '@refly-packages/ai-workspace-common/queries';
import { EmptyGuide } from './empty-guide';
import { useLinearThreadReset } from '@refly-packages/ai-workspace-common/hooks/canvas/use-linear-thread-reset';
import HelperLines from './common/helper-line/index';
import { useListenNodeOperationEvents } from '@refly-packages/ai-workspace-common/hooks/canvas/use-listen-node-events';
import { runtime } from '@refly/ui-kit';
import getClient from '@refly-packages/ai-workspace-common/requests/proxiedRequest';
import {
  NodeContextMenuSource,
  NodeDragCreateInfo,
  nodeOperationsEmitter,
} from '@refly-packages/ai-workspace-common/events/nodeOperations';
import { useCanvasInitialActions } from '@refly-packages/ai-workspace-common/hooks/use-canvas-initial-actions';
import { Pilot } from '@refly-packages/ai-workspace-common/components/pilot';
<<<<<<< HEAD
import SessionHeader from '@refly-packages/ai-workspace-common/components/pilot/session-header';
=======
import { IconPilot } from '@refly-packages/ai-workspace-common/components/common/icon';
import { ChevronUp } from 'lucide-react';
import { CanvasResources, CanvasResourcesWidescreenModal } from './canvas-resources';
import { ResourceOverview } from './canvas-resources/share/resource-overview';
import { NodePreviewContainer } from '@refly-packages/ai-workspace-common/components/canvas/node-preview';
>>>>>>> 2fabba2c

const GRID_SIZE = 10;

const selectionStyles = `
  .react-flow__selection {
    background: rgba(0, 150, 143, 0.03) !important;
    border: 0.5px solid #0E9F77 !important;
  }
  
  .react-flow__nodesselection-rect {
    background: rgba(0, 150, 143, 0.03) !important;
    border: 0.5px solid #0E9F77 !important;
  }
`;

interface ContextMenuState {
  open: boolean;
  position: { x: number; y: number };
  type: 'canvas' | 'node' | 'selection';
  nodeId?: string;
  nodeType?: CanvasNodeType;
  isSelection?: boolean;
  source?: 'node' | 'handle';
  dragCreateInfo?: NodeDragCreateInfo;
}

// Add new memoized components
const MemoizedBackground = memo(Background);
const MemoizedMiniMap = memo(MiniMap);

const MiniMapNode = (props: any) => {
  const { x, y, width, height, style, className, id: nodeId } = props;
  const nodes = useStoreApi().getState().nodes;
  const node = nodes.find((n) => n.id === nodeId);

  const getMiniMapNodeColor = useCallback((node: Node) => {
    if (node.type === 'memo') {
      const data = node.data as any;
      return data?.metadata?.bgColor ?? '#FFFEE7';
    }
    if (node.type === 'group') {
      return 'transparent';
    }

    return NODE_MINI_MAP_COLORS[node.type as CanvasNodeType] ?? '#6172F3';
  }, []);

  const getMiniMapNodeStrokeColor = useCallback((node: Node) => {
    return node.type === 'group' ? '#363434' : 'transparent';
  }, []);

  if (!node || node.type !== 'image' || !(node.data as any)?.metadata?.imageUrl) {
    return (
      <rect
        x={x}
        y={y}
        width={width}
        height={height}
        rx={12}
        ry={12}
        style={{
          fill: node ? getMiniMapNodeColor(node) : '#6172F3',
          stroke: node ? getMiniMapNodeStrokeColor(node) : 'transparent',
          strokeWidth: 10,
          opacity: 0.5,
          strokeDasharray: node?.type === 'group' ? '10,10' : 'none',
        }}
      />
    );
  }

  return (
    <image
      href={(node.data as any)?.metadata?.imageUrl}
      x={x}
      y={y}
      width={width}
      height={height}
      className={`minimap-node-image ${className || ''}`}
      style={{
        ...style,
        objectFit: 'cover',
        borderRadius: '12px',
      }}
    />
  );
};

const Flow = memo(({ canvasId }: { canvasId: string }) => {
  const { t } = useTranslation();

  useCanvasInitialActions(canvasId);
  // useFollowPilotSteps();

  const { addNode } = useAddNode();
  const { nodes, edges } = useStore(
    useShallow((state) => ({
      nodes: state.nodes,
      edges: state.edges,
    })),
  );
  const selectedNodes = nodes.filter((node) => node.selected) || [];

  const getPageByCanvasId = useCallback(async () => {
    if (!canvasId) return;

    const res = await getClient().getPageByCanvasId({
      path: { canvasId },
    });
    if (res?.data?.success) {
      const pageData = res.data.data;
      if (pageData?.page?.pageId) {
        setCanvasPage(canvasId, pageData.page.pageId);
      }
    }
  }, [canvasId]);

  const {
    onNodesChange,
    truncateAllNodesContent,
    onNodeDragStop,
    helperLineHorizontal,
    helperLineVertical,
  } = useNodeOperations();
  const { setSelectedNode } = useNodeSelection();

  const { onEdgesChange, onConnect } = useEdgeOperations();
  const edgeStyles = useEdgeStyles();

  // Call truncateAllNodesContent when nodes are loaded
  useEffect(() => {
    if (nodes.length > 0) {
      truncateAllNodesContent();
    }
  }, [canvasId, truncateAllNodesContent]);

  const reactFlowInstance = useReactFlow();

  const { pendingNode, clearPendingNode } = useCanvasNodesStore();
  const { loading, readonly, shareNotFound, shareLoading, undo, redo } = useCanvasContext();

  const { isPilotOpen, setIsPilotOpen, setActiveSessionId, activeSessionId } = usePilotStoreShallow(
    (state) => ({
      isPilotOpen: state.isPilotOpen,
      setIsPilotOpen: state.setIsPilotOpen,
      setActiveSessionId: state.setActiveSessionId,
      activeSessionId: state.activeSessionId,
    }),
  );

  const {
    canvasInitialized,
    operatingNodeId,
    setOperatingNodeId,
    setInitialFitViewCompleted,
    setCanvasPage,
    showSlideshow,
    setShowSlideshow,
    setContextMenuOpenedCanvasId,
  } = useCanvasStoreShallow((state) => ({
    canvasInitialized: state.canvasInitialized[canvasId],
    operatingNodeId: state.operatingNodeId,
    setOperatingNodeId: state.setOperatingNodeId,
    setInitialFitViewCompleted: state.setInitialFitViewCompleted,
    setCanvasPage: state.setCanvasPage,
    showSlideshow: state.showSlideshow,
    setShowSlideshow: state.setShowSlideshow,
    setContextMenuOpenedCanvasId: state.setContextMenuOpenedCanvasId,
  }));

  const { handleNodePreview } = useNodePreviewControl({ canvasId });

  const interactionMode = useUserStore.getState().localSettings.canvasMode;
  const { isLogin, setLocalSettings } = useUserStoreShallow((state) => ({
    isLogin: state.isLogin,
    setLocalSettings: state.setLocalSettings,
  }));
  const { mutate: updateSettings } = useUpdateSettings();

  const toggleInteractionMode = useCallback(
    (mode: 'mouse' | 'touchpad') => {
      const { localSettings } = useUserStore.getState();
      setLocalSettings({
        ...localSettings,
        canvasMode: mode,
      });
      if (isLogin) {
        updateSettings({
          body: {
            preferences: {
              operationMode: mode,
            },
          },
        });
      }
    },
    [setLocalSettings, isLogin, updateSettings],
  );

  // Use the reset hook to handle canvas ID changes
  useLinearThreadReset(canvasId);

  useEffect(() => {
    return () => {
      setInitialFitViewCompleted(false);
    };
  }, [canvasId, setInitialFitViewCompleted]);

  useEffect(() => {
    // Only run fitView if we have nodes and this is the initial render
    const timeoutId = setTimeout(() => {
      const { initialFitViewCompleted } = useCanvasStore.getState();
      if (nodes?.length > 0 && !initialFitViewCompleted) {
        reactFlowInstance.fitView({
          padding: 0.2,
          duration: 200,
          minZoom: 0.1,
          maxZoom: 1,
        });
        setInitialFitViewCompleted(true);
      }
    }, 100);

    return () => clearTimeout(timeoutId);
  }, [canvasId, nodes?.length, reactFlowInstance, setInitialFitViewCompleted]);

  const defaultEdgeOptions = useMemo(
    () => ({
      style: edgeStyles.default,
    }),
    [edgeStyles],
  );

  const flowConfig = useMemo(
    () => ({
      defaultViewport: {
        x: 0,
        y: 0,
        zoom: 0.75,
      },
      minZoom: 0.1,
      maxZoom: 2,
      fitViewOptions: {
        padding: 0.2,
        minZoom: 0.1,
        maxZoom: 2,
        duration: 200,
      },
      defaultEdgeOptions,
    }),
    [defaultEdgeOptions],
  );

  const [menuPosition, setMenuPosition] = useState({ x: 0, y: 0 });
  const [menuOpen, setMenuOpen] = useState(false);
  const [selectedEdgeId, setSelectedEdgeId] = useState<string | null>(null);
  const [lastClickTime, setLastClickTime] = useState(0);

  const { onConnectEnd: temporaryEdgeOnConnectEnd, onConnectStart: temporaryEdgeOnConnectStart } =
    useDragToCreateNode();

  const cleanupTemporaryEdges = useCallback(() => {
    const rfInstance = reactFlowInstance;
    rfInstance.setNodes((nodes) => nodes.filter((node) => node.type !== 'temporaryEdge'));
    rfInstance.setEdges((edges) => {
      // Get the current nodes to check if source/target is a temporary node
      const currentNodes = rfInstance.getNodes();
      const isTemporaryNode = (id: string) =>
        currentNodes.some((node) => node.id === id && node.type === 'temporaryEdge');

      return edges.filter((edge) => !isTemporaryNode(edge.source) && !isTemporaryNode(edge.target));
    });
  }, [reactFlowInstance]);

  const handlePanelClick = useCallback(
    (event: React.MouseEvent) => {
      setOperatingNodeId(null);
      setContextMenu((prev) => ({ ...prev, open: false }));

      // Clean up temporary nodes when clicking on canvas
      cleanupTemporaryEdges();

      // Reset edge selection when clicking on canvas
      if (selectedEdgeId) {
        setSelectedEdgeId(null);
      }

      if (readonly) return;

      const currentTime = new Date().getTime();
      const timeDiff = currentTime - lastClickTime;

      if (timeDiff < 300) {
        const flowPosition = reactFlowInstance.screenToFlowPosition({
          x: event.clientX,
          y: event.clientY,
        });

        setMenuPosition(flowPosition);
        setMenuOpen(true);
      }

      setLastClickTime(currentTime);
    },
    [lastClickTime, setOperatingNodeId, reactFlowInstance, selectedEdgeId, cleanupTemporaryEdges],
  );

  // Add scroll position state and handler
  const [showLeftIndicator, setShowLeftIndicator] = useState(false);
  const [showRightIndicator, setShowRightIndicator] = useState(false);

  const updateIndicators = useCallback(
    (container: HTMLDivElement | null) => {
      if (!container) return;

      const shouldShowLeft = container.scrollLeft > 0;
      const shouldShowRight =
        container.scrollLeft < container.scrollWidth - container.clientWidth - 1;

      if (shouldShowLeft !== showLeftIndicator) {
        setShowLeftIndicator(shouldShowLeft);
      }
      if (shouldShowRight !== showRightIndicator) {
        setShowRightIndicator(shouldShowRight);
      }
    },
    [showLeftIndicator, showRightIndicator],
  );

  useEffect(() => {
    const container = document.querySelector('.preview-container') as HTMLDivElement;
    if (container) {
      const observer = new ResizeObserver(() => {
        updateIndicators(container);
      });

      observer.observe(container);
      updateIndicators(container);

      return () => {
        observer.disconnect();
      };
    }
  }, [updateIndicators]);

  // Handle pending node
  useEffect(() => {
    if (pendingNode) {
      addNode(pendingNode);
      clearPendingNode();
    }
  }, [pendingNode, addNode, clearPendingNode]);

  const [connectionTimeout, setConnectionTimeout] = useState(false);

  // Track when provider first became unhealthy
  const unhealthyStartTimeRef = useRef<number | null>(null);

  useEffect(() => {
    // Skip if no provider or in desktop mode
    if (runtime === 'desktop') return;

    // Clear timeout state if provider becomes connected
    if (!loading) {
      setConnectionTimeout(false);
      unhealthyStartTimeRef.current = null;
      return;
    }

    // If provider is unhealthy and we haven't started tracking, start now
    if (unhealthyStartTimeRef.current === null) {
      unhealthyStartTimeRef.current = Date.now();
    }

    // Check status every two seconds after provider becomes unhealthy
    const intervalId = setInterval(() => {
      if (unhealthyStartTimeRef.current) {
        const unhealthyDuration = Date.now() - unhealthyStartTimeRef.current;

        // If provider has been unhealthy for more than 10 seconds, set timeout
        if (unhealthyDuration > 10000) {
          setConnectionTimeout(true);
          clearInterval(intervalId);
        }
      }

      // Provider became healthy, reset everything
      if (!loading) {
        clearInterval(intervalId);
        unhealthyStartTimeRef.current = null;
        setConnectionTimeout(false);
      }
    }, 2000);

    return () => {
      clearInterval(intervalId);
    };
  }, [loading]);

  useEffect(() => {
    if (!readonly) {
      getPageByCanvasId();
    }

    if (showSlideshow) {
      setShowSlideshow(false);
    }

    if (isPilotOpen) {
      setIsPilotOpen(false);
      setActiveSessionId(null);
    }

    const unsubscribe = locateToNodePreviewEmitter.on(
      'locateToNodePreview',
      ({ canvasId: emittedCanvasId, id }) => {
        if (emittedCanvasId === canvasId) {
          requestAnimationFrame(() => {
            const previewContainer = document.querySelector('.preview-container');
            const targetPreview = document.querySelector(`[data-preview-id="${id}"]`);

            if (previewContainer && targetPreview) {
              targetPreview?.scrollIntoView?.({
                behavior: 'smooth',
                block: 'nearest',
                inline: 'center',
              });
            }
          });
        }
      },
    );

    return unsubscribe;
  }, [canvasId]);

  const [contextMenu, setContextMenu] = useState<ContextMenuState>({
    open: false,
    position: { x: 0, y: 0 },
    type: 'canvas',
  });

  useEffect(() => {
    if (contextMenu.type === 'node') {
      setContextMenuOpenedCanvasId(contextMenu.open ? (contextMenu.nodeId ?? null) : null);
    }
  }, [contextMenu, setContextMenuOpenedCanvasId]);

  const onPaneContextMenu = useCallback(
    (event: React.MouseEvent) => {
      event.preventDefault();
      const flowPosition = reactFlowInstance.screenToFlowPosition({
        x: event.clientX,
        y: event.clientY,
      });

      setContextMenu({
        open: true,
        position: flowPosition,
        type: 'canvas',
      });
    },
    [reactFlowInstance],
  );

  const onNodeContextMenu = useCallback(
    (
      event: React.MouseEvent,
      node: CanvasNode<any>,
      metaInfo?: {
        source?: NodeContextMenuSource;
        dragCreateInfo?: NodeDragCreateInfo;
      },
    ) => {
      event.preventDefault();
      const flowPosition = reactFlowInstance.screenToFlowPosition({
        x: event.clientX,
        y: event.clientY,
      });

      // Map node type to menu type
      let menuNodeType: CanvasNodeType;
      switch (node.type) {
        case 'document':
          menuNodeType = 'document';
          break;
        case 'resource':
          menuNodeType = 'resource';
          break;
        case 'skillResponse':
          menuNodeType = 'skillResponse';
          break;
        case 'skill':
          menuNodeType = 'skill';
          break;
        case 'memo':
          menuNodeType = 'memo';
          break;
        case 'group':
          menuNodeType = 'group';
          break;
        case 'codeArtifact':
          menuNodeType = 'codeArtifact';
          break;
        case 'website':
          menuNodeType = 'website';
          break;
        case 'image':
          menuNodeType = 'image';
          break;
        case 'mediaSkill':
          menuNodeType = 'mediaSkill';
          break;
        case 'mediaSkillResponse':
          menuNodeType = 'mediaSkillResponse';
          break;
        case 'audio':
          menuNodeType = 'audio';
          break;
        case 'video':
          menuNodeType = 'video';
          break;
        default:
          return; // Don't show context menu for unknown node types
      }

      const { source, dragCreateInfo } = metaInfo || {};

      setContextMenu({
        open: true,
        position: flowPosition,
        type: 'node',
        source: source || 'node',
        dragCreateInfo,
        nodeId: node.id,
        nodeType: menuNodeType,
      });
    },
    [reactFlowInstance],
  );

  const handleNodeClick = useCallback(
    (event: React.MouseEvent, node: CanvasNode<any>) => {
      if (!node) return;

      if (node.id.startsWith('ghost-')) {
        setContextMenu((prev) => ({ ...prev, open: false }));
        return;
      }

      const { operatingNodeId } = useCanvasStore.getState();
      setContextMenu((prev) => ({ ...prev, open: false }));

      if (event.metaKey || event.shiftKey) {
        event.stopPropagation();
        return;
      }

      if (!node?.id) {
        console.warn('Invalid node clicked');
        return;
      }

      if (node.selected && node.id === operatingNodeId) {
        // Already in operating mode, do nothing
        return;
      }

      if (node.selected && !operatingNodeId) {
        setOperatingNodeId(node.id);
        event.stopPropagation();
      } else {
        setSelectedNode(node);
        setOperatingNodeId(null);
      }

      // Memo nodes are not previewable
      if (
        [
          'memo',
          'skill',
          'group',
          'image',
          'mediaSkill',
          'video',
          'audio',
          'mediaSkillResponse',
        ].includes(node.type)
      ) {
        return;
      }

      // Handle preview if enabled
      handleNodePreview(node);
    },
    [handleNodePreview, setOperatingNodeId, setSelectedNode],
  );

  // Memoize nodes and edges
  const memoizedNodes = useMemo(() => nodes, [nodes]);
  const memoizedEdges = useMemo(() => edges, [edges]);

  // Memoize MiniMap styles
  const miniMapStyles = useMemo(
    () => ({
      border: '1px solid rgba(16, 24, 40, 0.0784)',
      boxShadow: '0px 4px 6px 0px rgba(16, 24, 40, 0.03)',
    }),
    [],
  );

  // Memoize the Background and MiniMap components
  const memoizedBackground = useMemo(() => <MemoizedBackground />, []);
  const memoizedMiniMap = useMemo(
    () => (
      <MemoizedMiniMap
        position="bottom-left"
        style={miniMapStyles}
        className="bg-white/80 dark:bg-gray-900/80 w-[140px] h-[92px] !mb-[46px] !ml-[10px] rounded-lg shadow-refly-m p-2 [&>svg]:w-full [&>svg]:h-full"
        zoomable={false}
        pannable={false}
        nodeComponent={MiniMapNode}
      />
    ),
    [miniMapStyles],
  );

  // Memoize the node types configuration
  const memoizedNodeTypes = useMemo(() => nodeTypes, []);

  const readonlyNodesChange = useCallback(() => {
    // No-op function for readonly mode
    return nodes;
  }, [nodes]);

  const readonlyEdgesChange = useCallback(() => {
    // No-op function for readonly mode
    return edges;
  }, [edges]);

  const readonlyConnect = useCallback(() => {
    // No-op function for readonly mode
    return;
  }, []);

  // Optimize node dragging performance
  const { setIsNodeDragging, setDraggingNodeId } = useEditorPerformance();

  const handleNodeDragStart = useCallback(
    (_: React.MouseEvent, node: Node) => {
      setIsNodeDragging(true);
      setDraggingNodeId(node.id);
    },
    [setIsNodeDragging, setDraggingNodeId],
  );

  const [readonlyDragWarningDebounce, setReadonlyDragWarningDebounce] =
    useState<NodeJS.Timeout | null>(null);

  const handleReadonlyDrag = useCallback(
    (event: React.MouseEvent) => {
      if (readonly) {
        if (!readonlyDragWarningDebounce) {
          message.warning(t('common.readonlyDragDescription'));

          const debounceTimeout = setTimeout(() => {
            setReadonlyDragWarningDebounce(null);
          }, 3000);

          setReadonlyDragWarningDebounce(debounceTimeout);
        }

        event.preventDefault();
        event.stopPropagation();
      }
    },
    [readonly, readonlyDragWarningDebounce, t],
  );

  useEffect(() => {
    return () => {
      if (readonlyDragWarningDebounce) {
        clearTimeout(readonlyDragWarningDebounce);
      }
    };
  }, [readonlyDragWarningDebounce]);

  // Handle node drag stop and apply snap positions
  const handleNodeDragStop = useCallback(
    (_event: React.MouseEvent, node: Node) => {
      if (!node) return;

      // Call the hook's onNodeDragStop method
      onNodeDragStop(node.id);

      // Reset performance tracking
      setIsNodeDragging(false);
      setDraggingNodeId(null);
    },
    [onNodeDragStop, setIsNodeDragging, setDraggingNodeId],
  );

  const onSelectionContextMenu = useCallback(
    (event: React.MouseEvent) => {
      event.preventDefault();
      const flowPosition = reactFlowInstance.screenToFlowPosition({
        x: event.clientX,
        y: event.clientY,
      });

      setContextMenu({
        open: true,
        position: flowPosition,
        type: 'selection',
        nodeType: 'group',
      });
    },
    [reactFlowInstance],
  );

  // Use the new drag, drop, paste hook
  const { handlers, DropOverlay } = useDragDropPaste({
    canvasId,
    readonly,
  });

  // Add edge types configuration
  const edgeTypes = useMemo(
    () => ({
      default: CustomEdge,
    }),
    [],
  );

  // Update handleKeyDown to handle edge deletion
  const handleKeyDown = useCallback(
    (e: KeyboardEvent) => {
      // Skip all keyboard handling in readonly mode
      if (readonly) return;

      const target = e.target as HTMLElement;

      // Ignore input, textarea and contentEditable elements
      if (
        target.tagName === 'INPUT' ||
        target.tagName === 'TEXTAREA' ||
        target.contentEditable === 'true'
      ) {
        return;
      }

      // Check for mod key (Command on Mac, Ctrl on Windows/Linux)
      const isModKey = e.metaKey || e.ctrlKey;

      if (isModKey && e.key.toLowerCase() === 'z') {
        e.preventDefault();
        if (e.shiftKey) {
          // Mod+Shift+Z for Redo
          redo();
        } else {
          // Mod+Z for Undo
          undo();
        }
      }

      // Handle edge deletion
      if ((e.key === 'Delete' || e.key === 'Backspace') && selectedEdgeId) {
        e.preventDefault();
        const { setEdges } = reactFlowInstance;
        setEdges((eds) => eds.filter((e) => e.id !== selectedEdgeId));
        setSelectedEdgeId(null);
      }
    },
    [selectedEdgeId, reactFlowInstance, undo, redo, readonly],
  );

  // Add edge click handler for delete button
  const handleEdgeClick = useCallback(
    (event: React.MouseEvent, edge: Edge) => {
      // Check if click is on delete button
      if ((event.target as HTMLElement).closest('.edge-delete-button')) {
        const { setEdges } = reactFlowInstance;
        setEdges((eds) => eds.filter((e) => e.id !== edge.id));
        setSelectedEdgeId(null);
        return;
      }

      // Check if click is on edge label or edge label input
      if ((event.target as HTMLElement).closest('.edge-label')) {
        return;
      }

      setSelectedEdgeId(edge.id);
    },
    [reactFlowInstance],
  );

  // Update useEffect for keyboard events
  useEffect(() => {
    window.addEventListener('keydown', handleKeyDown);
    return () => window.removeEventListener('keydown', handleKeyDown);
  }, [handleKeyDown]);

  useEffect(() => {
    const { setEdges } = reactFlowInstance;
    setEdges((eds) =>
      eds.map((e) => {
        return {
          ...e,
          selected: e.id === selectedEdgeId,
          style: e.id === selectedEdgeId ? edgeStyles.selected : edgeStyles.default,
        };
      }),
    );
  }, [selectedEdgeId, reactFlowInstance, edgeStyles]);

  // Add event listener for node operations
  useListenNodeOperationEvents();

  // Add listener for opening node context menu
  useEffect(() => {
    const handleOpenContextMenu = (event: any) => {
      // 从事件名称中提取nodeId
      const nodeId = event.nodeId;

      // 检查事件是否包含必要的信息
      if (event?.nodeType) {
        // 构造一个合成的React鼠标事件
        const syntheticEvent = {
          ...event.originalEvent,
          clientX: event.x,
          clientY: event.y,
          preventDefault: () => {},
          stopPropagation: () => {},
        } as React.MouseEvent;

        // 构造一个简化的节点对象，包含必要的属性
        const node = {
          id: nodeId,
          type: event.nodeType as CanvasNodeType,
          data: { type: event.nodeType },
          position: { x: event.x, y: event.y },
        } as unknown as CanvasNode<any>;

        // 调用onNodeContextMenu处理上下文菜单
        onNodeContextMenu(syntheticEvent, node, {
          source: event.source,
          dragCreateInfo: event.dragCreateInfo,
        });
      }
    };

    // 监听所有包含openContextMenu的事件
    nodeOperationsEmitter.on('openNodeContextMenu', handleOpenContextMenu);

    return () => {
      // 清理事件监听器
      nodeOperationsEmitter.off('openNodeContextMenu', handleOpenContextMenu);
    };
  }, [onNodeContextMenu]);
  const {
    data: sessionData,
    // isLoading,
    // error,
  } = useGetPilotSessionDetail(
    {
      query: { sessionId: activeSessionId },
    },
    undefined,
    {
      enabled: !!activeSessionId,
    },
  );
  const session = useMemo(() => sessionData?.data, [sessionData]);
  const handleClick = useCallback(() => {
    console.log('canvas', isPilotOpen);
    setIsPilotOpen(!isPilotOpen);
  }, [setIsPilotOpen]);
  const handleSessionClick = useCallback(
    (sessionId: string) => {
      setActiveSessionId(sessionId);
    },
    [setActiveSessionId],
  );
  return (
    <Spin
      className="w-full h-full"
      style={{ maxHeight: '100%' }}
      spinning={(readonly && shareLoading) || loading}
      tip={connectionTimeout ? t('common.connectionFailed') : t('common.loading')}
    >
      <Modal
        centered
        open={connectionTimeout}
        onOk={() => window.location.reload()}
        onCancel={() => setConnectionTimeout(false)}
        okText={t('common.retry')}
        cancelText={t('common.cancel')}
      >
        <Result
          status="warning"
          title={t('canvas.connectionTimeout.title')}
          extra={t('canvas.connectionTimeout.extra')}
        />
      </Modal>
      <div className="w-full h-[calc(100vh-16px)] relative flex flex-col overflow-hidden border-[1px] border-solid border-refly-Card-Border rounded-xl shadow-sm">
<<<<<<< HEAD
        {!readonly && (
          <CanvasToolbar onToolSelect={handleToolSelect} nodeLength={nodes?.length || 0} />
        )}
        <AnimatePresence mode="wait">
          {isPilotOpen ? (
            <motion.div
              key="pilot-panel"
              className="absolute bottom-2 left-[calc(50%-284px)] transform -translate-x-1/2 z-20 shadow-sm rounded-[20px] w-[568px] border border-solid border-gray-100 dark:border-gray-800"
              initial={{ opacity: 0, y: 40, scale: 0.95 }}
              animate={{ opacity: 1, y: 0, scale: 1 }}
              exit={{ opacity: 0, y: 40, scale: 0.95 }}
              transition={{ duration: 0.3, ease: 'easeInOut' }}
            >
              <Pilot canvasId={canvasId} />
            </motion.div>
          ) : nodes?.length > 0 ? (
            <motion.div
              key="session-header"
              className="absolute bottom-2 left-[calc(50%-284px)] transform -translate-x-1/2 z-20 shadow-sm rounded-lg w-[568px] border border-solid border-gray-100 dark:border-gray-800 bg-white dark:bg-neutral-900/95"
              initial={{ opacity: 0, y: 20, scale: 0.95 }}
              animate={{ opacity: 1, y: 0, scale: 1 }}
              exit={{ opacity: 0, y: 20, scale: 0.95 }}
              transition={{ duration: 0.25, ease: 'easeInOut' }}
            >
              <motion.div
                className="pb-4"
                initial={{ opacity: 0 }}
                animate={{ opacity: 1 }}
                transition={{ duration: 0.2, delay: 0.1 }}
              >
                <SessionHeader
                  canvasId={canvasId}
                  session={session}
                  steps={session?.steps ?? []}
                  onClick={handleClick}
                  onSessionClick={handleSessionClick}
                />
              </motion.div>
            </motion.div>
          ) : (
            <motion.div
              key="start-button"
              className="absolute bottom-4 left-[calc(50%-140px)] z-20"
              initial={{ opacity: 0, y: 20, scale: 0.9 }}
              animate={{ opacity: 1, y: 0, scale: 1 }}
              exit={{ opacity: 0, y: 20, scale: 0.9 }}
              transition={{ duration: 0.25, ease: 'easeInOut' }}
            >
              <motion.div
                whileHover={{
                  scale: 1.02,
                  transition: { duration: 0.2 },
                }}
                whileTap={{
                  scale: 0.98,
                  transition: { duration: 0.1 },
                }}
              >
                <Button
                  type="default"
                  className="bg-white dark:bg-neutral-900/95 border border-neutral-200 dark:border-neutral-800 rounded-full h-14 px-4 shadow-sm hover:shadow transition-colors flex items-center gap-3 w-[280px] max-w-[92vw]"
                  onClick={() => setIsPilotOpen(true)}
                >
                  <motion.div
                    className="flex items-center shrink-0"
                    initial={{ x: -5 }}
                    animate={{ x: 0 }}
                    transition={{ duration: 0.2, delay: 0.1 }}
                  >
                    <svg
                      xmlns="http://www.w3.org/2000/svg"
                      viewBox="0 0 49 22"
                      fill="none"
                      className="h-5 w-auto translate-y-[2px]"
                    >
                      <path
                        d="M3.31675 1.65329C3.35374 1.47891 3.49191 1.34349 3.66755 1.31304C4.30817 1.20198 4.95457 1.11983 5.60675 1.06659C6.35739 1.00531 7.03142 0.974672 7.62886 0.974672C8.33354 0.974672 8.99991 1.05893 9.62799 1.22743C10.2561 1.39594 10.7999 1.65637 11.2595 2.0087C11.719 2.34572 12.079 2.78997 12.3395 3.34146C12.6152 3.87762 12.7531 4.51336 12.7531 5.24867C12.7531 6.09122 12.6229 6.82653 12.3624 7.45461C12.1173 8.06737 11.788 8.58821 11.3744 9.01715C10.9607 9.43076 10.4859 9.76012 9.94969 10.0052C9.42885 10.235 8.89268 10.3882 8.3412 10.4648L11.18 16.6643C11.3139 16.9566 11.1002 17.2894 10.7787 17.2894H8.47041C8.2829 17.2894 8.11586 17.1709 8.05386 16.994L5.95143 10.9933L4.36592 10.6946L3.0606 16.9384C3.01784 17.1429 2.83751 17.2894 2.62856 17.2894H0.544825C0.264198 17.2894 0.0548222 17.031 0.113054 16.7564L3.31675 1.65329ZM4.82549 8.55758H6.04335C6.4876 8.55758 6.92419 8.51928 7.35312 8.44269C7.78205 8.35077 8.15737 8.19758 8.47907 7.98311C8.81608 7.75333 9.08417 7.45461 9.28331 7.08695C9.49778 6.7193 9.60501 6.25207 9.60501 5.68527C9.60501 5.16442 9.42885 4.72017 9.07651 4.35251C8.72417 3.96954 8.15737 3.77805 7.3761 3.77805C7.06972 3.77805 6.77866 3.79337 6.50292 3.82401C6.24249 3.83932 6.02037 3.8623 5.83654 3.89294L4.82549 8.55758Z"
                        fill="var(--refly-text-0)"
                      />
                      <path
                        d="M20.9581 16.1864C20.4832 16.5847 19.8704 16.9218 19.1198 17.1975C18.3692 17.4732 17.496 17.6111 16.5002 17.6111C15.2594 17.6111 14.279 17.2511 13.559 16.5311C12.8543 15.7958 12.502 14.7771 12.502 13.475C12.502 12.2495 12.6935 11.1465 13.0764 10.1661C13.4594 9.17034 13.9573 8.32779 14.57 7.63844C15.1981 6.94908 15.9028 6.42058 16.6841 6.05292C17.4653 5.66995 18.2466 5.47846 19.0279 5.47846C19.656 5.47846 20.1921 5.56271 20.6364 5.73122C21.0959 5.88441 21.4713 6.10654 21.7623 6.3976C22.0534 6.67334 22.2678 6.99504 22.4057 7.3627C22.5436 7.73035 22.6125 8.12099 22.6125 8.5346C22.6125 9.16268 22.4517 9.71416 22.13 10.1891C21.8083 10.6639 21.3564 11.0622 20.7742 11.3839C20.2074 11.6903 19.5181 11.9278 18.7062 12.0963C17.8943 12.2495 17.0058 12.3261 16.0407 12.3261C15.9181 12.3261 15.8032 12.3261 15.696 12.3261C15.5888 12.3107 15.4739 12.3031 15.3513 12.3031C15.3207 12.4869 15.2977 12.6554 15.2824 12.8086C15.2671 12.9465 15.2594 13.0767 15.2594 13.1992C15.2594 13.8886 15.4356 14.4018 15.7879 14.7388C16.1556 15.0758 16.6687 15.2443 17.3275 15.2443C18.0015 15.2443 18.6066 15.1447 19.1428 14.9456C19.6789 14.7465 20.0849 14.5473 20.3606 14.3482L20.9581 16.1864ZM15.7649 10.5108C16.1939 10.5108 16.6458 10.4954 17.1207 10.4648C17.6109 10.4342 18.0628 10.3652 18.4764 10.258C18.89 10.1354 19.2347 9.96693 19.5104 9.75246C19.7862 9.52267 19.924 9.2163 19.924 8.83332C19.924 8.60353 19.8398 8.37375 19.6713 8.14396C19.5028 7.89886 19.1504 7.77631 18.6143 7.77631C17.9402 7.77631 17.3504 8.03673 16.8449 8.55758C16.3547 9.07842 15.9947 9.72948 15.7649 10.5108Z"
                        fill="var(--refly-text-0)"
                      />
                      <path
                        d="M28.8432 7.28419L27.1428 17.1879C27.0509 17.7547 26.9207 18.2756 26.7522 18.7505C26.5837 19.2407 26.3462 19.6619 26.0398 20.0143C25.7488 20.3819 25.3735 20.6653 24.9139 20.8645C24.4543 21.0789 23.8875 21.1862 23.2135 21.1862C22.662 21.1862 22.1258 21.1402 21.605 21.0483C21.2014 20.9906 20.8412 20.8809 20.5244 20.7191C20.3432 20.6265 20.2764 20.4087 20.3476 20.2182L20.8479 18.8791C20.9352 18.6454 21.1983 18.5345 21.4404 18.5947C21.5565 18.6236 21.6727 18.6449 21.7888 18.6585C22.0492 18.6892 22.3786 18.7045 22.7769 18.7045C23.2671 18.7045 23.6424 18.5054 23.9028 18.1071C24.1786 17.7241 24.3854 17.096 24.5233 16.2228L25.9709 7.28419H24.908C24.6271 7.28419 24.4177 7.0253 24.4764 6.75061L24.7934 5.26658C24.8369 5.06294 25.0168 4.9174 25.225 4.9174H26.3386L26.6373 3.37784C26.7445 2.81104 26.8824 2.32083 27.0509 1.90722C27.2194 1.47828 27.4415 1.12595 27.7173 0.850205C28.0083 0.559144 28.353 0.344678 28.7513 0.206807C29.1649 0.0689356 29.6705 0 30.2679 0C30.513 0 30.7887 0.0153192 31.0951 0.0459577C31.4168 0.0612765 31.7309 0.099574 32.0372 0.16085C32.3436 0.206807 32.6423 0.268082 32.9334 0.344677C33.2245 0.421273 33.4849 0.513187 33.7147 0.62042L33.0483 2.71146C32.696 2.57359 32.336 2.48168 31.9683 2.43572C31.6006 2.38977 31.2406 2.36679 30.8883 2.36679C30.3981 2.36679 30.0381 2.51232 29.8083 2.80338C29.5939 3.09444 29.4407 3.54635 29.3488 4.15911L29.2109 4.9174H30.9734C31.2509 4.9174 31.4596 5.17048 31.4067 5.44291L31.1185 6.92694C31.0782 7.13439 30.8966 7.28419 30.6852 7.28419H28.8432Z"
                        fill="var(--refly-text-0)"
                      />
                      <path
                        d="M34.5713 13.8886C34.4794 14.3328 34.4794 14.6622 34.5713 14.8767C34.6785 15.0911 34.847 15.1984 35.0768 15.1984C35.2639 15.1984 35.4466 15.1823 35.6249 15.1503C35.9449 15.0928 36.282 15.3222 36.271 15.6472L36.2337 16.753C36.2287 16.9014 36.1505 17.0396 36.0158 17.1022C35.7601 17.221 35.4318 17.3218 35.0308 17.4043C34.51 17.5115 33.9968 17.5651 33.4913 17.5651C32.8326 17.5651 32.327 17.4426 31.9747 17.1975C31.6377 16.9371 31.4692 16.4622 31.4692 15.7728C31.4692 15.4205 31.5151 15.0145 31.607 14.555L34.3593 1.55442C34.4025 1.35041 34.5826 1.20446 34.7911 1.20446H36.715C36.9956 1.20446 37.205 1.46285 37.1468 1.73736L34.5713 13.8886Z"
                        fill="var(--refly-text-0)"
                      />
                      <path
                        d="M41.8804 12.2883C41.9097 12.5495 42.2605 12.6131 42.3796 12.3788L45.6018 6.04149C45.6771 5.89342 45.8292 5.80016 45.9953 5.80016H47.9983C48.3317 5.80016 48.5447 6.15559 48.3876 6.4496L43.2199 16.1175C42.7603 16.9754 42.3237 17.7643 41.9101 18.4843C41.5118 19.2043 41.1058 19.8247 40.6922 20.3455C40.2786 20.8664 39.8497 21.2723 39.4054 21.5634C38.9612 21.8545 38.4863 22 37.9808 22C37.4812 22 37.0742 21.9369 36.7597 21.8106C36.5761 21.7369 36.5078 21.5257 36.571 21.3383L37.1294 19.6799C37.1786 19.5338 37.3462 19.47 37.4982 19.4953C37.6055 19.5107 37.705 19.5183 37.7969 19.5183C38.1646 19.5183 38.5399 19.3422 38.9229 18.9898C39.3059 18.6375 39.6888 18.0707 40.0718 17.2894L38.0101 6.32309C37.9591 6.0514 38.1675 5.80016 38.4439 5.80016H40.7572C40.9819 5.80016 41.1708 5.96898 41.1958 6.19228L41.8804 12.2883Z"
                        fill="var(--refly-text-0)"
                      />
                    </svg>
                    <span className="text-neutral-900 dark:text-neutral-50 text-[14px] font-semibold">
                      Agent
                    </span>
                  </motion.div>
                  <motion.span
                    className="text-neutral-400 text-[16px] font-[400]"
                    initial={{ opacity: 0, x: 5 }}
                    animate={{ opacity: 1, x: 0 }}
                    transition={{ duration: 0.2, delay: 0.2 }}
                  >
                    {t('canvas.launchpad.placeholder', 'Describe needs...')}
                  </motion.span>
                </Button>
              </motion.div>
            </motion.div>
          )}
        </AnimatePresence>

=======
        {isPilotOpen ? (
          <div className="absolute bottom-2 left-1/2 transform -translate-x-1/2 z-20 shadow-sm rounded-lg w-[550px] h-[280px] border border-solid border-gray-100 dark:border-gray-800">
            <Pilot canvasId={canvasId} />
          </div>
        ) : (
          <Button
            type="text"
            icon={<IconPilot className="w-4 h-4" />}
            className="absolute bottom-2 left-1/2 transform -translate-x-1/2 z-20"
            onClick={() => setIsPilotOpen(true)}
          >
            {t('pilot.name', { defaultValue: 'Pilot' })} <ChevronUp className="w-4 h-4" />
          </Button>
        )}
>>>>>>> 2fabba2c
        <TopToolbar canvasId={canvasId} mode={interactionMode} changeMode={toggleInteractionMode} />
        <div className="flex-grow relative">
          <style>{selectionStyles}</style>
          {readonly && (
            <style>{`
              .react-flow__node {
                cursor: not-allowed !important;
                opacity: 0.9;
              }
              .react-flow__node:hover {
                box-shadow: none !important;
              }
            `}</style>
          )}
          <DropOverlay />
          <ReactFlow
            {...flowConfig}
            className="bg-refly-bg-canvas"
            snapToGrid={true}
            snapGrid={[GRID_SIZE, GRID_SIZE]}
            edgeTypes={edgeTypes}
            panOnScroll={interactionMode === 'touchpad'}
            panOnDrag={interactionMode === 'mouse'}
            zoomOnScroll={interactionMode === 'mouse'}
            zoomOnPinch={interactionMode === 'touchpad'}
            zoomOnDoubleClick={false}
            selectNodesOnDrag={!operatingNodeId && interactionMode === 'mouse' && !readonly}
            selectionOnDrag={!operatingNodeId && interactionMode === 'touchpad' && !readonly}
            nodeTypes={memoizedNodeTypes}
            nodes={memoizedNodes}
            edges={memoizedEdges}
            onNodesChange={readonly ? readonlyNodesChange : onNodesChange}
            onEdgesChange={readonly ? readonlyEdgesChange : onEdgesChange}
            onConnect={readonly ? readonlyConnect : onConnect}
            onConnectStart={readonly ? undefined : temporaryEdgeOnConnectStart}
            onConnectEnd={readonly ? undefined : temporaryEdgeOnConnectEnd}
            onNodeClick={handleNodeClick as any}
            onPaneClick={handlePanelClick}
            onPaneContextMenu={readonly ? undefined : (onPaneContextMenu as any)}
            onNodeContextMenu={readonly ? undefined : (onNodeContextMenu as any)}
            onNodeDragStart={readonly ? handleReadonlyDrag : handleNodeDragStart}
            onNodeDragStop={readonly ? undefined : handleNodeDragStop}
            nodeDragThreshold={10}
            nodesDraggable={!readonly}
            nodesConnectable={!readonly}
            elementsSelectable={!readonly}
            onSelectionContextMenu={readonly ? undefined : onSelectionContextMenu}
            deleteKeyCode={readonly ? null : ['Backspace', 'Delete']}
            multiSelectionKeyCode={readonly ? null : ['Shift', 'Meta']}
            onDragOver={handlers.handleDragOver}
            onDragLeave={handlers.handleDragLeave}
            onDrop={handlers.handleDrop}
            onPaste={handlers.handlePaste}
            connectOnClick={false}
            edgesFocusable={false}
            nodesFocusable={!readonly}
            onEdgeClick={readonly ? undefined : handleEdgeClick}
          >
            {nodes?.length === 0 && canvasInitialized && <EmptyGuide canvasId={canvasId} />}

            {memoizedBackground}
            {memoizedMiniMap}
            <HelperLines horizontal={helperLineHorizontal} vertical={helperLineVertical} />
          </ReactFlow>
        </div>

        {/* Display the not found overlay when shareNotFound is true */}
        {readonly && shareNotFound && <NotFoundOverlay />}

        <div
          className="absolute top-[64px] bottom-0 right-2 overflow-x-auto preview-container z-20"
          style={{
            maxWidth: 'calc(100% - 12px)',
          }}
        >
          <div className="relative h-full overflow-y-hidden">
            <NodePreviewContainer canvasId={canvasId} />
          </div>
        </div>

        <MenuPopper open={menuOpen} position={menuPosition} setOpen={setMenuOpen} />

        {contextMenu.open && contextMenu.type === 'canvas' && (
          <ContextMenu
            open={contextMenu.open}
            position={contextMenu.position}
            setOpen={(open) => setContextMenu((prev) => ({ ...prev, open }))}
            isSelection={contextMenu.isSelection}
          />
        )}

        {contextMenu.open &&
          contextMenu.type === 'node' &&
          contextMenu.nodeId &&
          contextMenu.nodeType && (
            <NodeContextMenu
              open={contextMenu.open}
              position={contextMenu.position}
              nodeId={contextMenu.nodeId}
              nodeType={contextMenu.nodeType}
              source={contextMenu.source}
              dragCreateInfo={contextMenu.dragCreateInfo}
              setOpen={(open) => setContextMenu((prev) => ({ ...prev, open }))}
            />
          )}

        {contextMenu.open && contextMenu.type === 'selection' && (
          <SelectionContextMenu
            open={contextMenu.open}
            position={contextMenu.position}
            setOpen={(open) => setContextMenu((prev) => ({ ...prev, open }))}
          />
        )}

        {selectedNodes.length > 0 && <MultiSelectionMenus />}
      </div>
    </Spin>
  );
});

export const Canvas = (props: { canvasId: string; readonly?: boolean }) => {
  const { canvasId, readonly } = props;
  const setCurrentCanvasId = useCanvasStoreShallow((state) => state.setCurrentCanvasId);

  const {
    sidePanelVisible,
    resourcesPanelWidth,
    setResourcesPanelWidth,
    showLeftOverview,
    setShowLeftOverview,
  } = useCanvasResourcesPanelStoreShallow((state) => ({
    sidePanelVisible: state.sidePanelVisible,
    resourcesPanelWidth: state.panelWidth,
    setResourcesPanelWidth: state.setPanelWidth,
    showLeftOverview: state.showLeftOverview,
    setShowLeftOverview: state.setShowLeftOverview,
  }));

  useEffect(() => {
    if (readonly) {
      return;
    }

    if (canvasId && canvasId !== 'empty') {
      setCurrentCanvasId(canvasId);
    } else {
      setCurrentCanvasId(null);
    }
  }, [canvasId, setCurrentCanvasId]);

  // Handle panel resize
  const handlePanelResize = useCallback(
    (sizes: number[]) => {
      if (sizes.length >= 2) {
        setResourcesPanelWidth(sizes[1]);
      }
    },
    [setResourcesPanelWidth],
  );

  // Calculate max width as 50% of parent container
  const [maxPanelWidth, setMaxPanelWidth] = useState(800);

  useEffect(() => {
    const updateMaxWidth = () => {
      const canvasContainer = document.querySelector('.canvas-splitter');
      if (canvasContainer) {
        setMaxPanelWidth(Math.floor(canvasContainer.clientWidth * 0.5));
      }
    };

    // Initial calculation
    updateMaxWidth();

    // Listen for window resize events
    const resizeObserver = new ResizeObserver(updateMaxWidth);
    const canvasContainer = document.querySelector('.canvas-splitter');
    if (canvasContainer) {
      resizeObserver.observe(canvasContainer);
    }

    return () => {
      resizeObserver.disconnect();
    };
  }, []);

  // Close resources overview popover when clicking outside
  const handleClickOutsideResourcesPopover = useCallback(
    (event: MouseEvent) => {
      if (!showLeftOverview) {
        return;
      }

      const targetEl = event.target as HTMLElement | null;
      const isInside = targetEl?.closest?.('[data-refly-resources-popover="true"]');
      if (isInside) return;

      setShowLeftOverview(false);
    },
    [showLeftOverview, setShowLeftOverview],
  );

  useEffect(() => {
    if (!showLeftOverview) {
      return;
    }

    // Use capture phase to ensure we catch early
    document.addEventListener('mousedown', handleClickOutsideResourcesPopover, true);
    return () => {
      document.removeEventListener('mousedown', handleClickOutsideResourcesPopover, true);
    };
  }, [showLeftOverview, handleClickOutsideResourcesPopover]);

  return (
    <EditorPerformanceProvider>
      <ReactFlowProvider>
        <CanvasProvider readonly={readonly} canvasId={canvasId}>
          <Splitter
            className="canvas-splitter w-full h-[calc(100vh-16px)]"
            onResize={handlePanelResize}
          >
            <Splitter.Panel>
              <Flow canvasId={canvasId} />
            </Splitter.Panel>

            <Splitter.Panel
              size={sidePanelVisible ? resourcesPanelWidth : 0}
              min={480}
              max={maxPanelWidth}
            >
              <Popover
                classNames={{
                  root: 'resources-panel-popover',
                }}
                open={showLeftOverview}
                onOpenChange={setShowLeftOverview}
                arrow={false}
                content={
                  <div className="flex w-[360px] h-full" data-refly-resources-popover="true">
                    <ResourceOverview />
                  </div>
                }
                placement="left"
                align={{
                  offset: [0, 0],
                }}
              >
                <CanvasResources />
              </Popover>
            </Splitter.Panel>
          </Splitter>
          <CanvasResourcesWidescreenModal />
        </CanvasProvider>
      </ReactFlowProvider>
    </EditorPerformanceProvider>
  );
};<|MERGE_RESOLUTION|>--- conflicted
+++ resolved
@@ -1,10 +1,6 @@
 import { useCallback, useMemo, useEffect, useState, useRef, memo } from 'react';
-<<<<<<< HEAD
-import { Button, Modal, Result, message } from 'antd';
+import { Button, Modal, Result, message, Splitter, Popover } from 'antd';
 import { motion, AnimatePresence } from 'motion/react';
-=======
-import { Button, Modal, Result, message, Splitter, Popover } from 'antd';
->>>>>>> 2fabba2c
 import { useTranslation } from 'react-i18next';
 import {
   ReactFlow,
@@ -77,15 +73,10 @@
 } from '@refly-packages/ai-workspace-common/events/nodeOperations';
 import { useCanvasInitialActions } from '@refly-packages/ai-workspace-common/hooks/use-canvas-initial-actions';
 import { Pilot } from '@refly-packages/ai-workspace-common/components/pilot';
-<<<<<<< HEAD
 import SessionHeader from '@refly-packages/ai-workspace-common/components/pilot/session-header';
-=======
-import { IconPilot } from '@refly-packages/ai-workspace-common/components/common/icon';
-import { ChevronUp } from 'lucide-react';
 import { CanvasResources, CanvasResourcesWidescreenModal } from './canvas-resources';
 import { ResourceOverview } from './canvas-resources/share/resource-overview';
 import { NodePreviewContainer } from '@refly-packages/ai-workspace-common/components/canvas/node-preview';
->>>>>>> 2fabba2c
 
 const GRID_SIZE = 10;
 
@@ -992,7 +983,6 @@
         />
       </Modal>
       <div className="w-full h-[calc(100vh-16px)] relative flex flex-col overflow-hidden border-[1px] border-solid border-refly-Card-Border rounded-xl shadow-sm">
-<<<<<<< HEAD
         {!readonly && (
           <CanvasToolbar onToolSelect={handleToolSelect} nodeLength={nodes?.length || 0} />
         )}
@@ -1107,22 +1097,6 @@
           )}
         </AnimatePresence>
 
-=======
-        {isPilotOpen ? (
-          <div className="absolute bottom-2 left-1/2 transform -translate-x-1/2 z-20 shadow-sm rounded-lg w-[550px] h-[280px] border border-solid border-gray-100 dark:border-gray-800">
-            <Pilot canvasId={canvasId} />
-          </div>
-        ) : (
-          <Button
-            type="text"
-            icon={<IconPilot className="w-4 h-4" />}
-            className="absolute bottom-2 left-1/2 transform -translate-x-1/2 z-20"
-            onClick={() => setIsPilotOpen(true)}
-          >
-            {t('pilot.name', { defaultValue: 'Pilot' })} <ChevronUp className="w-4 h-4" />
-          </Button>
-        )}
->>>>>>> 2fabba2c
         <TopToolbar canvasId={canvasId} mode={interactionMode} changeMode={toggleInteractionMode} />
         <div className="flex-grow relative">
           <style>{selectionStyles}</style>
