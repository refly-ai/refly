import { Button, Tooltip, Upload, Switch, FormInstance } from 'antd';
import { memo, useMemo, useRef, useCallback } from 'react';
import { IconImage } from '@refly-packages/ai-workspace-common/components/common/icon';
import { LinkOutlined, SendOutlined } from '@ant-design/icons';
import { useTranslation } from 'react-i18next';
import { useUserStoreShallow, useLaunchpadStore } from '@refly/stores';
import { getRuntime } from '@refly/utils/env';
import { ModelSelector } from './model-selector';
import { ModelInfo } from '@refly/openapi-schema';
import { cn, extractUrlsWithLinkify } from '@refly/utils/index';
import { useCanvasContext } from '@refly-packages/ai-workspace-common/context/canvas';
import { useUploadImage } from '@refly-packages/ai-workspace-common/hooks/use-upload-image';
import { IContextItem } from '@refly/common-types';
import { SkillRuntimeConfig } from '@refly/openapi-schema';
import { McpSelectorPopover } from '../mcp-selector-panel';
import { logEvent } from '@refly/telemetry-web';

export interface CustomAction {
  icon: React.ReactNode;
  title: string;
  onClick: () => void;
}

interface ChatActionsProps {
  query: string;
  model: ModelInfo | null;
  setModel: (model: ModelInfo | null) => void;
  runtimeConfig: SkillRuntimeConfig;
  setRuntimeConfig: (runtimeConfig: SkillRuntimeConfig) => void;
  className?: string;
  form?: FormInstance;
  handleSendMessage: () => void;
  handleAbort: () => void;
  customActions?: CustomAction[];
  onUploadImage?: (file: File) => Promise<void>;
  contextItems: IContextItem[];
  isExecuting?: boolean;
}

export const ChatActions = memo(
  (props: ChatActionsProps) => {
    const {
      query,
      model,
      setModel,
      runtimeConfig,
      setRuntimeConfig,
      handleSendMessage,
      customActions,
      className,
      onUploadImage,
      handleAbort,
      contextItems,
      isExecuting = false,
    } = props;
    const { t } = useTranslation();
    const { canvasId, readonly } = useCanvasContext();
    const { handleUploadImage } = useUploadImage();

    const handleSendClick = useCallback(() => {
      // Check if knowledge base is used (resource or document types)
      const usedKnowledgeBase =
        contextItems?.some((item) => item?.type === 'resource' || item?.type === 'document') ??
        false;

      const { selectedMcpServers } = useLaunchpadStore.getState();
      const usedMcp = selectedMcpServers?.length > 0;

      logEvent('canvas::node_execute', Date.now(), {
        node_type: 'askAI',
        model_name: model.name,
        used_knowledge_base: usedKnowledgeBase,
        used_mcp: usedMcp,
      });
      handleSendMessage();
    }, [contextItems, model, handleSendMessage]);

    const handleAbortClick = useCallback(() => {
      handleAbort();
    }, [handleAbort]);

    // hooks
    const isWeb = getRuntime() === 'web';

    const userStore = useUserStoreShallow((state) => ({
      isLogin: state.isLogin,
    }));

    const canSendEmptyMessage = useMemo(() => query?.trim(), [query]);
    const canSendMessage = useMemo(
      () => !userStore.isLogin || canSendEmptyMessage,
      [userStore.isLogin, canSendEmptyMessage],
    );

    const detectedUrls = useMemo(() => {
      if (!query?.trim()) return [];
      const { detectedUrls } = extractUrlsWithLinkify(query);
      return detectedUrls;
    }, [query]);

    // Handle switch change
    const handleAutoParseLinksChange = useCallback(
      (checked: boolean) => {
        setRuntimeConfig({
          ...runtimeConfig,
          disableLinkParsing: checked,
        });
      },
      [runtimeConfig, setRuntimeConfig],
    );

    const containerRef = useRef<HTMLDivElement>(null);

    if (readonly) {
      return null;
    }

    return (
      <div className={cn('flex justify-between items-center', className)} ref={containerRef}>
        <div className="flex items-center gap-1">
          <ModelSelector
            model={model}
            setModel={setModel}
            briefMode={false}
            trigger={['click']}
            contextItems={contextItems}
          />

          <McpSelectorPopover />

          {detectedUrls?.length > 0 && (
            <div className="flex items-center gap-1 ml-2">
              <Switch
                size="small"
                checked={runtimeConfig?.disableLinkParsing}
                onChange={handleAutoParseLinksChange}
              />
              <Tooltip
                className="flex flex-row items-center gap-1 cursor-pointer"
                title={t('skill.runtimeConfig.parseLinksHint', {
                  count: detectedUrls?.length,
                })}
              >
                <LinkOutlined className="text-sm text-gray-500 flex items-center justify-center cursor-pointer" />
              </Tooltip>
            </div>
          )}
        </div>
        <div className="flex flex-row items-center gap-2">
          {customActions?.map((action, index) => (
            <Tooltip title={action.title} key={index}>
              <Button size="small" icon={action.icon} onClick={action.onClick} className="mr-0" />
            </Tooltip>
          ))}

          <Upload
            accept="image/*"
            showUploadList={false}
            customRequest={({ file }) => {
              if (onUploadImage) {
                onUploadImage(file as File);
              } else {
                handleUploadImage(file as File, canvasId);
              }
            }}
            multiple
          >
            <Tooltip title={t('common.uploadImage')}>
              <Button
                className="translate-y-[0.5px]"
                size="small"
                icon={<IconImage className="flex items-center" />}
              />
            </Tooltip>
          </Upload>

          {!isWeb ? null : isExecuting ? (
            <Button
              size="small"
              type="default"
              className="text-xs flex items-center gap-1 border-red-200 text-red-600 hover:border-red-300 hover:text-red-700 dark:border-red-800 dark:text-red-400 dark:hover:border-red-700 dark:hover:text-red-300 dark:bg-red-950/20 dark:hover:bg-red-900/30"
              onClick={handleAbortClick}
            >
              <span>{t('copilot.chatActions.stop')}</span>
            </Button>
          ) : (
            <Button
              size="small"
              type="primary"
              disabled={!canSendMessage}
              className="text-xs flex items-center gap-1"
<<<<<<< HEAD
              onClick={() => {
                // Check if knowledge base is used (resource or document types)
                const usedKnowledgeBase =
                  contextItems?.some(
                    (item) => item?.type === 'resource' || item?.type === 'document',
                  ) ?? false;

                const usedMcp = selectedMcpServers?.length > 0;

                logEvent('canvas::node_execute', Date.now(), {
                  node_type: 'askAI',
                  model_name: model?.name ?? '',
                  used_knowledge_base: usedKnowledgeBase,
                  used_mcp: usedMcp,
                });
                handleSendClick();
              }}
=======
              onClick={handleSendClick}
>>>>>>> 1ed20fa7
            >
              <SendOutlined />
              <span>{t('copilot.chatActions.send')}</span>
            </Button>
          )}
        </div>
      </div>
    );
  },
  (prevProps, nextProps) => {
    return (
      prevProps.handleSendMessage === nextProps.handleSendMessage &&
      prevProps.handleAbort === nextProps.handleAbort &&
      prevProps.contextItems === nextProps.contextItems &&
      prevProps.query === nextProps.query &&
      prevProps.runtimeConfig === nextProps.runtimeConfig &&
      prevProps.setRuntimeConfig === nextProps.setRuntimeConfig &&
      prevProps.onUploadImage === nextProps.onUploadImage &&
      prevProps.model === nextProps.model &&
      prevProps.customActions === nextProps.customActions &&
      prevProps.isExecuting === nextProps.isExecuting
    );
  },
);

ChatActions.displayName = 'ChatActions';<|MERGE_RESOLUTION|>--- conflicted
+++ resolved
@@ -68,7 +68,7 @@
 
       logEvent('canvas::node_execute', Date.now(), {
         node_type: 'askAI',
-        model_name: model.name,
+        model_name: model?.name ?? '',
         used_knowledge_base: usedKnowledgeBase,
         used_mcp: usedMcp,
       });
@@ -189,27 +189,7 @@
               type="primary"
               disabled={!canSendMessage}
               className="text-xs flex items-center gap-1"
-<<<<<<< HEAD
-              onClick={() => {
-                // Check if knowledge base is used (resource or document types)
-                const usedKnowledgeBase =
-                  contextItems?.some(
-                    (item) => item?.type === 'resource' || item?.type === 'document',
-                  ) ?? false;
-
-                const usedMcp = selectedMcpServers?.length > 0;
-
-                logEvent('canvas::node_execute', Date.now(), {
-                  node_type: 'askAI',
-                  model_name: model?.name ?? '',
-                  used_knowledge_base: usedKnowledgeBase,
-                  used_mcp: usedMcp,
-                });
-                handleSendClick();
-              }}
-=======
               onClick={handleSendClick}
->>>>>>> 1ed20fa7
             >
               <SendOutlined />
               <span>{t('copilot.chatActions.send')}</span>
