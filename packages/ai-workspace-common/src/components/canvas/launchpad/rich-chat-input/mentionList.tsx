import {
  useMemo,
  useState,
  useRef,
  useEffect,
  useCallback,
  forwardRef,
  useImperativeHandle,
} from 'react';
import { useTranslation } from 'react-i18next';
import { useCanvasContext } from '@refly-packages/ai-workspace-common/context/canvas';
import {
  CanvasNodeType,
  ResourceMeta,
  ResourceType,
  ValueType,
  VariableValue,
  WorkflowVariable,
  GenericToolset,
} from '@refly/openapi-schema';
import { ArrowRight, X } from 'refly-icons';
import { getStartNodeIcon } from '@refly-packages/ai-workspace-common/components/canvas/launchpad/variable/getVariableIcon';
import { NodeIcon } from '@refly-packages/ai-workspace-common/components/canvas/nodes/shared/node-icon';
import { Button, message, Typography } from 'antd';
import { cn, genVariableID } from '@refly/utils';
import { useVariableView } from '@refly-packages/ai-workspace-common/hooks/canvas';
import { useVariablesManagement } from '@refly-packages/ai-workspace-common/hooks/use-variables-management';
import { logEvent } from '@refly/telemetry-web';
import { ToolsetIcon } from '@refly-packages/ai-workspace-common/components/canvas/common/toolset-icon';
import type { MentionItemSource } from './const';

const { Paragraph } = Typography;

export interface MentionItem {
  name: string;
  description: string;
  source: MentionItemSource;
  variableType?: string;
  variableId?: string;
  variableValue?: VariableValue[];
  entityId?: string;
  nodeId?: string;
  categoryLabel?: string;
  toolset?: GenericToolset;
  toolsetId?: string;
  toolDefinition?: any; // ToolsetDefinition type
  isInstalled?: boolean;
  metadata?: {
    imageUrl?: string | undefined;
    videoUrl?: string | undefined;
    audioUrl?: string | undefined;
    resourceType?: ResourceType;
    resourceMeta?: ResourceMeta;
  };
}

export interface MentionListRef {
  onKeyDown: (props: { event: KeyboardEvent; range?: { from: number; to: number } }) => boolean;
}

export interface MentionListProps {
  items: MentionItem[];
  command: (item: MentionItem, options?: { range?: { from: number; to: number } }) => void;
  placement?: 'top' | 'bottom';
  isMentionListVisible?: boolean;
  query?: string;
  range?: { from: number; to: number };
  // OAuth props passed from parent
  openOAuthPopup?: (toolsetKey: string) => Promise<any>;
  isPolling?: boolean;
  isOpening?: boolean;
}

export const MentionList = forwardRef<MentionListRef, MentionListProps>(
  (
    {
      items,
      command,
      placement = 'bottom',
      isMentionListVisible,
      query = '',
      range,
      openOAuthPopup,
      isPolling = false,
      isOpening = false,
    },
    ref,
  ) => {
    const { t, i18n } = useTranslation();
    const currentLanguage = i18n.languages?.[0] || 'en';
    const [hoveredCategory, setHoveredCategory] = useState<MentionItemSource | null>('variables');

    // Keyboard navigation states
    const [focusLevel, setFocusLevel] = useState<'first' | 'second'>('first');
    const [firstLevelIndex, setFirstLevelIndex] = useState<number>(0);
    const [secondLevelIndex, setSecondLevelIndex] = useState<number>(0);
    // Height tracking states
    const [firstLevelHeight, setFirstLevelHeight] = useState<number>(0);
    const [secondLevelHeight, setSecondLevelHeight] = useState<number>(0);
    const { canvasId } = useCanvasContext();
    const latestRangeRef = useRef(range);

    useEffect(() => {
      latestRangeRef.current = range;
    }, [range]);

    const { handleVariableView } = useVariableView(canvasId);
    const {
      data: workflowVariables,
      isLoading: isLoadingVariables,
      setVariables,
    } = useVariablesManagement(canvasId);

    const handleAddVariable = useCallback(async () => {
      const isDuplicate = workflowVariables.some((variable) => variable.name === query);
      if (isDuplicate) {
        message.error(t('canvas.workflow.variables.duplicateName'));
        return;
      }

      const newItem: WorkflowVariable = {
        name: query,
        variableId: genVariableID(),
        variableType: 'string',
        value: [{ type: 'text' as ValueType, text: '' }],
        required: false,
        isSingle: true,
        options: [],
        resourceTypes: [],
      };

      const newWorkflowVariables: WorkflowVariable[] = [...workflowVariables, newItem];

      logEvent('create_variable_from_askai', Date.now(), {
        variable: newItem,
      });

      // Immediately update UI
      const newMentionItem: MentionItem = { ...newItem, source: 'variables' } as MentionItem;
      command(newMentionItem, { range: latestRangeRef.current ?? range });

      try {
        setVariables(newWorkflowVariables);
        message.success(
          <div className="flex items-center gap-2">
            <span>
              {t('canvas.workflow.variables.saveSuccess') || 'Variable created successfully'}
            </span>
            <Button
              type="link"
              size="small"
              className="p-0 h-auto !text-refly-primary-default hover:!text-refly-primary-default"
              onClick={() => handleVariableView(newItem)}
            >
              {t('canvas.workflow.variables.viewAndEdit') || 'View'}
            </Button>
          </div>,
          5, // Show for 5 seconds
        );
      } catch (error) {
        // Rollback optimistic update on failure
        console.error('Failed to create variable:', error);
        message.error(t('canvas.workflow.variables.saveError'));
      }
    }, [query, canvasId, workflowVariables, command, t, handleVariableView]);

    // Refs for measuring panel heights
    const firstLevelRef = useRef<HTMLDivElement>(null);
    const secondLevelRef = useRef<HTMLDivElement>(null);

    // Dynamic alignment based on placement
    const mentionVirtalAlign = placement === 'top' ? 'items-end' : 'items-start';

    // Filter function for items based on query
    const filterItems = useCallback((items: MentionItem[], searchQuery: string) => {
      if (!searchQuery) return items;

      const q = searchQuery.toLowerCase();
      return items.filter((item) => {
        const name = item?.name ?? '';
        return name.toLowerCase().includes(q);
      });
    }, []);

    // Height comparison logic
    const isFirstLevelTaller = firstLevelHeight > secondLevelHeight;
    const isSecondLevelTaller = secondLevelHeight > firstLevelHeight;

    // Dynamic styling based on height comparison and placement
    const firstLevelClasses = useMemo(() => {
      const baseClasses =
        'flex flex-col gap-1 w-40 p-2 bg-refly-bg-body-z0 border-[1px] border-solid border-refly-Card-Border';

      if (placement === 'top') {
        if (isFirstLevelTaller) {
          // First level is taller: has right border, right bottom no corner radius, other corners have radius
          return cn(baseClasses, 'rounded-tl-xl', 'rounded-tr-xl', 'rounded-bl-xl', 'border-r');
        } else if (isSecondLevelTaller) {
          // First level is shorter or equal: no right border, left has corner radius, right no corner radius
          return cn(baseClasses, 'rounded-tl-xl', 'rounded-bl-xl', 'border-r-0');
        } else {
          return cn(baseClasses, 'rounded-l-xl');
        }
      } else {
        // placement === 'bottom'
        if (isFirstLevelTaller) {
          // First level is taller: has right border, right top no corner radius, other corners have radius
          return cn(baseClasses, 'rounded-tl-xl', 'rounded-bl-xl', 'rounded-br-xl', 'border-r');
        } else if (isSecondLevelTaller) {
          // First level is shorter or equal: no right border, left has corner radius, right no corner radius
          return cn(baseClasses, 'rounded-tl-xl', 'rounded-bl-xl', 'border-r-0');
        } else {
          return cn(baseClasses, 'rounded-l-xl');
        }
      }
    }, [isFirstLevelTaller, isSecondLevelTaller, placement]);

    const secondLevelClasses = useMemo(() => {
      const baseClasses =
        'w-[230px] p-2 max-h-60 flex box-border overflow-y-auto bg-refly-bg-body-z0 border-[1px] border-solid border-refly-Card-Border';

      if (placement === 'top') {
        if (isSecondLevelTaller) {
          // Second level is taller: has left border, left bottom no corner radius, other corners have radius
          return cn(baseClasses, 'rounded-tr-xl', 'rounded-tl-xl', 'rounded-br-xl', 'border-l');
        } else {
          // Second level is shorter or equal: no left border, left no corner radius, right has corner radius
          return cn(baseClasses, 'rounded-tr-xl', 'rounded-br-xl', 'border-l-0');
        }
      } else {
        // placement === 'bottom'
        if (isSecondLevelTaller) {
          // Second level is taller: has left border, left top no corner radius, other corners have radius
          return cn(baseClasses, 'rounded-r-xl', 'rounded-bl-xl', 'border-l');
        } else {
          // Second level is shorter or equal: no left border, left no corner radius, right has corner radius
          return cn(baseClasses, 'rounded-tr-xl', 'rounded-br-xl', 'border-l-0');
        }
      }
    }, [isSecondLevelTaller, placement]);

    const firstLevels: {
      key: string;
      name: string;
      source: MentionItemSource;
      onMouseEnter: () => void;
    }[] = useMemo(
      () => [
        {
          key: 'variables',
          name: t('canvas.richChatInput.userInput'),
          source: 'variables',
          onMouseEnter: () => setHoveredCategory('variables'),
        },
        {
          key: 'toolsets',
          name: t('canvas.richChatInput.tools'),
          source: 'toolsets',
          onMouseEnter: () => {
            setHoveredCategory('toolsets');
          },
        },
        {
          key: 'files',
          name: t('canvas.richChatInput.files'),
          source: 'files',
          onMouseEnter: () => {
            setHoveredCategory('files');
          },
        },
        {
          key: 'agents',
          name: t('canvas.richChatInput.agents'),
          source: 'agents',
          onMouseEnter: () => {
            setHoveredCategory('agents');
          },
        },
      ],
      [t],
    );

    // Group items by source and create canvas-based items
    const groupedItems = useMemo(() => {
      const variableItems = items.filter((item) => item.source === 'variables');
      const fileItems = items.filter((item) => item.source === 'files');
      const agentItems = items.filter((item) => item.source === 'agents');
      const toolsetItems = items.filter((item) => item.source === 'toolsets');
      const toolItems = items.filter((item) => item.source === 'tools');

      const agentsItems = [...agentItems];

      // Apply filtering based on query
      const result = {
        variables: filterItems(variableItems, query) || [],
        files: filterItems(fileItems, query) || [],
        agents: filterItems(agentsItems, query) || [],
        toolsets: filterItems(toolsetItems, query) || [],
        // Show individual tools both in query mode and when hovering tools category
        tools: filterItems(toolItems, query) || [],
      };

      return result;
    }, [items, filterItems, query]);

    // When there's a query, create grouped items with headers
    const queryModeItems = useMemo(() => {
      if (!query) return [];

      const items = [];

      // Add startNode group
      if (groupedItems.variables.length > 0) {
        items.push({
          type: 'header',
          label: t('canvas.richChatInput.userInput'),
          source: 'variables' as const,
        });
        items.push(
          ...groupedItems.variables.map((item) => ({
            ...item,
            categoryLabel: t('canvas.richChatInput.userInput'),
            type: 'item' as const,
          })),
        );
      }

      // Add files group
      if (groupedItems.files.length > 0) {
        items.push({
          type: 'header',
          label: t('canvas.richChatInput.files'),
          source: 'files' as const,
        });
        items.push(
          ...groupedItems.files.map((item) => ({
            ...item,
            categoryLabel: t('canvas.richChatInput.files'),
            type: 'item' as const,
          })),
        );
      }

      // Add agents group
      if (groupedItems.agents.length > 0) {
        items.push({
          type: 'header',
          label: t('canvas.richChatInput.agents'),
          source: 'agents' as const,
        });
        items.push(
          ...groupedItems.agents.map((item) => ({
            ...item,
            categoryLabel: t('canvas.richChatInput.agents'),
            type: 'item' as const,
          })),
        );
      }

      // Add toolsets group
      if (groupedItems.toolsets.length > 0 || groupedItems.tools.length > 0) {
        items.push({
          type: 'header',
          label: t('canvas.richChatInput.tools'),
          source: 'toolsets' as const,
        });
        items.push(
          ...groupedItems.toolsets.map((item) => ({
            ...item,
            categoryLabel: t('canvas.richChatInput.tools'),
            type: 'item' as const,
          })),
          ...groupedItems.tools.map((item) => ({
            ...item,
            categoryLabel: t('canvas.richChatInput.tools'),
            type: 'item' as const,
          })),
        );
      }

      // Add actions
      const actions = [];

      // If there's a query and no matching variable found, add create variable button at the top
      const hasMatchingVariableItem =
        groupedItems.variables?.some((item) => item.name === query) ?? false;
      if (query && !hasMatchingVariableItem) {
        actions.push({
          type: 'item' as const,
          name: query,
          source: 'variables' as const,
          variableType: 'string',
          variableId: 'create-variable',
          categoryLabel: t('canvas.richChatInput.createUserInput', { userInputName: query }),
        });
      }

      if (actions.length > 0) {
        items.push({
          type: 'header',
          label: t('canvas.richChatInput.actions'),
          source: 'actions' as const,
        });
        items.push(...actions);
      }

      return items;
    }, [groupedItems, query, t]);

    // Measure panel heights when content changes
    useEffect(() => {
      const measureHeights = () => {
        if (firstLevelRef.current) {
          const height = firstLevelRef.current.offsetHeight;
          setFirstLevelHeight(height);
        }
        if (secondLevelRef.current) {
          const height = secondLevelRef.current.offsetHeight;
          setSecondLevelHeight(height);
        }
      };

      // Measure heights after a short delay to ensure content is rendered
      const timeoutId = setTimeout(measureHeights, 0);

      return () => clearTimeout(timeoutId);
    }, [hoveredCategory, groupedItems]);

<<<<<<< HEAD
                {item?.description && (
                  <Paragraph
                    className={cn(
                      '!m-0 w-full text-[10px] leading-3 truncate',
                      item.isInstalled === false ? 'text-refly-text-3' : 'text-refly-text-2',
                    )}
                    ellipsis={{
                      rows: 1,
                      tooltip: {
                        title: (
                          <div className="max-h-[300px] overflow-y-auto text-xs">
                            {item.description}
                          </div>
                        ),
                        align: {
                          offset: [0, -20],
                        },
                        arrow: false,
                        zIndex: 10000,
                      },
                    }}
                  >
                    {item.description}
                  </Paragraph>
                )}
              </div>
            </>
          ) : (
            <>
              {config && 'nodeIconProps' in config && <NodeIcon {...config.nodeIconProps(item)} />}
              <div className="flex-1 text-sm text-refly-text-0 leading-5 truncate">{item.name}</div>
            </>
          )}
        </div>
      );
    },
    [categoryConfigs, query, formatVariableValue, currentLanguage, t],
  );

  // Generic function to render empty state
  const renderEmptyState = (emptyStateKey: string) => (
    <div className="px-4 py-8 text-center text-refly-text-2 text-sm">
      {t(`canvas.richChatInput.${emptyStateKey}`)}
    </div>
  );

  const mapSourceToLogType = (source: MentionItemSource) => {
    if (source === 'variables') return 'user_input';
    if (source === 'files') return 'file';
    if (source === 'agents') return 'agent';
    if (source === 'toolsets') return 'tool';
    if (source === 'tools') return 'tool';
    return null;
  };

  const selectItem = (item: MentionItem) => {
    // Handle create variable case
    if (item.variableId === 'create-variable') {
      logEvent('add_tools_and_context', null, {
        type: 'user_input',
      });
      handleAddVariable();
      return;
    }

    const logType = mapSourceToLogType(item.source);
    if (logType) {
      logEvent('add_tools_and_context', null, {
        type: logType,
      });
    }

    // Handle unauth OAuth tools - open OAuth popup instead of inserting
    if (
      item.isInstalled === false &&
      (item.source === 'toolsets' || item.source === 'tools') &&
      item.toolsetId
    ) {
      // Prevent multiple OAuth popups
      if (isPolling || isOpening) {
        return;
=======
    // Also measure heights when window resizes
    useEffect(() => {
      const handleResize = () => {
        if (firstLevelRef.current) {
          setFirstLevelHeight(firstLevelRef.current.offsetHeight);
        }
        if (secondLevelRef.current) {
          setSecondLevelHeight(secondLevelRef.current.offsetHeight);
        }
      };

      window.addEventListener('resize', handleResize);
      return () => window.removeEventListener('resize', handleResize);
    }, []);

    // Derive current second level items based on hovered category
    const currentSecondLevelItems = useMemo<MentionItem[]>(() => {
      if (hoveredCategory === 'variables') {
        return groupedItems.variables ?? [];
      }
      if (hoveredCategory === 'files') {
        return groupedItems.files ?? [];
>>>>>>> df1d0ec9
      }
      if (hoveredCategory === 'agents') {
        return groupedItems.agents ?? [];
      }
      if (hoveredCategory === 'toolsets') {
        return groupedItems.toolsets ?? [];
      }
      return [];
    }, [hoveredCategory, groupedItems]);

    // In query mode, use queryModeItems for navigation, but filter out headers
    const navigationItems = query
      ? queryModeItems.filter((item) => item.type === 'item')
      : currentSecondLevelItems;

    // Function to scroll active item into view
    const scrollActiveItemIntoView = useCallback(() => {
      if (secondLevelRef.current) {
        const container = secondLevelRef.current;
        const activeItem = container.querySelector('[data-active="true"]') as HTMLElement;

        if (activeItem) {
          // Use scrollIntoView with more specific options
          activeItem.scrollIntoView({
            block: 'nearest',
            inline: 'nearest',
            behavior: 'smooth',
          });
        }
      }
    }, []);

    // Sync first level index with hoveredCategory
    useEffect(() => {
      const idx = firstLevels.findIndex((item) => item.source === hoveredCategory);
      if (idx === -1) {
        return;
      }
      setFirstLevelIndex(idx);
      // Reset second-level index when category changes
      setSecondLevelIndex(0);
    }, [hoveredCategory]);

    // Clamp second level index to available items
    useEffect(() => {
      const len = navigationItems?.length ?? 0;
      if (len === 0) {
        setSecondLevelIndex(0);
        return;
      }
      if (secondLevelIndex > len - 1) {
        setSecondLevelIndex(0);
      }
    }, [navigationItems, secondLevelIndex]);

    // Auto-scroll to active item when secondLevelIndex changes
    useEffect(() => {
      if (query || focusLevel === 'second') {
        // Use requestAnimationFrame to ensure DOM has updated
        requestAnimationFrame(() => {
          scrollActiveItemIntoView();
        });
      }
    }, [secondLevelIndex, focusLevel, query, scrollActiveItemIntoView]);

    // Configuration for different categories
    const categoryConfigs = useMemo(
      () => ({
        variables: {
          emptyStateKey: 'noUserInput',
        },
        files: {
          nodeIconProps: (item: MentionItem) => ({
            type: 'file' as const,
            small: true,
            filename: item.name,
            filled: false,
          }),
          emptyStateKey: 'noFiles',
        },
        agents: {
          nodeIconProps: (item: MentionItem) => {
            if (item.source === 'agents') {
              return {
                type: 'skillResponse' as CanvasNodeType,
                small: true,
              };
            } else {
              return {
                type: item.variableType as CanvasNodeType,
                small: true,
                url: item.variableType === 'image' ? item.metadata?.imageUrl : undefined,
                resourceType: item.metadata?.resourceType,
                resourceMeta: item.metadata?.resourceMeta,
              };
            }
          },
          emptyStateKey: 'noAgents',
        },
        tools: {
          emptyStateKey: 'noTools',
        },
      }),
      [],
    );

    // Helper function to format variable value for display
    const formatVariableValue = useCallback((variableValue?: VariableValue[]) => {
      if (!variableValue?.length) return '';

      const value = variableValue[0];
      if (value.type === 'text' && value.text) {
        // Truncate long text values
        return value.text.length > 20 ? `${value.text.substring(0, 20)}...` : value.text;
      }
      if (value.type === 'resource') {
        return value.resource?.name ?? '';
      }
      return '';
    }, []);

    // Common component for rendering list items
    const renderListItem = useCallback(
      (item: MentionItem, index: number, isActive: boolean) => {
        // Map item source to category config key
        const getCategoryKey = (source: string) => {
          if (source === 'variables') return 'variables';
          if (source === 'myUpload') return 'files';
          if (source === 'stepRecord' || source === 'resultRecord') return 'agents';
          if (source === 'toolsets' || source === 'tools') return 'toolsets';
          return source;
        };

        const categoryKey = getCategoryKey(item.source);
        const config = categoryConfigs[categoryKey as keyof typeof categoryConfigs];

        return (
          <div
            key={`${item.name}-${index}`}
            data-active={isActive}
            className={cn(
              'min-h-8 p-1.5 flex items-center gap-2 cursor-pointer transition-colors rounded-md',
              isActive ? 'bg-refly-fill-hover' : 'hover:bg-refly-fill-hover',
            )}
            onMouseEnter={() => {
              setSecondLevelIndex(index);
              if (!query) {
                setFocusLevel('second');
              }
            }}
            onClick={() => selectItem(item)}
          >
            {item.variableId === 'create-variable' ? (
              <div className="w-full flex items-center gap-2 overflow-hidden">
                <div className="flex-1 text-sm text-refly-text-0 leading-5 truncate">
                  {item.categoryLabel}
                </div>
              </div>
            ) : item.source === 'variables' ? (
              <>
                <X size={12} className="flex-shrink-0" color="var(--refly-primary-default)" />
                <div className="flex-1 text-sm text-refly-text-1 leading-5 truncate">
                  {item.name}
                  {formatVariableValue(item.variableValue) && (
                    <span className="text-xs text-refly-text-2 ml-1 relative -top-px">
                      {`= ${formatVariableValue(item.variableValue)}`}
                    </span>
                  )}
                </div>
                <div className="flex">{getStartNodeIcon(item.variableType)}</div>
              </>
            ) : item.source === 'toolsets' || item.source === 'tools' ? (
              <>
                <ToolsetIcon
                  toolset={item.toolset}
                  toolsetKey={item.isInstalled === false ? item.toolsetId : undefined}
                  config={{
                    size: 24,
                    className: 'flex-shrink-0',
                    builtinClassName: '!w-6 !h-6',
                  }}
                />
                <div className="flex flex-col overflow-hidden">
                  <div className="flex gap-1 justify-between w-full">
                    <div
                      className={cn(
                        'flex-1 text-sm leading-5 truncate min-w-0',
                        item.isInstalled === false ? 'text-refly-text-3' : 'text-refly-text-0',
                      )}
                    >
                      {item?.name}
                    </div>
                    {(item.toolset?.uninstalled || item.isInstalled === false) && (
                      <div className="h-[18px] text-[8px] leading-[10px] text-refly-primary-default bg-refly-bg-control-z2 px-1.5 py-1 rounded-[4px] flex items-center justify-center flex-shrink-0 font-medium border-[0.5px] border-solid border-refly-Card-Border hover:border-refly-primary-default transition-all duration-200">
                        {t('canvas.richChatInput.unauthorized')}
                      </div>
                    )}
                  </div>

                  {item?.description && (
                    <Paragraph
                      className={cn(
                        '!m-0 w-full text-[10px] leading-3 truncate',
                        item.isInstalled === false ? 'text-refly-text-3' : 'text-refly-text-2',
                      )}
                      ellipsis={{
                        rows: 1,
                        tooltip: {
                          title: (
                            <div className="max-h-[300px] overflow-y-auto text-xs">
                              {item.description}
                            </div>
                          ),
                          align: {
                            offset: [0, -20],
                          },
                          arrow: false,
                          zIndex: 10000,
                        },
                      }}
                    >
                      {item.description}
                    </Paragraph>
                  )}
                </div>
              </>
            ) : (
              <>
                {config && 'nodeIconProps' in config && (
                  <NodeIcon {...config.nodeIconProps(item)} />
                )}
                <div className="flex-1 text-sm text-refly-text-0 leading-5 truncate">
                  {item.name}
                </div>
              </>
            )}
          </div>
        );
      },
      [categoryConfigs, query, formatVariableValue, currentLanguage, t],
    );

    // Generic function to render empty state
    const renderEmptyState = (emptyStateKey: string) => (
      <div className="px-4 py-8 text-center text-refly-text-2 text-sm">
        {t(`canvas.richChatInput.${emptyStateKey}`)}
      </div>
    );

    const selectItem = useCallback(
      (item: MentionItem, rangeOverride?: { from: number; to: number } | null) => {
        // Handle create variable case
        if (item.variableId === 'create-variable') {
          handleAddVariable();
          return;
        }

        // Handle unauth OAuth tools - open OAuth popup instead of inserting
        if (
          item.isInstalled === false &&
          (item.source === 'toolsets' || item.source === 'tools') &&
          item.toolsetId
        ) {
          // Prevent multiple OAuth popups
          if (isPolling || isOpening) {
            return;
          }
          // Open OAuth popup for authorization
          if (openOAuthPopup) {
            openOAuthPopup(item.toolsetId);
          }
          return;
        }

        command(item, { range: rangeOverride ?? latestRangeRef.current ?? undefined });
      },
      [command, handleAddVariable, isPolling, isOpening, openOAuthPopup],
    );

    // Keyboard navigation handlers
    const handleArrowUp = useCallback(() => {
      if (query) {
        // In query mode, navigate directly in the unified list
        const len = navigationItems?.length ?? 0;
        if (len > 0) {
          setSecondLevelIndex((secondLevelIndex + len - 1) % len);
        }
      } else if (focusLevel === 'first') {
        const total = firstLevels?.length ?? 0;
        if (total > 0) {
          const next = (firstLevelIndex + total - 1) % total;
          setFirstLevelIndex(next);
          const nextKey = firstLevels?.[next]?.source ?? 'variables';
          setHoveredCategory(nextKey);
        }
      } else {
        const len = navigationItems?.length ?? 0;
        if (len > 0) {
          setSecondLevelIndex((secondLevelIndex + len - 1) % len);
        }
      }
    }, [query, focusLevel, firstLevels, firstLevelIndex, navigationItems, secondLevelIndex]);

    const handleArrowDown = useCallback(() => {
      if (query) {
        // In query mode, navigate directly in the unified list
        const len = navigationItems?.length ?? 0;
        if (len > 0) {
          setSecondLevelIndex((secondLevelIndex + 1) % len);
        }
      } else if (focusLevel === 'first') {
        const total = firstLevels?.length ?? 0;
        if (total > 0) {
          const next = (firstLevelIndex + 1) % total;
          setFirstLevelIndex(next);
          const nextKey = firstLevels?.[next]?.source ?? 'variables';
          setHoveredCategory(nextKey);
        }
      } else {
        const len = navigationItems?.length ?? 0;
        if (len > 0) {
          setSecondLevelIndex((secondLevelIndex + 1) % len);
        }
      }
    }, [query, focusLevel, firstLevels, firstLevelIndex, navigationItems, secondLevelIndex]);

    const handleArrowLeft = useCallback(() => {
      if (query || focusLevel === 'first') {
        // When at first level, left arrow should act on the input box - let the editor handle it
        return;
      }
      if (focusLevel === 'second') {
        setFocusLevel('first');
      }
    }, [query, focusLevel]);

    const handleArrowRight = useCallback(() => {
      if (query || focusLevel === 'second') {
        // In query mode, right arrow doesn't do anything - let the editor handle it
        return;
      }
      if (focusLevel === 'first') {
        const len = navigationItems?.length ?? 0;
        if (len > 0) {
          setFocusLevel('second');
        }
      }
    }, [query, focusLevel, navigationItems]);

    const handleEnter = useCallback(
      (rangeOverride?: { from: number; to: number } | null) => {
        if (query) {
          // In query mode, enter selects the current item
          const len = navigationItems?.length ?? 0;
          if (len > 0) {
            const item = navigationItems?.[secondLevelIndex];
            if (item) {
              selectItem(item, rangeOverride);
            }
          }
        } else if (focusLevel === 'second') {
          const len = navigationItems?.length ?? 0;
          if (len > 0) {
            const item = navigationItems?.[secondLevelIndex];
            if (item) {
              selectItem(item, rangeOverride);
            }
          }
        }
      },
      [query, focusLevel, navigationItems, secondLevelIndex, selectItem],
    );

    useImperativeHandle(
      ref,
      () => ({
        onKeyDown: ({ event, range: keyRange }) => {
          if (keyRange) {
            latestRangeRef.current = keyRange;
          }

          const key = event.key;
          let handled = false;

          if (key === 'ArrowUp') {
            handleArrowUp();
            handled = true;
          } else if (key === 'ArrowDown') {
            handleArrowDown();
            handled = true;
          } else if (key === 'ArrowLeft') {
            handleArrowLeft();
            handled = focusLevel !== 'first' && !query;
          } else if (key === 'ArrowRight') {
            handleArrowRight();
            const len = navigationItems?.length ?? 0;
            handled = !query && focusLevel === 'first' && len > 0;
          } else if (key === 'Enter') {
            handleEnter(keyRange ?? latestRangeRef.current ?? null);
            handled = true;
          }

          if (handled) {
            event.preventDefault();
            event.stopPropagation();
          }

          return handled;
        },
      }),
      [
        focusLevel,
        query,
        handleArrowUp,
        handleArrowDown,
        handleArrowLeft,
        handleArrowRight,
        handleEnter,
        navigationItems,
      ],
    );

    const renderUnifiedList = () => {
      return (
        <div
          ref={secondLevelRef}
          className="w-[200px] p-2 flex box-border max-h-60 overflow-y-auto bg-refly-bg-body-z0 border-[1px] border-solid border-refly-Card-Border rounded-xl shadow-refly-m"
        >
          <div className="space-y-1 w-full">
            {queryModeItems?.map((item, idx) => {
              // Handle group headers
              if (item.type === 'header') {
                return (
                  <div
                    key={`header-${item.source}-${idx}`}
                    className="px-2 text-xs font-semibold text-refly-text-3"
                  >
                    {item.label}
                  </div>
                );
              }

              // Handle regular items
              const isActive =
                secondLevelIndex === navigationItems.findIndex((navItem) => navItem === item);
              const navIndex = navigationItems.findIndex((navItem) => navItem === item);

              return renderListItem(item, navIndex, isActive);
            })}
          </div>
        </div>
      );
    };

    return (
      <div
        className={cn('relative flex w-106 mention-list-popover', mentionVirtalAlign)}
        data-visible={isMentionListVisible ? 'true' : 'false'}
      >
        {query ? (
          renderUnifiedList()
        ) : (
          <>
            {/* First level menu - Categories */}
            <div
              ref={firstLevelRef}
              className={firstLevelClasses}
              style={{ boxShadow: '-10px 2px 20px 4px rgba(0, 0, 0, 0.04)' }}
            >
              {firstLevels.map((item, idx) => (
                <div
                  key={item.key}
                  className={cn(
                    'h-8 p-1.5 cursor-pointer transition-colors hover:bg-refly-fill-hover rounded-md flex items-center gap-2',
                    hoveredCategory === item.source && 'bg-refly-fill-hover',
                  )}
                  onMouseEnter={item.onMouseEnter}
                  onClick={() => {
                    setHoveredCategory(item.source);
                    setFirstLevelIndex(idx);
                    setFocusLevel('second');
                  }}
                >
                  <div className="flex-1 text-sm text-refly-text-0 truncate">{item.name}</div>
                  <ArrowRight size={12} color="var(--refly-text-1)" />
                </div>
              ))}
            </div>

            {/* Second level menu - Variables */}
            <div
              ref={secondLevelRef}
              className={secondLevelClasses}
              style={{ boxShadow: '10px 2px 20px 4px rgba(0, 0, 0, 0.04)' }}
            >
              {hoveredCategory === 'variables' && (
                <div className="flex-1 w-full">
                  {isLoadingVariables ? (
                    <div className="px-4 py-8 text-center text-refly-text-2 text-sm">
                      {t('canvas.richChatInput.loadingVariables')}
                    </div>
                  ) : groupedItems.variables?.length > 0 ? (
                    <div className="flex flex-col gap-1">
                      {groupedItems.variables.map((item, idx) =>
                        renderListItem(
                          item,
                          idx,
                          focusLevel === 'second' && secondLevelIndex === idx,
                        ),
                      )}
                    </div>
                  ) : (
                    <div className="px-4 py-8 text-center text-refly-text-2 text-sm">
                      {t('canvas.richChatInput.noUserInput')}
                    </div>
                  )}
                </div>
              )}

              {hoveredCategory === 'files' && (
                <div className="flex-1 w-full">
                  {groupedItems.files?.length > 0 ? (
                    <div className="flex flex-col gap-1">
                      {groupedItems.files.map((item, idx) =>
                        renderListItem(
                          item,
                          idx,
                          focusLevel === 'second' && secondLevelIndex === idx,
                        ),
                      )}
                    </div>
                  ) : (
                    renderEmptyState(categoryConfigs.files.emptyStateKey)
                  )}
                </div>
              )}

              {hoveredCategory === 'agents' && (
                <div className="flex-1 w-full">
                  {groupedItems.agents?.length > 0 ? (
                    <div className="flex flex-col gap-1">
                      {groupedItems.agents.map((item, idx) =>
                        renderListItem(
                          item,
                          idx,
                          focusLevel === 'second' && secondLevelIndex === idx,
                        ),
                      )}
                    </div>
                  ) : (
                    renderEmptyState(categoryConfigs.agents.emptyStateKey)
                  )}
                </div>
              )}

              {hoveredCategory === 'toolsets' && (
                <div className="flex-1 w-full">
                  {groupedItems.toolsets?.length > 0 ? (
                    <div className="flex flex-col gap-1">
                      {groupedItems.toolsets.map((item, idx) =>
                        renderListItem(
                          item,
                          idx,
                          focusLevel === 'second' && secondLevelIndex === idx,
                        ),
                      )}
                    </div>
                  ) : (
                    renderEmptyState(categoryConfigs.tools.emptyStateKey)
                  )}
                </div>
              )}

              {/* Show default view when no category is hovered */}
              {!hoveredCategory && (
                <div className="p-8 text-center text-refly-text-2 text-sm">
                  {t('canvas.richChatInput.hoverToViewVariables')}
                </div>
              )}
            </div>
          </>
        )}
      </div>
    );
  },
);<|MERGE_RESOLUTION|>--- conflicted
+++ resolved
@@ -426,89 +426,6 @@
       return () => clearTimeout(timeoutId);
     }, [hoveredCategory, groupedItems]);
 
-<<<<<<< HEAD
-                {item?.description && (
-                  <Paragraph
-                    className={cn(
-                      '!m-0 w-full text-[10px] leading-3 truncate',
-                      item.isInstalled === false ? 'text-refly-text-3' : 'text-refly-text-2',
-                    )}
-                    ellipsis={{
-                      rows: 1,
-                      tooltip: {
-                        title: (
-                          <div className="max-h-[300px] overflow-y-auto text-xs">
-                            {item.description}
-                          </div>
-                        ),
-                        align: {
-                          offset: [0, -20],
-                        },
-                        arrow: false,
-                        zIndex: 10000,
-                      },
-                    }}
-                  >
-                    {item.description}
-                  </Paragraph>
-                )}
-              </div>
-            </>
-          ) : (
-            <>
-              {config && 'nodeIconProps' in config && <NodeIcon {...config.nodeIconProps(item)} />}
-              <div className="flex-1 text-sm text-refly-text-0 leading-5 truncate">{item.name}</div>
-            </>
-          )}
-        </div>
-      );
-    },
-    [categoryConfigs, query, formatVariableValue, currentLanguage, t],
-  );
-
-  // Generic function to render empty state
-  const renderEmptyState = (emptyStateKey: string) => (
-    <div className="px-4 py-8 text-center text-refly-text-2 text-sm">
-      {t(`canvas.richChatInput.${emptyStateKey}`)}
-    </div>
-  );
-
-  const mapSourceToLogType = (source: MentionItemSource) => {
-    if (source === 'variables') return 'user_input';
-    if (source === 'files') return 'file';
-    if (source === 'agents') return 'agent';
-    if (source === 'toolsets') return 'tool';
-    if (source === 'tools') return 'tool';
-    return null;
-  };
-
-  const selectItem = (item: MentionItem) => {
-    // Handle create variable case
-    if (item.variableId === 'create-variable') {
-      logEvent('add_tools_and_context', null, {
-        type: 'user_input',
-      });
-      handleAddVariable();
-      return;
-    }
-
-    const logType = mapSourceToLogType(item.source);
-    if (logType) {
-      logEvent('add_tools_and_context', null, {
-        type: logType,
-      });
-    }
-
-    // Handle unauth OAuth tools - open OAuth popup instead of inserting
-    if (
-      item.isInstalled === false &&
-      (item.source === 'toolsets' || item.source === 'tools') &&
-      item.toolsetId
-    ) {
-      // Prevent multiple OAuth popups
-      if (isPolling || isOpening) {
-        return;
-=======
     // Also measure heights when window resizes
     useEffect(() => {
       const handleResize = () => {
@@ -531,7 +448,6 @@
       }
       if (hoveredCategory === 'files') {
         return groupedItems.files ?? [];
->>>>>>> df1d0ec9
       }
       if (hoveredCategory === 'agents') {
         return groupedItems.agents ?? [];
@@ -781,12 +697,31 @@
       </div>
     );
 
+    const mapSourceToLogType = (source: MentionItemSource) => {
+      if (source === 'variables') return 'user_input';
+      if (source === 'files') return 'file';
+      if (source === 'agents') return 'agent';
+      if (source === 'toolsets') return 'tool';
+      if (source === 'tools') return 'tool';
+      return null;
+    };
+
     const selectItem = useCallback(
       (item: MentionItem, rangeOverride?: { from: number; to: number } | null) => {
         // Handle create variable case
         if (item.variableId === 'create-variable') {
+          logEvent('add_tools_and_context', null, {
+            type: 'user_input',
+          });
           handleAddVariable();
           return;
+        }
+
+        const logType = mapSourceToLogType(item.source);
+        if (logType) {
+          logEvent('add_tools_and_context', null, {
+            type: logType,
+          });
         }
 
         // Handle unauth OAuth tools - open OAuth popup instead of inserting
