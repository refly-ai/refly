import React, { useMemo, useState, useRef, useEffect, useCallback } from 'react';
import { useTranslation } from 'react-i18next';
import { useCanvasContext } from '@refly-packages/ai-workspace-common/context/canvas';
<<<<<<< HEAD
=======
import { useMemo, useState, useRef, useCallback, useEffect } from 'react';
>>>>>>> b57ea687
import {
  CanvasNodeType,
  ResourceMeta,
  ResourceType,
  ValueType,
  VariableValue,
  WorkflowVariable,
  GenericToolset,
} from '@refly/openapi-schema';
import { ArrowRight, X } from 'refly-icons';
import { getStartNodeIcon } from '@refly-packages/ai-workspace-common/components/canvas/launchpad/variable/getVariableIcon';
import { NodeIcon } from '@refly-packages/ai-workspace-common/components/canvas/nodes/shared/node-icon';
import { Button, message, Typography } from 'antd';
import { cn, genVariableID } from '@refly/utils';
import { useVariableView } from '@refly-packages/ai-workspace-common/hooks/canvas';
import { useVariablesManagement } from '@refly-packages/ai-workspace-common/hooks/use-variables-management';
import { logEvent } from '@refly/telemetry-web';
import { ToolsetIcon } from '@refly-packages/ai-workspace-common/components/canvas/common/toolset-icon';
import type { MentionItemSource } from './const';

const { Paragraph } = Typography;

export interface MentionItem {
  name: string;
  description: string;
  source: MentionItemSource;
  variableType?: string;
  variableId?: string;
  variableValue?: VariableValue[];
  entityId?: string;
  nodeId?: string;
  categoryLabel?: string;
  toolset?: GenericToolset;
  toolsetId?: string;
  toolDefinition?: any; // ToolsetDefinition type
  isInstalled?: boolean;
  metadata?: {
    imageUrl?: string | undefined;
    videoUrl?: string | undefined;
    audioUrl?: string | undefined;
    resourceType?: ResourceType;
    resourceMeta?: ResourceMeta;
  };
}

export const MentionList: React.FC<{
  items: MentionItem[];
  command: any;
  placement?: 'top' | 'bottom';
  isMentionListVisible?: boolean;
  query?: string;
  // OAuth props passed from parent
  openOAuthPopup?: (toolsetKey: string) => Promise<any>;
  isPolling?: boolean;
  isOpening?: boolean;
}> = ({
  items,
  command,
  placement = 'bottom',
  isMentionListVisible,
  query = '',
  openOAuthPopup,
  isPolling = false,
  isOpening = false,
}) => {
  const { t, i18n } = useTranslation();
  const currentLanguage = i18n.languages?.[0] || 'en';
  const [hoveredCategory, setHoveredCategory] = useState<MentionItemSource | null>('variables');

  // Keyboard navigation states
  const [focusLevel, setFocusLevel] = useState<'first' | 'second'>('first');
  const [firstLevelIndex, setFirstLevelIndex] = useState<number>(0);
  const [secondLevelIndex, setSecondLevelIndex] = useState<number>(0);
  // Height tracking states
  const [firstLevelHeight, setFirstLevelHeight] = useState<number>(0);
  const [secondLevelHeight, setSecondLevelHeight] = useState<number>(0);
  const { canvasId } = useCanvasContext();

  const { handleVariableView } = useVariableView(canvasId);
  const {
    data: workflowVariables,
    isLoading: isLoadingVariables,
    setVariables,
  } = useVariablesManagement(canvasId);

  const handleAddVariable = useCallback(async () => {
    const isDuplicate = workflowVariables.some((variable) => variable.name === query);
    if (isDuplicate) {
      message.error(t('canvas.workflow.variables.duplicateName'));
      return;
    }

    const newItem: WorkflowVariable = {
      name: query,
      variableId: genVariableID(),
      variableType: 'string',
      value: [{ type: 'text' as ValueType, text: '' }],
      required: false,
      isSingle: true,
      options: [],
      resourceTypes: [],
    };

    const newWorkflowVariables: WorkflowVariable[] = [...workflowVariables, newItem];

    logEvent('create_variable_from_askai', Date.now(), {
      variable: newItem,
    });

    // Immediately update UI
    const newMentionItem: MentionItem = { ...newItem, source: 'variables' } as MentionItem;
    command(newMentionItem);

    try {
      setVariables(newWorkflowVariables);
      message.success(
        <div className="flex items-center gap-2">
          <span>
            {t('canvas.workflow.variables.saveSuccess') || 'Variable created successfully'}
          </span>
          <Button
            type="link"
            size="small"
            className="p-0 h-auto !text-refly-primary-default hover:!text-refly-primary-default"
            onClick={() => handleVariableView(newItem)}
          >
            {t('canvas.workflow.variables.viewAndEdit') || 'View'}
          </Button>
        </div>,
        5, // Show for 5 seconds
      );
    } catch (error) {
      // Rollback optimistic update on failure
      console.error('Failed to create variable:', error);
      message.error(t('canvas.workflow.variables.saveError'));
    }
  }, [query, canvasId, workflowVariables, command, t, handleVariableView]);

  // Refs for measuring panel heights
  const firstLevelRef = useRef<HTMLDivElement>(null);
  const secondLevelRef = useRef<HTMLDivElement>(null);

  // Dynamic alignment based on placement
  const mentionVirtalAlign = placement === 'top' ? 'items-end' : 'items-start';

  // Filter function for items based on query
  const filterItems = useCallback((items: MentionItem[], searchQuery: string) => {
    if (!searchQuery) return items;

    const q = searchQuery.toLowerCase();
    return items.filter((item) => {
      const name = item?.name ?? '';
      return name.toLowerCase().includes(q);
    });
  }, []);

  // Height comparison logic
  const isFirstLevelTaller = firstLevelHeight > secondLevelHeight;
  const isSecondLevelTaller = secondLevelHeight > firstLevelHeight;

  // Dynamic styling based on height comparison and placement
  const firstLevelClasses = useMemo(() => {
    const baseClasses =
      'flex flex-col gap-1 w-40 p-2 bg-refly-bg-body-z0 border-[1px] border-solid border-refly-Card-Border';

    if (placement === 'top') {
      if (isFirstLevelTaller) {
        // First level is taller: has right border, right bottom no corner radius, other corners have radius
        return cn(baseClasses, 'rounded-tl-xl', 'rounded-tr-xl', 'rounded-bl-xl', 'border-r');
      } else if (isSecondLevelTaller) {
        // First level is shorter or equal: no right border, left has corner radius, right no corner radius
        return cn(baseClasses, 'rounded-tl-xl', 'rounded-bl-xl', 'border-r-0');
      } else {
        return cn(baseClasses, 'rounded-l-xl');
      }
    } else {
      // placement === 'bottom'
      if (isFirstLevelTaller) {
        // First level is taller: has right border, right top no corner radius, other corners have radius
        return cn(baseClasses, 'rounded-tl-xl', 'rounded-bl-xl', 'rounded-br-xl', 'border-r');
      } else if (isSecondLevelTaller) {
        // First level is shorter or equal: no right border, left has corner radius, right no corner radius
        return cn(baseClasses, 'rounded-tl-xl', 'rounded-bl-xl', 'border-r-0');
      } else {
        return cn(baseClasses, 'rounded-l-xl');
      }
    }
  }, [isFirstLevelTaller, isSecondLevelTaller, placement]);

  const secondLevelClasses = useMemo(() => {
    const baseClasses =
      'w-[230px] p-2 max-h-60 flex box-border overflow-y-auto bg-refly-bg-body-z0 border-[1px] border-solid border-refly-Card-Border';

    if (placement === 'top') {
      if (isSecondLevelTaller) {
        // Second level is taller: has left border, left bottom no corner radius, other corners have radius
        return cn(baseClasses, 'rounded-tr-xl', 'rounded-tl-xl', 'rounded-br-xl', 'border-l');
      } else {
        // Second level is shorter or equal: no left border, left no corner radius, right has corner radius
        return cn(baseClasses, 'rounded-tr-xl', 'rounded-br-xl', 'border-l-0');
      }
    } else {
      // placement === 'bottom'
      if (isSecondLevelTaller) {
        // Second level is taller: has left border, left top no corner radius, other corners have radius
        return cn(baseClasses, 'rounded-r-xl', 'rounded-bl-xl', 'border-l');
      } else {
        // Second level is shorter or equal: no left border, left no corner radius, right has corner radius
        return cn(baseClasses, 'rounded-tr-xl', 'rounded-br-xl', 'border-l-0');
      }
    }
  }, [isSecondLevelTaller, placement]);

  const firstLevels: {
    key: string;
    name: string;
    source: MentionItemSource;
    onMouseEnter: () => void;
  }[] = useMemo(
    () => [
      {
        key: 'variables',
        name: t('canvas.richChatInput.userInput'),
        source: 'variables',
        onMouseEnter: () => setHoveredCategory('variables'),
      },
      {
        key: 'toolsets',
        name: t('canvas.richChatInput.tools'),
        source: 'toolsets',
        onMouseEnter: () => {
          setHoveredCategory('toolsets');
        },
      },
      {
        key: 'files',
        name: t('canvas.richChatInput.files'),
        source: 'files',
        onMouseEnter: () => {
          setHoveredCategory('files');
        },
      },
      {
        key: 'agents',
        name: t('canvas.richChatInput.agents'),
        source: 'agents',
        onMouseEnter: () => {
          setHoveredCategory('agents');
        },
      },
    ],
    [t],
  );

  // Group items by source and create canvas-based items
  const groupedItems = useMemo(() => {
    const variableItems = items.filter((item) => item.source === 'variables');
    const fileItems = items.filter((item) => item.source === 'files');
    const agentItems = items.filter((item) => item.source === 'agents');
    const toolsetItems = items.filter((item) => item.source === 'toolsets');
    const toolItems = items.filter((item) => item.source === 'tools');

    const agentsItems = [...agentItems];

    // Apply filtering based on query
    const result = {
      variables: filterItems(variableItems, query) || [],
      files: filterItems(fileItems, query) || [],
      agents: filterItems(agentsItems, query) || [],
      toolsets: filterItems(toolsetItems, query) || [],
      // Show individual tools both in query mode and when hovering tools category
      tools: filterItems(toolItems, query) || [],
    };

    return result;
  }, [items, filterItems, query]);

  // When there's a query, create grouped items with headers
  const queryModeItems = useMemo(() => {
    if (!query) return [];

    const items = [];

    // Add startNode group
    if (groupedItems.variables.length > 0) {
      items.push({
        type: 'header',
        label: t('canvas.richChatInput.userInput'),
        source: 'variables' as const,
      });
      items.push(
        ...groupedItems.variables.map((item) => ({
          ...item,
          categoryLabel: t('canvas.richChatInput.userInput'),
          type: 'item' as const,
        })),
      );
    }

    // Add files group
    if (groupedItems.files.length > 0) {
      items.push({
        type: 'header',
        label: t('canvas.richChatInput.files'),
        source: 'files' as const,
      });
      items.push(
        ...groupedItems.files.map((item) => ({
          ...item,
          categoryLabel: t('canvas.richChatInput.files'),
          type: 'item' as const,
        })),
      );
    }

    // Add agents group
    if (groupedItems.agents.length > 0) {
      items.push({
        type: 'header',
        label: t('canvas.richChatInput.agents'),
        source: 'agents' as const,
      });
      items.push(
        ...groupedItems.agents.map((item) => ({
          ...item,
          categoryLabel: t('canvas.richChatInput.agents'),
          type: 'item' as const,
        })),
      );
    }

    // Add toolsets group
    if (groupedItems.toolsets.length > 0 || groupedItems.tools.length > 0) {
      items.push({
        type: 'header',
        label: t('canvas.richChatInput.tools'),
        source: 'toolsets' as const,
      });
      items.push(
        ...groupedItems.toolsets.map((item) => ({
          ...item,
          categoryLabel: t('canvas.richChatInput.tools'),
          type: 'item' as const,
        })),
        ...groupedItems.tools.map((item) => ({
          ...item,
          categoryLabel: t('canvas.richChatInput.tools'),
          type: 'item' as const,
        })),
      );
    }

    // Add actions
    const actions = [];

    // If there's a query and no matching variable found, add create variable button at the top
    const hasMatchingVariableItem =
      groupedItems.variables?.some((item) => item.name === query) ?? false;
    if (query && !hasMatchingVariableItem) {
      actions.push({
        type: 'item' as const,
        name: query,
        source: 'variables' as const,
        variableType: 'string',
        variableId: 'create-variable',
        categoryLabel: t('canvas.richChatInput.createUserInput', { userInputName: query }),
      });
    }

    if (actions.length > 0) {
      items.push({
        type: 'header',
        label: t('canvas.richChatInput.actions'),
        source: 'actions' as const,
      });
      items.push(...actions);
    }

    return items;
  }, [groupedItems, query, t]);

  // Measure panel heights when content changes
  useEffect(() => {
    const measureHeights = () => {
      if (firstLevelRef.current) {
        const height = firstLevelRef.current.offsetHeight;
        setFirstLevelHeight(height);
      }
      if (secondLevelRef.current) {
        const height = secondLevelRef.current.offsetHeight;
        setSecondLevelHeight(height);
      }
    };

    // Measure heights after a short delay to ensure content is rendered
    const timeoutId = setTimeout(measureHeights, 0);

    return () => clearTimeout(timeoutId);
  }, [hoveredCategory, groupedItems]);

  // Also measure heights when window resizes
  useEffect(() => {
    const handleResize = () => {
      if (firstLevelRef.current) {
        setFirstLevelHeight(firstLevelRef.current.offsetHeight);
      }
      if (secondLevelRef.current) {
        setSecondLevelHeight(secondLevelRef.current.offsetHeight);
      }
    };

    window.addEventListener('resize', handleResize);
    return () => window.removeEventListener('resize', handleResize);
  }, []);

  // Derive current second level items based on hovered category
  const currentSecondLevelItems = useMemo<MentionItem[]>(() => {
    if (hoveredCategory === 'variables') {
      return groupedItems.variables ?? [];
    }
    if (hoveredCategory === 'files') {
      return groupedItems.files ?? [];
    }
    if (hoveredCategory === 'agents') {
      return groupedItems.agents ?? [];
    }
    if (hoveredCategory === 'toolsets') {
      return groupedItems.toolsets ?? [];
    }
    return [];
  }, [hoveredCategory, groupedItems]);

  // In query mode, use queryModeItems for navigation, but filter out headers
  const navigationItems = query
    ? queryModeItems.filter((item) => item.type === 'item')
    : currentSecondLevelItems;

  // Function to scroll active item into view
  const scrollActiveItemIntoView = useCallback(() => {
    if (secondLevelRef.current) {
      const container = secondLevelRef.current;
      const activeItem = container.querySelector('[data-active="true"]') as HTMLElement;

      if (activeItem) {
        // Use scrollIntoView with more specific options
        activeItem.scrollIntoView({
          block: 'nearest',
          inline: 'nearest',
          behavior: 'smooth',
        });
      }
    }
  }, []);

  // Sync first level index with hoveredCategory
  useEffect(() => {
    const idx = firstLevels.findIndex((item) => item.source === hoveredCategory);
    if (idx === -1) {
      return;
    }
    setFirstLevelIndex(idx);
    // Reset second-level index when category changes
    setSecondLevelIndex(0);
  }, [hoveredCategory]);

  // Clamp second level index to available items
  useEffect(() => {
    const len = navigationItems?.length ?? 0;
    if (len === 0) {
      setSecondLevelIndex(0);
      return;
    }
    if (secondLevelIndex > len - 1) {
      setSecondLevelIndex(0);
    }
  }, [navigationItems, secondLevelIndex]);

  // Auto-scroll to active item when secondLevelIndex changes
  useEffect(() => {
    if (query || focusLevel === 'second') {
      // Use requestAnimationFrame to ensure DOM has updated
      requestAnimationFrame(() => {
        scrollActiveItemIntoView();
      });
    }
  }, [secondLevelIndex, focusLevel, query, scrollActiveItemIntoView]);

  // Configuration for different categories
  const categoryConfigs = useMemo(
    () => ({
      variables: {
        emptyStateKey: 'noUserInput',
      },
      files: {
        nodeIconProps: (item: MentionItem) => ({
          type: 'file' as const,
          small: true,
          filename: item.name,
          filled: false,
        }),
        emptyStateKey: 'noFiles',
      },
      agents: {
        nodeIconProps: (item: MentionItem) => {
          if (item.source === 'agents') {
            return {
              type: 'skillResponse' as CanvasNodeType,
              small: true,
            };
          } else {
            return {
              type: item.variableType as CanvasNodeType,
              small: true,
              url: item.variableType === 'image' ? item.metadata?.imageUrl : undefined,
              resourceType: item.metadata?.resourceType,
              resourceMeta: item.metadata?.resourceMeta,
            };
          }
        },
        emptyStateKey: 'noAgents',
      },
      tools: {
        emptyStateKey: 'noTools',
      },
    }),
    [],
  );

  // Helper function to format variable value for display
  const formatVariableValue = useCallback((variableValue?: VariableValue[]) => {
    if (!variableValue?.length) return '';

    const value = variableValue[0];
    if (value.type === 'text' && value.text) {
      // Truncate long text values
      return value.text.length > 20 ? `${value.text.substring(0, 20)}...` : value.text;
    }
    if (value.type === 'resource') {
      return value.resource?.name ?? '';
    }
    return '';
  }, []);

  // Common component for rendering list items
  const renderListItem = useCallback(
    (item: MentionItem, index: number, isActive: boolean) => {
      // Map item source to category config key
      const getCategoryKey = (source: string) => {
        if (source === 'variables') return 'variables';
        if (source === 'myUpload') return 'files';
        if (source === 'stepRecord' || source === 'resultRecord') return 'agents';
        if (source === 'toolsets' || source === 'tools') return 'toolsets';
        return source;
      };

      const categoryKey = getCategoryKey(item.source);
      const config = categoryConfigs[categoryKey as keyof typeof categoryConfigs];

      return (
        <div
          key={`${item.name}-${index}`}
          data-active={isActive}
          className={cn(
            'min-h-8 p-1.5 flex items-center gap-2 cursor-pointer transition-colors rounded-md',
            isActive ? 'bg-refly-fill-hover' : 'hover:bg-refly-fill-hover',
          )}
          onMouseEnter={() => {
            setSecondLevelIndex(index);
            if (!query) {
              setFocusLevel('second');
            }
          }}
          onClick={() => selectItem(item)}
        >
          {item.variableId === 'create-variable' ? (
            <div className="w-full flex items-center gap-2 overflow-hidden">
              <div className="flex-1 text-sm text-refly-text-0 leading-5 truncate">
                {item.categoryLabel}
              </div>
            </div>
          ) : item.source === 'variables' ? (
            <>
              <X size={12} className="flex-shrink-0" color="var(--refly-primary-default)" />
              <div className="flex-1 text-sm text-refly-text-1 leading-5 truncate">
                {item.name}
                {formatVariableValue(item.variableValue) && (
                  <span className="text-xs text-refly-text-2 ml-1 relative -top-px">
                    {`= ${formatVariableValue(item.variableValue)}`}
                  </span>
                )}
              </div>
              <div className="flex">{getStartNodeIcon(item.variableType)}</div>
            </>
          ) : item.source === 'toolsets' || item.source === 'tools' ? (
            <>
              <ToolsetIcon
                toolset={item.toolset}
                toolsetKey={item.isInstalled === false ? item.toolsetId : undefined}
                config={{
                  size: 24,
                  className: 'flex-shrink-0',
                  builtinClassName: '!w-6 !h-6',
                }}
              />
              <div className="flex flex-col overflow-hidden">
                <div className="flex gap-1 justify-between w-full">
                  <div
                    className={cn(
                      'flex-1 text-sm leading-5 truncate min-w-0',
                      item.isInstalled === false ? 'text-refly-text-3' : 'text-refly-text-0',
                    )}
                  >
                    {item?.name}
                  </div>
                  {(item.toolset?.uninstalled || item.isInstalled === false) && (
                    <div className="h-[18px] text-[8px] leading-[10px] text-refly-primary-default bg-refly-bg-control-z2 px-1.5 py-1 rounded-[4px] flex items-center justify-center flex-shrink-0 font-medium border-[0.5px] border-solid border-refly-Card-Border hover:border-refly-primary-default transition-all duration-200">
                      {t('canvas.richChatInput.unauthorized')}
                    </div>
                  )}
                </div>

                {item?.description && (
                  <Paragraph
                    className={cn(
                      '!m-0 w-full text-[10px] leading-3 truncate',
                      item.isInstalled === false ? 'text-refly-text-3' : 'text-refly-text-2',
                    )}
                    ellipsis={{
                      rows: 1,

                      tooltip: {
                        title: (
                          <div className="max-h-[300px] overflow-y-auto text-xs">
                            {item.description}
                          </div>
                        ),
                        align: {
                          offset: [0, -20],
                        },
                        arrow: false,
                        zIndex: 10000,
                      },
                    }}
                  >
                    {item.description}
                  </Paragraph>
                )}
              </div>
            </>
          ) : (
            <>
              {config && 'nodeIconProps' in config && <NodeIcon {...config.nodeIconProps(item)} />}
              <div className="flex-1 text-sm text-refly-text-0 leading-5 truncate">{item.name}</div>
            </>
          )}
        </div>
      );
    },
    [categoryConfigs, query, formatVariableValue, currentLanguage, t],
  );

  // Generic function to render empty state
  const renderEmptyState = (emptyStateKey: string) => (
    <div className="px-4 py-8 text-center text-refly-text-2 text-sm">
      {t(`canvas.richChatInput.${emptyStateKey}`)}
    </div>
  );

  const selectItem = (item: MentionItem) => {
    // Handle create variable case
    if (item.variableId === 'create-variable') {
      handleAddVariable();
      return;
    }

    // Handle unauth OAuth tools - open OAuth popup instead of inserting
    if (
      item.isInstalled === false &&
      (item.source === 'toolsets' || item.source === 'tools') &&
      item.toolsetId
    ) {
      // Prevent multiple OAuth popups
      if (isPolling || isOpening) {
        return;
      }
      // Open OAuth popup for authorization
      if (openOAuthPopup) {
        openOAuthPopup(item.toolsetId);
      }
      return;
    }

    command(item);
  };

  // Keyboard navigation handlers
  const handleArrowUp = useCallback(() => {
    if (query) {
      // In query mode, navigate directly in the unified list
      const len = navigationItems?.length ?? 0;
      if (len > 0) {
        setSecondLevelIndex((secondLevelIndex + len - 1) % len);
      }
    } else if (focusLevel === 'first') {
      const total = firstLevels?.length ?? 0;
      if (total > 0) {
        const next = (firstLevelIndex + total - 1) % total;
        setFirstLevelIndex(next);
        const nextKey = firstLevels?.[next]?.source ?? 'variables';
        setHoveredCategory(nextKey);
      }
    } else {
      const len = navigationItems?.length ?? 0;
      if (len > 0) {
        setSecondLevelIndex((secondLevelIndex + len - 1) % len);
      }
    }
  }, [query, focusLevel, firstLevels, firstLevelIndex, navigationItems, secondLevelIndex]);

  const handleArrowDown = useCallback(() => {
    if (query) {
      // In query mode, navigate directly in the unified list
      const len = navigationItems?.length ?? 0;
      if (len > 0) {
        setSecondLevelIndex((secondLevelIndex + 1) % len);
      }
    } else if (focusLevel === 'first') {
      const total = firstLevels?.length ?? 0;
      if (total > 0) {
        const next = (firstLevelIndex + 1) % total;
        setFirstLevelIndex(next);
        const nextKey = firstLevels?.[next]?.source ?? 'variables';
        setHoveredCategory(nextKey);
      }
    } else {
      const len = navigationItems?.length ?? 0;
      if (len > 0) {
        setSecondLevelIndex((secondLevelIndex + 1) % len);
      }
    }
  }, [query, focusLevel, firstLevels, firstLevelIndex, navigationItems, secondLevelIndex]);

  const handleArrowLeft = useCallback(() => {
    if (query || focusLevel === 'first') {
      // When at first level, left arrow should act on the input box - let the editor handle it
      return;
    }
    if (focusLevel === 'second') {
      setFocusLevel('first');
    }
  }, [query, focusLevel]);

  const handleArrowRight = useCallback(() => {
    if (query || focusLevel === 'second') {
      // In query mode, right arrow doesn't do anything - let the editor handle it
      return;
    }
    if (focusLevel === 'first') {
      const len = navigationItems?.length ?? 0;
      if (len > 0) {
        setFocusLevel('second');
      }
    }
  }, [query, focusLevel, navigationItems]);

  const handleEnter = useCallback(() => {
    if (query) {
      // In query mode, enter selects the current item
      const len = navigationItems?.length ?? 0;
      if (len > 0) {
        const item = navigationItems?.[secondLevelIndex];
        if (item) {
          selectItem(item);
        }
      }
    } else if (focusLevel === 'second') {
      const len = navigationItems?.length ?? 0;
      if (len > 0) {
        const item = navigationItems?.[secondLevelIndex];
        if (item) {
          selectItem(item);
        }
      }
    }
  }, [query, focusLevel, navigationItems, secondLevelIndex]);

  useEffect(() => {
    const onKeyDown = (event: KeyboardEvent) => {
      if (!isMentionListVisible) {
        return;
      }
      const key = event.key;
      let handled = false;

      // Only handle specific keys when mention list is visible
      if (key === 'ArrowUp') {
        handleArrowUp();
        handled = true;
      } else if (key === 'ArrowDown') {
        handleArrowDown();
        handled = true;
      } else if (key === 'ArrowLeft') {
        handleArrowLeft();
        // Don't prevent default when at first level to allow editor to handle it
        handled = focusLevel !== 'first' && !query;
      } else if (key === 'ArrowRight') {
        handleArrowRight();
        // Don't prevent default when at second level to allow editor to handle it
        const len = navigationItems?.length ?? 0;

        handled = !query && focusLevel === 'first' && len > 0;
      } else if (key === 'Enter') {
        handleEnter();
        handled = true;
      }

      if (handled) {
        event.preventDefault();
        event.stopPropagation();
      }
    };

    // Use capture phase to ensure we handle events before other components
    document.addEventListener('keydown', onKeyDown, true);
    return () => {
      document.removeEventListener('keydown', onKeyDown, true);
    };
  }, [
    handleArrowUp,
    handleArrowDown,
    handleArrowLeft,
    handleArrowRight,
    handleEnter,
    isMentionListVisible,
  ]);

  const renderUnifiedList = () => {
    return (
      <div
        ref={secondLevelRef}
        className="w-[200px] p-2 flex box-border max-h-60 overflow-y-auto bg-refly-bg-body-z0 border-[1px] border-solid border-refly-Card-Border rounded-xl shadow-refly-m"
      >
        <div className="space-y-1 w-full">
          {queryModeItems?.map((item, idx) => {
            // Handle group headers
            if (item.type === 'header') {
              return (
                <div
                  key={`header-${item.source}-${idx}`}
                  className="px-2 text-xs font-semibold text-refly-text-3"
                >
                  {item.label}
                </div>
              );
            }

            // Handle regular items
            const isActive =
              secondLevelIndex === navigationItems.findIndex((navItem) => navItem === item);
            const navIndex = navigationItems.findIndex((navItem) => navItem === item);

            return renderListItem(item, navIndex, isActive);
          })}
        </div>
      </div>
    );
  };

  return (
    <div className={cn('relative flex w-106 mention-list-popover', mentionVirtalAlign)}>
      {query ? (
        renderUnifiedList()
      ) : (
        <>
          {/* First level menu - Categories */}
          <div
            ref={firstLevelRef}
            className={firstLevelClasses}
            style={{ boxShadow: '-10px 2px 20px 4px rgba(0, 0, 0, 0.04)' }}
          >
            {firstLevels.map((item, idx) => (
              <div
                key={item.key}
                className={cn(
                  'h-8 p-1.5 cursor-pointer transition-colors hover:bg-refly-fill-hover rounded-md flex items-center gap-2',
                  hoveredCategory === item.source && 'bg-refly-fill-hover',
                )}
                onMouseEnter={item.onMouseEnter}
                onClick={() => {
                  setHoveredCategory(item.source);
                  setFirstLevelIndex(idx);
                  setFocusLevel('second');
                }}
              >
                <div className="flex-1 text-sm text-refly-text-0 truncate">{item.name}</div>
                <ArrowRight size={12} color="var(--refly-text-1)" />
              </div>
            ))}
          </div>

          {/* Second level menu - Variables */}
          <div
            ref={secondLevelRef}
            className={secondLevelClasses}
            style={{ boxShadow: '10px 2px 20px 4px rgba(0, 0, 0, 0.04)' }}
          >
            {hoveredCategory === 'variables' && (
              <div className="flex-1 w-full">
                {isLoadingVariables ? (
                  <div className="px-4 py-8 text-center text-refly-text-2 text-sm">
                    {t('canvas.richChatInput.loadingVariables')}
                  </div>
                ) : groupedItems.variables?.length > 0 ? (
                  <div className="flex flex-col gap-1">
                    {groupedItems.variables.map((item, idx) =>
                      renderListItem(
                        item,
                        idx,
                        focusLevel === 'second' && secondLevelIndex === idx,
                      ),
                    )}
                  </div>
                ) : (
                  <div className="px-4 py-8 text-center text-refly-text-2 text-sm">
                    {t('canvas.richChatInput.noUserInput')}
                  </div>
                )}
              </div>
            )}

            {hoveredCategory === 'files' && (
              <div className="flex-1 w-full">
                {groupedItems.files?.length > 0 ? (
                  <div className="flex flex-col gap-1">
                    {groupedItems.files.map((item, idx) =>
                      renderListItem(
                        item,
                        idx,
                        focusLevel === 'second' && secondLevelIndex === idx,
                      ),
                    )}
                  </div>
                ) : (
                  renderEmptyState(categoryConfigs.files.emptyStateKey)
                )}
              </div>
            )}

            {hoveredCategory === 'agents' && (
              <div className="flex-1 w-full">
                {groupedItems.agents?.length > 0 ? (
                  <div className="flex flex-col gap-1">
                    {groupedItems.agents.map((item, idx) =>
                      renderListItem(
                        item,
                        idx,
                        focusLevel === 'second' && secondLevelIndex === idx,
                      ),
                    )}
                  </div>
                ) : (
                  renderEmptyState(categoryConfigs.agents.emptyStateKey)
                )}
              </div>
            )}

            {hoveredCategory === 'toolsets' && (
              <div className="flex-1 w-full">
                {groupedItems.toolsets?.length > 0 ? (
                  <div className="flex flex-col gap-1">
                    {groupedItems.toolsets.map((item, idx) =>
                      renderListItem(
                        item,
                        idx,
                        focusLevel === 'second' && secondLevelIndex === idx,
                      ),
                    )}
                  </div>
                ) : (
                  renderEmptyState(categoryConfigs.tools.emptyStateKey)
                )}
              </div>
            )}

            {/* Show default view when no category is hovered */}
            {!hoveredCategory && (
              <div className="p-8 text-center text-refly-text-2 text-sm">
                {t('canvas.richChatInput.hoverToViewVariables')}
              </div>
            )}
          </div>
        </>
      )}
    </div>
  );
};<|MERGE_RESOLUTION|>--- conflicted
+++ resolved
@@ -1,10 +1,6 @@
 import React, { useMemo, useState, useRef, useEffect, useCallback } from 'react';
 import { useTranslation } from 'react-i18next';
 import { useCanvasContext } from '@refly-packages/ai-workspace-common/context/canvas';
-<<<<<<< HEAD
-=======
-import { useMemo, useState, useRef, useCallback, useEffect } from 'react';
->>>>>>> b57ea687
 import {
   CanvasNodeType,
   ResourceMeta,
