--- conflicted
+++ resolved
@@ -424,13 +424,8 @@
   };
 
   return (
-<<<<<<< HEAD
     <div className={cn('w-full h-full gap-3 flex flex-col', className)}>
       <div className="p-3 sm:p-4 flex-1 overflow-y-auto">
-=======
-    <div className="w-full max-h-[500px] sm:max-h-[600px] flex flex-col bg-refly-bg-float-z3 rounded-lg border border-refly-Card-Border shadow-sm">
-      <div className="p-3 sm:p-4 flex-1 overflow-y-auto max-h-[350px] sm:max-h-[450px]">
->>>>>>> afdd677a
         {/* Workflow variables form */}
         {workflowVariables.length > 0 ? (
           <Form
