--- conflicted
+++ resolved
@@ -1,19 +1,10 @@
 import type { WorkflowVariable, WorkflowExecutionStatus } from '@refly/openapi-schema';
 import { useTranslation } from 'react-i18next';
-<<<<<<< HEAD
 import { Button, Input, Select, Form, Typography, message } from 'antd';
 import { Play, Stop } from 'refly-icons';
 import { useState, useEffect, useCallback, useMemo } from 'react';
 import type { UploadFile } from 'antd/es/upload/interface';
 import { useAbortWorkflow } from '@refly-packages/ai-workspace-common/hooks/use-abort-workflow';
-=======
-import { Button, Input, Select, Form, Typography, message, Modal } from 'antd';
-import { Play, Stop } from 'refly-icons';
-import { useState, useEffect, useCallback, useMemo } from 'react';
-import type { UploadFile } from 'antd/es/upload/interface';
-import getClient from '@refly-packages/ai-workspace-common/requests/proxiedRequest';
->>>>>>> 0a73db70
-
 import cn from 'classnames';
 import EmptyImage from '@refly-packages/ai-workspace-common/assets/noResource.svg';
 import { useIsLogin } from '@refly-packages/ai-workspace-common/hooks/use-is-login';
@@ -329,47 +320,6 @@
     setVariableValues(newValues);
     form.setFieldsValue(newValues);
   }, [workflowVariables, form]);
-
-  const handleAbort = async () => {
-    if (!executionId) {
-      return;
-    }
-
-    Modal.confirm({
-      title: t('canvas.workflow.run.abort.confirmTitle'),
-      content: t('canvas.workflow.run.abort.confirmContent'),
-      okText: t('canvas.workflow.run.abort.confirm'),
-      cancelText: t('common.cancel'),
-      icon: null,
-      okButtonProps: {
-        className: '!bg-[#0E9F77] !border-[#0E9F77] hover:!bg-[#0C8A66] hover:!border-[#0C8A66]',
-      },
-      onOk: async () => {
-        try {
-          const { error } = await getClient().abortWorkflow({
-            body: { executionId },
-          });
-
-          if (error) {
-            message.error(t('canvas.workflow.run.abort.failed'));
-            return;
-          }
-
-          message.success(t('canvas.workflow.run.abort.success'));
-
-          // Reset running state
-          if (onRunningChange) {
-            onRunningChange(false);
-          } else {
-            setInternalIsRunning(false);
-          }
-        } catch (error) {
-          console.error('Failed to abort workflow:', error);
-          message.error(t('canvas.workflow.run.abort.failed'));
-        }
-      },
-    });
-  };
 
   const handleRun = async () => {
     if (loading || isRunning) {
