import type { WorkflowVariable, WorkflowExecutionStatus } from '@refly/openapi-schema';
import { useTranslation } from 'react-i18next';
import { Button, Input, Select, Form, Typography } from 'antd';
import { Play, Copy } from 'refly-icons';
import { useState, useEffect, useCallback, useMemo } from 'react';
import type { UploadFile } from 'antd/es/upload/interface';
import { useFileUpload } from '../workflow-variables';
import { ResourceUpload } from './resource-upload';
import { getFileExtension } from '../workflow-variables/utils';
import cn from 'classnames';
import EmptyImage from '@refly-packages/ai-workspace-common/assets/noResource.svg';
import { useIsLogin } from '@refly-packages/ai-workspace-common/hooks/use-is-login';
import { useNavigate } from 'react-router-dom';

const RequiredTagText = () => {
  const { t } = useTranslation();
  return (
    <div className="flex-shrink-0 text-[10px] text-refly-text-2 leading-[16px] px-1 border-[1px] border-solid border-refly-Card-Border rounded-[4px]">
      {t('canvas.workflow.variables.required') || 'Required'}
    </div>
  );
};

const EmptyContent = () => {
  const { t } = useTranslation();
  return (
    <div className="w-full h-full flex flex-col items-center justify-center">
      <img src={EmptyImage} alt="no variables" className="w-[120px] h-[120px] -mb-4" />
      <div className="text-sm text-refly-text-2 leading-5">
        {t('canvas.workflow.run.emptyTitle', 'No variables defined')}
      </div>
      <div className="text-sm text-refly-text-2 leading-5">
        {t(
          'canvas.workflow.run.emptyDescription',
          ' the workflow will be executed once if continued.',
        )}
      </div>
    </div>
  );
};

const FormItemLabel = ({ name, required }: { name: string; required: boolean }) => {
  return (
    <div className="flex items-center gap-2 min-w-0">
      <Typography.Paragraph
        ellipsis={{ rows: 1, tooltip: true }}
        className="!m-0 text-xs font-semibold text-refly-text-0 leading-4"
      >
        {name}
      </Typography.Paragraph>

      {required && <RequiredTagText />}
    </div>
  );
};

interface WorkflowRunFormProps {
  workflowVariables: WorkflowVariable[];
  onSubmitVariables: (variables: WorkflowVariable[]) => Promise<void>;
  onCopyWorkflow?: () => void;
  loading: boolean;
  executionId?: string | null;
  workflowStatus?: WorkflowExecutionStatus | null;
  isPolling?: boolean;
  pollingError?: any;
  className?: string;
}

export const WorkflowRunForm = ({
  workflowVariables,
  onSubmitVariables,
  onCopyWorkflow,
  loading,
  isPolling,
  className,
}: WorkflowRunFormProps) => {
  const { t } = useTranslation();
  const { isLoggedRef } = useIsLogin();
  const navigate = useNavigate();

  const [isRunning, setIsRunning] = useState(false);
  const [form] = Form.useForm();
  const [variableValues, setVariableValues] = useState<Record<string, any>>({});

  // File upload hook
  const {
    uploading,
    handleFileUpload: uploadFile,
    handleRefreshFile: refreshFile,
  } = useFileUpload();

  // Check if all required fields are filled
  const isFormValid = useMemo(() => {
    return workflowVariables.every((variable) => {
      if (!variable.required) {
        return true;
      }

      const value = variableValues[variable.name];

      if (variable.variableType === 'string') {
        return value && value.trim() !== '';
      }

      if (variable.variableType === 'option') {
        return value && (Array.isArray(value) ? value.length > 0 : value);
      }

      if (variable.variableType === 'resource') {
        return value && Array.isArray(value) && value.length > 0;
      }

      return false;
    });
  }, [workflowVariables, variableValues]);

  const convertVariableToFormValue = useCallback(() => {
    const formValues: Record<string, any> = {};

    for (const variable of workflowVariables) {
      if (variable.variableType === 'string') {
        formValues[variable.name] = variable.value?.[0]?.text ?? '';
      } else if (variable.variableType === 'option') {
        // Handle single vs multiple selection based on isSingle flag
        if (variable.isSingle) {
          formValues[variable.name] = variable.value?.[0]?.text ?? '';
        } else {
          formValues[variable.name] = variable.value?.map((v) => v.text) ?? [];
        }
      } else if (variable.variableType === 'resource') {
        // Convert resource values to UploadFile format
        const fileList: UploadFile[] =
          variable.value?.map((v, index) => ({
            uid: `file-${index}`,
            name: v.resource?.name || '',
            status: 'done',
            url: v.resource?.storageKey || '',
          })) || [];
        formValues[variable.name] = fileList;
      }
    }

    return formValues;
  }, [workflowVariables]);

  const convertFormValueToVariable = useCallback(() => {
    const newVariables: WorkflowVariable[] = [];
    for (const variable of workflowVariables) {
      const value = variableValues[variable.name];
      if (variable.variableType === 'string') {
        newVariables.push({
          ...variable,
          value: [{ type: 'text', text: value }],
        });
      } else if (variable.variableType === 'option') {
        // Handle single vs multiple selection based on isSingle flag
        if (variable.isSingle) {
          // For single selection, value is a string
          newVariables.push({
            ...variable,
            value: [{ type: 'text', text: value }],
          });
        } else {
          // For multiple selection, value is an array
          newVariables.push({
            ...variable,
            value: Array.isArray(value) ? value.map((v) => ({ type: 'text', text: v })) : [],
          });
        }
      } else if (variable.variableType === 'resource') {
<<<<<<< HEAD
        newVariables.push({
          ...variable,
          value: Array.isArray(value)
            ? value.map((v) => ({
=======
        const v = Array.isArray(value) ? value[0] : undefined;
        const entityId = variable?.value?.[0]?.resource?.entityId;

        if (v && entityId) {
          newVariables.push({
            ...variable,
            value: [
              {
>>>>>>> 015e5358
                type: 'resource',
                resource: {
                  name: v.name,
                  storageKey: v.url,
                  fileType: getFileExtension(v.name),
<<<<<<< HEAD
                },
              }))
            : [],
        });
=======
                  entityId,
                },
              },
            ],
          });
        }
>>>>>>> 015e5358
      }
    }
    return newVariables;
  }, [workflowVariables, variableValues]);

  // Handle form value changes
  const handleValueChange = (variableName: string, value: any) => {
    setVariableValues((prev) => ({
      ...prev,
      [variableName]: value,
    }));
  };

  // Handle file upload for resource type variables
  const handleFileUpload = useCallback(
    async (file: File, variableName: string) => {
      const currentFileList = variableValues[variableName] || [];
      const result = await uploadFile(file, currentFileList);

      if (result && typeof result === 'object' && 'storageKey' in result) {
        // Create new file with storageKey
        const newFile: UploadFile = {
          uid: result.uid,
          name: file.name,
          status: 'done',
          url: result.storageKey, // Store storageKey in url field
        };

        // Replace the file list with the new file (single file limit)
        const newFileList = [newFile];
        handleValueChange(variableName, newFileList);
        form.setFieldsValue({
          [variableName]: newFileList,
        });
        return false; // Prevent default upload behavior
      }
      return false;
    },
    [uploadFile, variableValues],
  );

  // Handle file removal for resource type variables
  const handleFileRemove = useCallback(
    (file: UploadFile, variableName: string) => {
      const currentFileList = variableValues[variableName] || [];
      const newFileList = currentFileList.filter((f: UploadFile) => f.uid !== file.uid);
      handleValueChange(variableName, newFileList);
      form.setFieldsValue({
        [variableName]: newFileList,
      });
    },
    [variableValues, handleValueChange],
  );

  // Handle file refresh for resource type variables
  const handleRefreshFile = useCallback(
    (variableName: string) => {
      const currentFileList = variableValues[variableName] || [];
      // Find the variable to get its resourceTypes
      const variable = workflowVariables.find((v) => v.name === variableName);
      const resourceTypes = variable?.resourceTypes;

      refreshFile(
        currentFileList,
        (newFileList: UploadFile[]) => {
          handleValueChange(variableName, newFileList);
          form.setFieldsValue({
            [variableName]: newFileList,
          });
        },
        resourceTypes,
      );
    },
    [refreshFile, variableValues, handleValueChange, form, workflowVariables],
  );

  // Update form values when workflowVariables change
  useEffect(() => {
    const newValues = convertVariableToFormValue();
    setVariableValues(newValues);
    form.setFieldsValue(newValues);
  }, [workflowVariables, form]);

  const handleRun = async () => {
    if (loading || isRunning) {
      return;
    }

    // Check if user is logged in
    if (!isLoggedRef.current) {
      // Redirect to login with return URL
      const returnUrl = encodeURIComponent(window.location.pathname + window.location.search);
      navigate(`/?autoLogin=true&returnUrl=${returnUrl}`);
      return;
    }

    try {
      // Validate form before running
      await form.validateFields();

      // If validation passes, proceed with running
      const newVariables = convertFormValueToVariable();

      setIsRunning(true);

      await onSubmitVariables(newVariables);
    } catch (error) {
      // Form validation failed, scroll to first error
      if (error?.errorFields && error.errorFields.length > 0) {
        const firstErrorField = error.errorFields[0];
        const fieldName = firstErrorField.name;
        if (Array.isArray(fieldName) && fieldName.length > 0) {
          const fieldNameStr = fieldName[0];

          // Try to find the form item container first
          let element = document.querySelector(`[name="${fieldNameStr}"]`) as HTMLElement;

          if (!element) {
            // If direct input not found, try to find the form item container
            element = document.querySelector(`[data-field-name="${fieldNameStr}"]`) as HTMLElement;
          }

          if (element) {
            // Find the scrollable container
            const scrollContainer = document.querySelector(
              '.p-4.flex-1.overflow-y-auto',
            ) as HTMLElement;

            if (scrollContainer) {
              // Calculate the scroll position
              const containerRect = scrollContainer.getBoundingClientRect();
              const elementRect = element.getBoundingClientRect();
              const currentScrollTop = scrollContainer.scrollTop;
              const targetScrollTop = currentScrollTop + elementRect.top - containerRect.top - 40;

              // Smooth scroll to the target position
              scrollContainer.scrollTo({
                top: targetScrollTop,
                behavior: 'smooth',
              });
            } else {
              // Fallback to default scrollIntoView
              element.scrollIntoView({ behavior: 'smooth', block: 'center' });
            }

            // Focus on the first error field with delay
            setTimeout(() => {
              // Try to focus on the input element if it exists
              const inputElement = element.querySelector('input, select') as HTMLElement;
              if (inputElement?.focus) {
                inputElement.focus();
              } else if (element?.focus) {
                element.focus();
              }
            }, 400);
          }
        }
      }
    } finally {
      setIsRunning(false);
    }
  };

  // Render form field based on variable type
  const renderFormField = (variable: WorkflowVariable) => {
    if (!variable) {
      return null;
    }
    const { name, required, variableType, options, isSingle, resourceTypes } = variable;
    const value = variableValues[name];

    if (variableType === 'string') {
      return (
        <Form.Item
          key={name}
          label={<FormItemLabel name={name} required={required} />}
          name={name}
          rules={
            required
              ? [{ required: true, message: t('canvas.workflow.variables.inputPlaceholder') }]
              : []
          }
          data-field-name={name}
        >
          <Input
            variant="filled"
            placeholder={t('canvas.workflow.variables.inputPlaceholder')}
            value={value}
            onChange={(e) => handleValueChange(name, e.target.value)}
            data-field-name={name}
          />
        </Form.Item>
      );
    }

    if (variableType === 'option') {
      return (
        <Form.Item
          key={name}
          label={<FormItemLabel name={name} required={required} />}
          name={name}
          rules={
            required
              ? [{ required: true, message: t('canvas.workflow.variables.selectPlaceholder') }]
              : []
          }
        >
          <Select
            variant="filled"
            placeholder={t('canvas.workflow.variables.selectPlaceholder')}
            mode={isSingle ? undefined : 'multiple'}
            value={value}
            onChange={(val) => handleValueChange(name, val)}
            options={options?.map((opt) => ({ label: opt, value: opt })) ?? []}
            data-field-name={name}
          />
        </Form.Item>
      );
    }

    if (variableType === 'resource') {
      return (
        <Form.Item
          key={name}
          label={<FormItemLabel name={name} required={required} />}
          name={name}
          rules={
            required
              ? [{ required: true, message: t('canvas.workflow.variables.uploadPlaceholder') }]
              : []
          }
        >
          <ResourceUpload
            value={value || []}
            onUpload={(file) => handleFileUpload(file, name)}
            onRemove={(file) => handleFileRemove(file, name)}
            onRefresh={() => handleRefreshFile(name)}
            resourceTypes={resourceTypes}
            disabled={uploading}
            maxCount={1}
            data-field-name={name}
          />
        </Form.Item>
      );
    }

    return null;
  };

  return (
    <div className={cn('w-full h-full gap-3 flex flex-col', className)}>
      <div className="p-3 sm:p-4 flex-1 overflow-y-auto">
        {/* Workflow variables form */}
        {workflowVariables.length > 0 ? (
          <Form
            form={form}
            layout="vertical"
            className="space-y-3 sm:space-y-4"
            initialValues={variableValues}
          >
            {workflowVariables.map((variable) => renderFormField(variable))}
          </Form>
        ) : (
          <EmptyContent />
        )}
      </div>

      <div className="p-3 sm:p-4 border-t border-refly-Card-Border bg-refly-bg-control-z0 rounded-b-lg">
        <div className="flex gap-2">
          <Button
            className={cn(
              'flex-1 h-9 sm:h-10 text-sm sm:text-base',
              (!isFormValid || isPolling) &&
                'bg-refly-bg-control-z1 hover:!bg-refly-tertiary-hover !text-refly-text-3 font-semibold',
            )}
            type="primary"
            icon={<Play size={14} className="sm:w-4 sm:h-4" />}
            onClick={handleRun}
            loading={loading || isRunning || isPolling}
            disabled={loading || isRunning || isPolling}
          >
            {isPolling
              ? t('canvas.workflow.run.executing') || 'Executing...'
              : t('canvas.workflow.run.run') || 'Run'}
          </Button>

          {onCopyWorkflow && (
            <Button
              className="h-9 sm:h-10 text-sm sm:text-base"
              type="default"
              icon={<Copy size={14} className="sm:w-4 sm:h-4" />}
              onClick={onCopyWorkflow}
              disabled={loading || isRunning || isPolling}
            >
              {t('canvas.workflow.run.copyWorkflow') || 'Copy Workflow'}
            </Button>
          )}
        </div>
      </div>
    </div>
  );
};<|MERGE_RESOLUTION|>--- conflicted
+++ resolved
@@ -168,12 +168,6 @@
           });
         }
       } else if (variable.variableType === 'resource') {
-<<<<<<< HEAD
-        newVariables.push({
-          ...variable,
-          value: Array.isArray(value)
-            ? value.map((v) => ({
-=======
         const v = Array.isArray(value) ? value[0] : undefined;
         const entityId = variable?.value?.[0]?.resource?.entityId;
 
@@ -182,25 +176,17 @@
             ...variable,
             value: [
               {
->>>>>>> 015e5358
                 type: 'resource',
                 resource: {
                   name: v.name,
                   storageKey: v.url,
                   fileType: getFileExtension(v.name),
-<<<<<<< HEAD
-                },
-              }))
-            : [],
-        });
-=======
                   entityId,
                 },
               },
             ],
           });
         }
->>>>>>> 015e5358
       }
     }
     return newVariables;
