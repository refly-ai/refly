import type { WorkflowVariable, WorkflowExecutionStatus } from '@refly/openapi-schema';
import { useTranslation } from 'react-i18next';
import { Button, Input, Select, Form, Typography } from 'antd';
import { Play } from 'refly-icons';
import { useState, useEffect, useCallback, useMemo } from 'react';
import type { UploadFile } from 'antd/es/upload/interface';
import { useFileUpload } from '../workflow-variables';
import { ResourceUpload } from './resource-upload';
import { getFileExtension } from '../workflow-variables/utils';
import cn from 'classnames';
import EmptyImage from '@refly-packages/ai-workspace-common/assets/noResource.svg';

const RequiredTagText = () => {
  const { t } = useTranslation();
  return (
    <div className="flex-shrink-0 text-[10px] text-refly-text-2 leading-[16px] px-1 border-[1px] border-solid border-refly-Card-Border rounded-[4px]">
      {t('canvas.workflow.variables.required') || 'Required'}
    </div>
  );
};

const EmptyContent = () => {
  const { t } = useTranslation();
  return (
    <div className="w-full h-full flex flex-col items-center justify-center">
      <img src={EmptyImage} alt="no variables" className="w-[120px] h-[120px] -mb-4" />
      <div className="text-sm text-refly-text-2 leading-5">
        {t('canvas.workflow.run.emptyTitle', 'No variables defined')}
      </div>
      <div className="text-sm text-refly-text-2 leading-5">
        {t(
          'canvas.workflow.run.emptyDescription',
          ' the workflow will be executed once if continued.',
        )}
      </div>
    </div>
  );
};

const FormItemLabel = ({ name, required }: { name: string; required: boolean }) => {
  return (
    <div className="flex items-center gap-2 min-w-0">
      <Typography.Paragraph
        ellipsis={{ rows: 1, tooltip: true }}
        className="!m-0 text-xs font-semibold text-refly-text-0 leading-4"
      >
        {name}
      </Typography.Paragraph>

      {required && <RequiredTagText />}
    </div>
  );
};

interface WorkflowRunFormProps {
  workflowVariables: WorkflowVariable[];
<<<<<<< HEAD
  onSubmitVariables: (variables: WorkflowVariable[]) => Promise<void>;
=======
  refetchWorkflowVariables: () => void;
  initializeWorkflow: (canvasId: string, startNodes?: string[]) => void;
>>>>>>> 026bd1c8
  loading: boolean;
  executionId?: string | null;
  workflowStatus?: WorkflowExecutionStatus | null;
  isPolling?: boolean;
  pollingError?: any;
}

export const WorkflowRunForm = ({
  workflowVariables,
  onSubmitVariables,
  loading,
  isPolling,
}: WorkflowRunFormProps) => {
  const { t } = useTranslation();

  const [isRunning, setIsRunning] = useState(false);
  const [form] = Form.useForm();
  const [variableValues, setVariableValues] = useState<Record<string, any>>({});

  // File upload hook
  const {
    uploading,
    handleFileUpload: uploadFile,
    handleRefreshFile: refreshFile,
  } = useFileUpload();

  // Check if all required fields are filled
  const isFormValid = useMemo(() => {
    return workflowVariables.every((variable) => {
      if (!variable.required) {
        return true;
      }

      const value = variableValues[variable.name];

      if (variable.variableType === 'string') {
        return value && value.trim() !== '';
      }

      if (variable.variableType === 'option') {
        return value && (Array.isArray(value) ? value.length > 0 : value);
      }

      if (variable.variableType === 'resource') {
        return value && Array.isArray(value) && value.length > 0;
      }

      return false;
    });
  }, [workflowVariables, variableValues]);

  const convertVariableToFormValue = useCallback(() => {
    const formValues: Record<string, any> = {};

    for (const variable of workflowVariables) {
      if (variable.variableType === 'string') {
        formValues[variable.name] = variable.value?.[0]?.text ?? '';
      } else if (variable.variableType === 'option') {
        formValues[variable.name] = variable.value.map((v) => v.text);
      } else if (variable.variableType === 'resource') {
        // Convert resource values to UploadFile format
        const fileList: UploadFile[] =
          variable.value?.map((v, index) => ({
            uid: `file-${index}`,
            name: v.resource?.name || '',
            status: 'done',
            url: v.resource?.storageKey || '',
          })) || [];
        formValues[variable.name] = fileList;
      }
    }

    return formValues;
  }, [workflowVariables]);

  const convertFormValueToVariable = useCallback(() => {
    const newVariables: WorkflowVariable[] = [];
    for (const variable of workflowVariables) {
      const value = variableValues[variable.name];
      if (variable.variableType === 'string') {
        newVariables.push({
          ...variable,
          value: [{ type: 'text', text: value }],
        });
      } else if (variable.variableType === 'option') {
        newVariables.push({
          ...variable,
          value: value.map((v) => ({ type: 'text', text: v })),
        });
      } else if (variable.variableType === 'resource') {
        newVariables.push({
          ...variable,
          value: value.map((v) => ({
            type: 'resource',
            resource: {
              name: v.name,
              storageKey: v.url,
              fileType: getFileExtension(v.name),
            },
          })),
        });
      }
    }
    return newVariables;
  }, [workflowVariables, variableValues]);

  // Handle form value changes
  const handleValueChange = (variableName: string, value: any) => {
    setVariableValues((prev) => ({
      ...prev,
      [variableName]: value,
    }));
  };

  // Handle file upload for resource type variables
  const handleFileUpload = useCallback(
    async (file: File, variableName: string) => {
      const currentFileList = variableValues[variableName] || [];
      const result = await uploadFile(file, currentFileList);

      if (result && typeof result === 'object' && 'storageKey' in result) {
        // Create new file with storageKey
        const newFile: UploadFile = {
          uid: result.uid,
          name: file.name,
          status: 'done',
          url: result.storageKey, // Store storageKey in url field
        };

        // Replace the file list with the new file (single file limit)
        const newFileList = [newFile];
        handleValueChange(variableName, newFileList);
        form.setFieldsValue({
          [variableName]: newFileList,
        });
        return false; // Prevent default upload behavior
      }
      return false;
    },
    [uploadFile, variableValues],
  );

  // Handle file removal for resource type variables
  const handleFileRemove = useCallback(
    (file: UploadFile, variableName: string) => {
      const currentFileList = variableValues[variableName] || [];
      const newFileList = currentFileList.filter((f: UploadFile) => f.uid !== file.uid);
      handleValueChange(variableName, newFileList);
      form.setFieldsValue({
        [variableName]: newFileList,
      });
    },
    [variableValues, handleValueChange],
  );

  // Handle file refresh for resource type variables
  const handleRefreshFile = useCallback(
    (variableName: string) => {
      const currentFileList = variableValues[variableName] || [];
      // Find the variable to get its resourceTypes
      const variable = workflowVariables.find((v) => v.name === variableName);
      const resourceTypes = variable?.resourceTypes;

      refreshFile(
        currentFileList,
        (newFileList: UploadFile[]) => {
          handleValueChange(variableName, newFileList);
          form.setFieldsValue({
            [variableName]: newFileList,
          });
        },
        resourceTypes,
      );
    },
    [refreshFile, variableValues, handleValueChange, form, workflowVariables],
  );

  // Update form values when workflowVariables change
  useEffect(() => {
    const newValues = convertVariableToFormValue();
    setVariableValues(newValues);
    form.setFieldsValue(newValues);
  }, [workflowVariables, form]);

  const handleRun = async () => {
    if (loading || isRunning) {
      return;
    }

    try {
      // Validate form before running
      await form.validateFields();

      // If validation passes, proceed with running
      const newVariables = convertFormValueToVariable();
      setIsRunning(true);

      await onSubmitVariables(newVariables);
    } catch (error) {
      // Form validation failed, scroll to first error
      if (error?.errorFields && error.errorFields.length > 0) {
        const firstErrorField = error.errorFields[0];
        const fieldName = firstErrorField.name;
        if (Array.isArray(fieldName) && fieldName.length > 0) {
          const fieldNameStr = fieldName[0];

          // Try to find the form item container first
          let element = document.querySelector(`[name="${fieldNameStr}"]`) as HTMLElement;

          if (!element) {
            // If direct input not found, try to find the form item container
            element = document.querySelector(`[data-field-name="${fieldNameStr}"]`) as HTMLElement;
          }

          if (element) {
            // Find the scrollable container
            const scrollContainer = document.querySelector(
              '.p-4.flex-1.overflow-y-auto',
            ) as HTMLElement;

            if (scrollContainer) {
              // Calculate the scroll position
              const containerRect = scrollContainer.getBoundingClientRect();
              const elementRect = element.getBoundingClientRect();
              const currentScrollTop = scrollContainer.scrollTop;
              const targetScrollTop = currentScrollTop + elementRect.top - containerRect.top - 40;

              // Smooth scroll to the target position
              scrollContainer.scrollTo({
                top: targetScrollTop,
                behavior: 'smooth',
              });
            } else {
              // Fallback to default scrollIntoView
              element.scrollIntoView({ behavior: 'smooth', block: 'center' });
            }

            // Focus on the first error field with delay
            setTimeout(() => {
              // Try to focus on the input element if it exists
              const inputElement = element.querySelector('input, select') as HTMLElement;
              if (inputElement?.focus) {
                inputElement.focus();
              } else if (element?.focus) {
                element.focus();
              }
            }, 400);
          }
        }
      }
    } finally {
      setIsRunning(false);
    }
  };

  // Render form field based on variable type
  const renderFormField = (variable: WorkflowVariable) => {
    if (!variable) {
      return null;
    }
    const { name, required, variableType, options, isSingle, resourceTypes } = variable;
    const value = variableValues[name];

    if (variableType === 'string') {
      return (
        <Form.Item
          key={name}
          label={<FormItemLabel name={name} required={required} />}
          name={name}
          rules={
            required
              ? [{ required: true, message: t('canvas.workflow.variables.inputPlaceholder') }]
              : []
          }
          data-field-name={name}
        >
          <Input
            variant="filled"
            placeholder={t('canvas.workflow.variables.inputPlaceholder')}
            value={value}
            onChange={(e) => handleValueChange(name, e.target.value)}
            data-field-name={name}
          />
        </Form.Item>
      );
    }

    if (variableType === 'option') {
      return (
        <Form.Item
          key={name}
          label={<FormItemLabel name={name} required={required} />}
          name={name}
          rules={
            required
              ? [{ required: true, message: t('canvas.workflow.variables.selectPlaceholder') }]
              : []
          }
        >
          <Select
            variant="filled"
            placeholder="请选择"
            mode={isSingle ? undefined : 'multiple'}
            value={value}
            onChange={(val) => handleValueChange(name, val)}
            options={options?.map((opt) => ({ label: opt, value: opt })) ?? []}
            data-field-name={name}
          />
        </Form.Item>
      );
    }

    if (variableType === 'resource') {
      return (
        <Form.Item
          key={name}
          label={<FormItemLabel name={name} required={required} />}
          name={name}
          rules={
            required
              ? [{ required: true, message: t('canvas.workflow.variables.uploadPlaceholder') }]
              : []
          }
        >
          <ResourceUpload
            value={value || []}
            onUpload={(file) => handleFileUpload(file, name)}
            onRemove={(file) => handleFileRemove(file, name)}
            onRefresh={() => handleRefreshFile(name)}
            resourceTypes={resourceTypes}
            disabled={uploading}
            maxCount={1}
            data-field-name={name}
          />
        </Form.Item>
      );
    }

    return null;
  };

  return (
    <div className="w-full h-full flex flex-col gap-2">
      <div className="p-4 flex-1 overflow-y-auto">
        {/* Workflow variables form */}
        {workflowVariables.length > 0 ? (
          <Form form={form} layout="vertical" className="space-y-4" initialValues={variableValues}>
            {workflowVariables.map((variable) => renderFormField(variable))}
          </Form>
        ) : (
          <EmptyContent />
        )}
      </div>

      <div className="p-3 border-solid border-[1px] border-x-0 border-b-0 border-refly-Card-Border rounded-b-lg">
        <Button
          className={cn(
            'w-full',
            (!isFormValid || isPolling) &&
              'bg-refly-bg-control-z0 hover:!bg-refly-tertiary-hover !text-refly-text-3 font-semibold',
          )}
          type="primary"
          icon={
            <Play size={16} color={!isFormValid || isPolling ? 'var(--refly-text-3)' : 'white'} />
          }
          onClick={handleRun}
          loading={loading || isRunning || isPolling}
          disabled={loading || isRunning || isPolling}
        >
          {isPolling
            ? t('canvas.workflow.run.executing') || 'Executing...'
            : t('canvas.workflow.run.run') || 'Run'}
        </Button>
      </div>
    </div>
  );
};<|MERGE_RESOLUTION|>--- conflicted
+++ resolved
@@ -54,12 +54,7 @@
 
 interface WorkflowRunFormProps {
   workflowVariables: WorkflowVariable[];
-<<<<<<< HEAD
   onSubmitVariables: (variables: WorkflowVariable[]) => Promise<void>;
-=======
-  refetchWorkflowVariables: () => void;
-  initializeWorkflow: (canvasId: string, startNodes?: string[]) => void;
->>>>>>> 026bd1c8
   loading: boolean;
   executionId?: string | null;
   workflowStatus?: WorkflowExecutionStatus | null;
