import { memo, useEffect, useMemo, useRef } from 'react';
import { Modal } from 'antd';
import { CanvasResourcesHeader } from './share/canvas-resources-header';
import { ResourceOverview } from './share/resource-overview';
import { useActiveNode, useCanvasResourcesPanelStoreShallow } from '@refly/stores';
import { useCanvasContext } from '@refly-packages/ai-workspace-common/context/canvas';
import { PreviewComponent } from '@refly-packages/ai-workspace-common/components/canvas/node-preview';
import { CanvasNodeType } from '@refly/openapi-schema';
import './index.scss';
import cn from 'classnames';

interface CanvasResourcesProps {
  className?: string;
  forceHideLeftOverview?: boolean;
}

export const CanvasResources = memo(
  ({ className, forceHideLeftOverview }: CanvasResourcesProps) => {
    const { canvasId } = useCanvasContext();
    const { showLeftOverview, resetState, setParentType } = useCanvasResourcesPanelStoreShallow(
      (state) => ({
        showLeftOverview: state.showLeftOverview,
        resetState: state.resetState,
        setParentType: state.setParentType,
      }),
    );
    const { activeNode } = useActiveNode(canvasId);

    const prevCanvasIdRef = useRef<string | null>(canvasId);

    useEffect(() => {
      if (canvasId && canvasId !== prevCanvasIdRef.current) {
        prevCanvasIdRef.current = canvasId;
        resetState();
      }
<<<<<<< HEAD
    }, [canvasId, resetState]);

    useEffect(() => {
      if (activeNode) {
        if (activeNode.type === 'resource') {
          setParentType('myUpload');
        }
        if (['skillResponse'].includes(activeNode.type)) {
          setParentType('stepsRecord');
        }
        if (
          ['document', 'codeArtifact', 'website', 'video', 'audio'].includes(
            activeNode.type as CanvasNodeType,
          )
        ) {
          setParentType('resultsRecord');
        }
        if (activeNode.type === 'image' && !!activeNode.data?.metadata?.resultId) {
          setParentType(activeNode.data?.metadata?.resultId ? 'resultsRecord' : 'myUpload');
        }
        if (activeNode.type === 'start') {
          setParentType(null);
        }
=======
      if (['document', 'codeArtifact', 'website'].includes(activeNode.type as CanvasNodeType)) {
        setParentType('resultsRecord');
      }
      if (['image', 'audio', 'video'].includes(activeNode.type as CanvasNodeType)) {
        // Check if media has resultId to determine if it's from results or my upload
        const hasResultId = !!activeNode.data?.metadata?.resultId;
        setParentType(hasResultId ? 'resultsRecord' : 'myUpload');
>>>>>>> 49aefcad
      }
    }, [activeNode]);

    return (
      <div
        className={cn(
          'w-full h-full overflow-hidden flex flex-col bg-refly-bg-content-z2 rounded-xl border-solid border border-refly-Card-Border shadow-refly-m',
          { 'rounded-l-none': showLeftOverview && !forceHideLeftOverview },
          className,
        )}
      >
        <CanvasResourcesHeader />
        {activeNode ? <PreviewComponent node={activeNode} /> : <ResourceOverview />}
      </div>
    );
  },
);

export const CanvasResourcesWidescreenModal = memo(() => {
  const { wideScreenVisible, setWideScreenVisible } = useCanvasResourcesPanelStoreShallow(
    (state) => ({
      wideScreenVisible: state.wideScreenVisible,
      setWideScreenVisible: state.setWideScreenVisible,
    }),
  );

  const { canvasId } = useCanvasContext();
  const { activeNode } = useActiveNode(canvasId);
  const hideLeftOverview = useMemo(() => {
    return activeNode?.type === 'start';
  }, [activeNode?.type]);

  return (
    <Modal
      open={wideScreenVisible}
      centered
      onCancel={() => {
        setWideScreenVisible(false);
      }}
      title={null}
      closable={false}
      footer={null}
      width={hideLeftOverview ? '70%' : '90%'}
      styles={{
        wrapper: {
          transform: hideLeftOverview ? 'translateX(14.5%)' : 'translateX(4.5%)',
        },
        content: {
          padding: 0,
        },
      }}
      className="flex flex-col"
      destroyOnHidden
    >
      <div className="flex w-full h-[calc(100vh-16px)]">
        {!hideLeftOverview && (
          <div className="w-[360px] flex h-full border-r border-refly-Card-Border">
            <ResourceOverview />
          </div>
        )}
        <div className="flex-1 h-full">
          <CanvasResources forceHideLeftOverview={hideLeftOverview} />
        </div>
      </div>
    </Modal>
  );
});

CanvasResourcesWidescreenModal.displayName = 'CanvasResourcesWidescreenModal';<|MERGE_RESOLUTION|>--- conflicted
+++ resolved
@@ -33,7 +33,6 @@
         prevCanvasIdRef.current = canvasId;
         resetState();
       }
-<<<<<<< HEAD
     }, [canvasId, resetState]);
 
     useEffect(() => {
@@ -57,7 +56,10 @@
         if (activeNode.type === 'start') {
           setParentType(null);
         }
-=======
+      }
+      if (activeNode.type === 'skillResponse') {
+        setParentType('stepsRecord');
+      }
       if (['document', 'codeArtifact', 'website'].includes(activeNode.type as CanvasNodeType)) {
         setParentType('resultsRecord');
       }
@@ -65,7 +67,6 @@
         // Check if media has resultId to determine if it's from results or my upload
         const hasResultId = !!activeNode.data?.metadata?.resultId;
         setParentType(hasResultId ? 'resultsRecord' : 'myUpload');
->>>>>>> 49aefcad
       }
     }, [activeNode]);
 
