--- conflicted
+++ resolved
@@ -570,22 +570,7 @@
       >
         {t('schedule.viewHistory') || 'View History'}
         <ArrowRight className="w-4 h-4" />
-<<<<<<< HEAD
       </Button>
-
-      {/* Save button */}
-      <Button
-        type="primary"
-        block
-        loading={createScheduleMutation.isPending || updateScheduleMutation.isPending}
-        onClick={handleSave}
-        className="!bg-teal-500 hover:!bg-teal-600 !border-teal-500"
-      >
-        {t('common.save') || 'Save'}
-      </Button>
-=======
-      </Button>*/}
->>>>>>> 29631747
     </div>
   );
 
