--- conflicted
+++ resolved
@@ -1,13 +1,8 @@
 import { useState, useCallback, useEffect, memo, useRef, useMemo } from 'react';
 import { useDebouncedCallback } from 'use-debounce';
 import { useTranslation } from 'react-i18next';
-<<<<<<< HEAD
-import { CloseOutlined } from '@ant-design/icons';
-import { Button, Form } from 'antd';
-=======
 import { CloseOutlined, ToolOutlined } from '@ant-design/icons';
 import { Badge, Button, Form } from 'antd';
->>>>>>> e43f950a
 import { ModelInfo, Skill, SkillRuntimeConfig, SkillTemplateConfig } from '@refly/openapi-schema';
 import { CanvasNode, CanvasNodeData, SkillNodeMeta } from '../nodes/shared/types';
 import { ChatInput } from '@refly-packages/ai-workspace-common/components/canvas/launchpad/chat-input';
