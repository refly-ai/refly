import { useEffect, useState, useMemo, memo, useCallback } from 'react';
import { Button, Divider, Result, Skeleton, Spin } from 'antd';
import { useTranslation } from 'react-i18next';
import { useActionResultStoreShallow } from '@refly/stores';
import getClient from '@refly-packages/ai-workspace-common/requests/proxiedRequest';
import { ActionResult } from '@refly/openapi-schema';
import { CanvasNode, ResponseNodeMeta } from '@refly/canvas-common';
import { Thinking } from 'refly-icons';
import { actionEmitter } from '@refly-packages/ai-workspace-common/events/action';
import { ActionStepCard } from './action-step';
import { convertResultContextToItems, purgeContextItems } from '@refly/canvas-common';
import { PreviewChatInput } from './preview-chat-input';
import { SourceListModal } from '@refly-packages/ai-workspace-common/components/source-list/source-list-modal';
import { useKnowledgeBaseStoreShallow } from '@refly/stores';
import { useDeleteNode } from '@refly-packages/ai-workspace-common/hooks/canvas/use-delete-node';
import { EditChatInput } from '@refly-packages/ai-workspace-common/components/canvas/node-preview/skill-response/edit-chat-input';
import { cn } from '@refly/utils/cn';
import { useReactFlow } from '@xyflow/react';
import { useInvokeAction } from '@refly-packages/ai-workspace-common/hooks/canvas/use-invoke-action';
import { useCanvasContext } from '@refly-packages/ai-workspace-common/context/canvas';
import { IconLoading } from '@refly-packages/ai-workspace-common/components/common/icon';
import { locateToNodePreviewEmitter } from '@refly-packages/ai-workspace-common/events/locateToNodePreview';
import { useFetchShareData } from '@refly-packages/ai-workspace-common/hooks/use-fetch-share-data';
import { processContentPreview } from '@refly-packages/ai-workspace-common/utils/content';
import { useUserStore } from '@refly/stores';
import { useActionPolling } from '@refly-packages/ai-workspace-common/hooks/canvas/use-action-polling';
import { useNodeData } from '@refly-packages/ai-workspace-common/hooks/canvas';
import { sortSteps } from '@refly/utils/step';
import { ActionContainer } from './action-container';
import { FailureNotice } from './failure-notice';

interface SkillResponseNodePreviewProps {
  node: CanvasNode<ResponseNodeMeta>;
  resultId: string;
}

const OUTPUT_STEP_NAMES = ['answerQuestion', 'generateDocument', 'generateCodeArtifact'];

const SkillResponseNodePreviewComponent = ({ node, resultId }: SkillResponseNodePreviewProps) => {
  const { result, isStreaming, updateActionResult } = useActionResultStoreShallow((state) => ({
    result: state.resultMap[resultId],
    isStreaming: !!state.streamResults[resultId],
    updateActionResult: state.updateActionResult,
  }));
  const knowledgeBaseStore = useKnowledgeBaseStoreShallow((state) => ({
    sourceListDrawerVisible: state.sourceListDrawer.visible,
  }));

  const { getNodes } = useReactFlow();
  const { setNodeData } = useNodeData();
  const { deleteNode } = useDeleteNode();

  const { canvasId, readonly } = useCanvasContext();
  const { invokeAction } = useInvokeAction({ source: 'skill-response-node-preview' });
  const { resetFailedState } = useActionPolling();

  const { t } = useTranslation();
  const [editMode, setEditMode] = useState(false);
  const [loading, setLoading] = useState(!result);
  const [currentQuery, setCurrentQuery] = useState<string | null>(null);

  const shareId = node.data?.metadata?.shareId;
  const { data: shareData } = useFetchShareData(shareId);

  const [statusText, setStatusText] = useState('');

  useEffect(() => {
    if (shareData && !result) {
      updateActionResult(resultId, shareData);
      setLoading(false);
    }
  }, [shareData, result, resultId, updateActionResult]);

  const fetchActionResult = async (resultId: string) => {
    const { isLogin } = useUserStore.getState();
    if (!isLogin) {
      return;
    }

    setLoading(true);
    const { data, error } = await getClient().getActionResult({
      query: { resultId },
    });
    setLoading(false);

    if (error || !data?.success) {
      return;
    }

    updateActionResult(resultId, data.data!);

    const remoteResult = data.data;
    const node = getNodes().find((node) => node.data?.entityId === resultId);
    if (node && remoteResult) {
      setNodeData(node.id, {
        title: remoteResult.title,
        contentPreview: processContentPreview(remoteResult.steps?.map((s) => s?.content || '')),
        metadata: {
          status: remoteResult?.status,
          reasoningContent: processContentPreview(
            remoteResult.steps?.map((s) => s?.reasoningContent || ''),
          ),
        },
      });
    }
  };

  useEffect(() => {
    if (!result && !shareId) {
      fetchActionResult(resultId);
    } else if (result) {
      setLoading(false);
    }
  }, [resultId, result, shareId]);

  const scrollToBottom = useCallback(
    (event: { resultId: string; payload: ActionResult }) => {
      if (event.resultId !== resultId || event.payload?.status !== 'executing') {
        return;
      }

      const container = document.body.querySelector('.preview-container');
      if (container) {
        const { scrollHeight, clientHeight } = container;
        container.scroll({
          behavior: 'smooth',
          top: scrollHeight - clientHeight + 50,
        });
      }
    },
    [resultId],
  );

  useEffect(() => {
    actionEmitter.on('updateResult', scrollToBottom);
    return () => {
      actionEmitter.off('updateResult', scrollToBottom);
    };
  }, [scrollToBottom]);

  const { data } = node;

  const title = result?.title ?? data?.title;
  const actionMeta = result?.actionMeta ?? data?.metadata?.actionMeta;
  const version = result?.version ?? data?.metadata?.version ?? 0;
  const modelInfo = result?.modelInfo ?? data?.metadata?.modelInfo;
  const tplConfig = result?.tplConfig ?? data?.metadata?.tplConfig;
  const runtimeConfig = result?.runtimeConfig ?? data?.metadata?.runtimeConfig;
  const structuredData = data?.metadata?.structuredData;

  // Use query from multiple sources in priority order:
  // 1. currentQuery (real-time edited query)
  // 2. structuredData.query (from node metadata)
  // 3. result.input.query (from action result)
  // 4. title (fallback)
  const query =
    currentQuery ?? (structuredData?.query as string) ?? (result?.input?.query as string) ?? title;

  const { steps = [], context, history = [] } = result ?? {};
  const contextItems = useMemo(() => {
    // Prefer contextItems from node metadata
    if (data?.metadata?.contextItems) {
      return purgeContextItems(data?.metadata?.contextItems);
    }

    // Fallback to contextItems from context (could be legacy nodes)
    return convertResultContextToItems(context ?? {}, history);
  }, [data, context, history]);

  useEffect(() => {
    const skillName = actionMeta?.name || 'commonQnA';
    if (result?.status !== 'executing') return;

    const sortedSteps = sortSteps(steps);

    if (sortedSteps.length === 0) {
      setStatusText(
        t(`${skillName}.steps.analyzeQuery.description`, {
          ns: 'skill',
        }),
      );
      return;
    }

    const lastStep = sortedSteps[sortedSteps.length - 1];
    setStatusText(
      t(`${skillName}.steps.${lastStep.name}.description`, {
        ns: 'skill',
      }),
    );
  }, [result?.status, steps, t]);

  const handleDelete = useCallback(() => {
    deleteNode({
      id: node.id,
      type: 'skillResponse',
      data: node.data,
      position: node.position || { x: 0, y: 0 },
    });
  }, [node, deleteNode]);

  const handleRetry = useCallback(() => {
    // Reset failed state before retrying
    resetFailedState(resultId);

    // Update node status immediately to show "waiting" state
    setNodeData(node.id, {
      ...node.data,
      metadata: {
        ...node.data?.metadata,
        status: 'waiting',
      },
    });

    invokeAction(
      {
        resultId,
        query: title,
        selectedSkill: {
          name: actionMeta?.name || 'commonQnA',
        },
        contextItems,
      },
      {
        entityId: canvasId,
        entityType: 'canvas',
      },
    );
  }, [resultId, title, canvasId, invokeAction, resetFailedState, setNodeData, node.id, node.data]);

  useEffect(() => {
    const handleLocateToPreview = (event: { id: string; type?: 'editResponse' }) => {
      if (event.id === node.id && event.type === 'editResponse') {
        setEditMode(true);
      }
    };

    locateToNodePreviewEmitter.on('locateToNodePreview', handleLocateToPreview);

    return () => {
      locateToNodePreviewEmitter.off('locateToNodePreview', handleLocateToPreview);
    };
  }, [node.id]);

  if (!result && !loading) {
    return (
      <div className="h-full w-full flex items-center justify-center">
        <Result
          status="404"
          subTitle={t('canvas.skillResponse.resultNotFound')}
          extra={<Button onClick={handleDelete}>{t('canvas.nodeActions.delete')}</Button>}
        />
      </div>
    );
  }

  const outputStep = steps.find((step) => OUTPUT_STEP_NAMES.includes(step.name));

  return (
<<<<<<< HEAD
    <div className="flex flex-col space-y-4 p-4 h-full max-w-[1024px] mx-auto">
      {query && (
        <>
=======
    <div className="flex flex-col gap-4 h-full max-w-[1024px] mx-auto overflow-hidden">
      {title && (
        <div className="px-4 pt-4">
>>>>>>> 2fabba2c
          <EditChatInput
            enabled={editMode}
            resultId={resultId}
            version={version}
            contextItems={contextItems}
            query={query}
            actionMeta={actionMeta}
            modelInfo={
              modelInfo ?? {
                name: '',
                label: '',
                provider: '',
                contextLimit: 0,
                maxOutput: 0,
              }
            }
            setEditMode={setEditMode}
            tplConfig={tplConfig}
            runtimeConfig={runtimeConfig}
            onQueryChange={setCurrentQuery}
          />
          <PreviewChatInput
            enabled={!editMode}
            readonly={readonly}
            contextItems={contextItems}
            query={query}
            actionMeta={actionMeta}
            setEditMode={setEditMode}
          />
        </div>
      )}

      <div className="flex-1 min-h-0 overflow-y-auto px-4">
        <Spin
          spinning={!isStreaming && result?.status === 'executing'}
          indicator={<IconLoading className="animate-spin" />}
          size="large"
          tip={t('canvas.skillResponse.generating')}
          wrapperClassName="h-full w-full flex flex-col"
        >
          <div
            className={cn(
              'h-full overflow-auto preview-container transition-opacity duration-500',
              { 'opacity-30': editMode },
            )}
            onClick={() => {
              if (editMode) {
                setEditMode(false);
              }
            }}
          >
            {loading && <Skeleton className="mt-1" active paragraph={{ rows: 5 }} />}
            {(result?.status === 'executing' || result?.status === 'waiting') &&
              !outputStep &&
              statusText && (
                <div className="flex flex-col gap-2 animate-pulse">
                  <Divider dashed className="my-2" />
                  <div className="m-2 flex items-center gap-1 text-gray-500">
                    <Thinking size={16} />
                    <span className="text-sm">{statusText}</span>
                  </div>
                </div>
              )}
            {outputStep && (
              <>
                <Divider dashed className="my-2" />
                <ActionStepCard
                  result={result}
                  step={outputStep}
                  status={result?.status}
                  query={title}
                />
              </>
            )}
            {result?.status === 'failed' && (
              <FailureNotice result={result} handleRetry={handleRetry} />
            )}
          </div>
        </Spin>
      </div>

      {outputStep && <ActionContainer result={result} step={outputStep} nodeId={node.id} />}

      {knowledgeBaseStore?.sourceListDrawerVisible ? (
        <SourceListModal classNames="source-list-modal" />
      ) : null}
    </div>
  );
};

export const SkillResponseNodePreview = memo(
  SkillResponseNodePreviewComponent,
  (prevProps, nextProps) => {
    return prevProps.node.id === nextProps.node.id && prevProps.resultId === nextProps.resultId;
  },
);<|MERGE_RESOLUTION|>--- conflicted
+++ resolved
@@ -257,15 +257,9 @@
   const outputStep = steps.find((step) => OUTPUT_STEP_NAMES.includes(step.name));
 
   return (
-<<<<<<< HEAD
-    <div className="flex flex-col space-y-4 p-4 h-full max-w-[1024px] mx-auto">
+    <div className="flex flex-col gap-4 h-full max-w-[1024px] mx-auto overflow-hidden">
       {query && (
-        <>
-=======
-    <div className="flex flex-col gap-4 h-full max-w-[1024px] mx-auto overflow-hidden">
-      {title && (
         <div className="px-4 pt-4">
->>>>>>> 2fabba2c
           <EditChatInput
             enabled={editMode}
             resultId={resultId}
