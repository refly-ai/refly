import { useCanvasContext } from '@refly-packages/ai-workspace-common/context/canvas';
import { actionEmitter } from '@refly-packages/ai-workspace-common/events/action';
import {
  useNodeData,
  useSetNodeDataByEntity,
} from '@refly-packages/ai-workspace-common/hooks/canvas';
import { useActionPolling } from '@refly-packages/ai-workspace-common/hooks/canvas/use-action-polling';
import { useFetchActionResult } from '@refly-packages/ai-workspace-common/hooks/canvas/use-fetch-action-result';
import { useInvokeAction } from '@refly-packages/ai-workspace-common/hooks/canvas/use-invoke-action';
import { useFetchShareData } from '@refly-packages/ai-workspace-common/hooks/use-fetch-share-data';
import {
  CanvasNode,
  convertResultContextToItems,
  purgeContextItems,
  ResponseNodeMeta,
} from '@refly/canvas-common';
import { ActionResult, GenericToolset } from '@refly/openapi-schema';
import { IContextItem } from '@refly/common-types';
import { useActionResultStoreShallow } from '@refly/stores';
import { sortSteps } from '@refly/utils/step';
import { Segmented } from 'antd';
import { memo, useCallback, useEffect, useState } from 'react';
import { useTranslation } from 'react-i18next';
import EmptyImage from '@refly-packages/ai-workspace-common/assets/noResource.svg';
import { SkillResponseNodeHeader } from '@refly-packages/ai-workspace-common/components/canvas/nodes/shared/skill-response-node-header';
import { ConfigureTab } from './configure-tab';
import { LastRunTab } from './last-run-tab';
import { ActionStepCard } from './action-step';

interface SkillResponseNodePreviewProps {
  node: CanvasNode<ResponseNodeMeta>;
  resultId: string;
  purePreview?: boolean;
}

const OUTPUT_STEP_NAMES = ['answerQuestion', 'generateDocument', 'generateCodeArtifact'];

const SkillResponseNodePreviewComponent = ({
  node,
  resultId,
  purePreview,
}: SkillResponseNodePreviewProps) => {
  const { result, isStreaming, updateActionResult } = useActionResultStoreShallow((state) => ({
    result: state.resultMap[resultId],
    isStreaming: !!state.streamResults[resultId],
    updateActionResult: state.updateActionResult,
  }));

  const { setNodeData } = useNodeData();
  const { fetchActionResult, loading: fetchActionResultLoading } = useFetchActionResult();

  const { canvasId, readonly } = useCanvasContext();
  const { invokeAction } = useInvokeAction({ source: 'skill-response-node-preview' });
  const { resetFailedState } = useActionPolling();

  const { t } = useTranslation();

<<<<<<< HEAD
  const nodeSelectedToolsets = node?.data?.metadata?.selectedToolsets;
  const [selectedToolsets, setSelectedToolsets] = useState<GenericToolset[]>(
    nodeSelectedToolsets?.length > 0 ? nodeSelectedToolsets : [EMPTY_TOOLSET],
  );

  const [isDragging, setIsDragging] = useState(false);
  const [, setDragCounter] = useState(0);
  const { handleUploadImage } = useUploadImage();
  const chatComposerRef = useRef<ChatComposerRef>(null);
=======
  const [activeTab, setActiveTab] = useState('configure');
>>>>>>> 1875a0d2

  const shareId = node.data?.metadata?.shareId;
  const nodeStatus = node.data?.metadata?.status;
  const { data: shareData, loading: shareDataLoading } = useFetchShareData(shareId);
  const loading = fetchActionResultLoading || shareDataLoading;

  const [statusText, setStatusText] = useState('');

  useEffect(() => {
    if (shareData && !result && shareData?.resultId === resultId) {
      updateActionResult(resultId, shareData);
    }
  }, [shareData, result, resultId, updateActionResult]);

  useEffect(() => {
    // Do not fetch action result if streaming
    if (isStreaming || nodeStatus === 'init') {
      return;
    }
    if (!!resultId && shareData?.resultId !== resultId) {
      // Always refresh in background to keep store up-to-date
      fetchActionResult(resultId, { silent: !!result, nodeToUpdate: node });
    }
  }, [resultId, shareId, isStreaming, shareData, nodeStatus]);

  const scrollToBottom = useCallback(
    (event: { resultId: string; payload: ActionResult }) => {
      if (event.resultId !== resultId || event.payload?.status !== 'executing') {
        return;
      }

      const container = document.body.querySelector('.preview-container');
      if (container) {
        const { scrollHeight, clientHeight } = container;
        container.scroll({
          behavior: 'smooth',
          top: scrollHeight - clientHeight + 50,
        });
      }
    },
    [resultId],
  );

  useEffect(() => {
    actionEmitter.on('updateResult', scrollToBottom);
    return () => {
      actionEmitter.off('updateResult', scrollToBottom);
    };
  }, [scrollToBottom]);

  const { data } = node;

  const actionMeta = result?.actionMeta ?? data?.metadata?.actionMeta;
  const version = result?.version ?? data?.metadata?.version ?? 0;

  const title = data?.title ?? result?.title;
  const query = data?.metadata?.query ?? result?.input?.query;
  const modelInfo = data?.metadata?.modelInfo ?? result?.modelInfo;
  const contextItems =
    data?.metadata?.contextItems ?? convertResultContextToItems(result?.context, result?.history);
  const selectedToolsets = data?.metadata?.selectedToolsets ?? result?.toolsets;

  const setQuery = useCallback(
    (query: string) => {
      setNodeData(node.id, {
        metadata: { query },
      });
    },
    [setNodeData, node.id],
  );

  const setModelInfo = useCallback(
    (modelInfo: any | null) => {
      setNodeData(node.id, {
        metadata: { modelInfo },
      });
    },
    [setNodeData, node.id],
  );

  const setSelectedToolsets = useCallback(
    (toolsets: GenericToolset[]) => {
      setNodeData(node.id, {
        metadata: { selectedToolsets: toolsets },
      });
    },
    [setNodeData, node.id],
  );

<<<<<<< HEAD
  const setNodeDataByEntity = useSetNodeDataByEntity();

  const setContextItems = useCallback(
    (items: IContextItem[]) => {
      setNodeDataByEntity(
        { entityId: data.entityId, type: 'skillResponse' },
        { metadata: { contextItems: items } },
      );
    },
    [data.entityId, setNodeDataByEntity],
  );

  // Handle file drop
  const handleDrop = useCallback(
    async (e: React.DragEvent) => {
      e.preventDefault();
      e.stopPropagation();
      setIsDragging(false);
      setDragCounter(0);

      const files = Array.from(e.dataTransfer.files);
      for (const file of files) {
        const resource = await handleUploadImage(file, canvasId);
        if (resource) {
          const newContextItem: IContextItem = {
            type: 'resource',
            entityId: resource.resourceId,
            title: resource.title,
            metadata: {
              resourceType: resource.resourceType,
              resourceMeta: resource.data,
              storageKey: resource.storageKey,
              rawFileKey: resource.rawFileKey,
              downloadURL: resource.downloadURL,
            },
          };
          setContextItems([...contextItems, newContextItem]);
        }
      }
    },
    [handleUploadImage, canvasId, contextItems],
=======
  const setContextItems = useCallback(
    (contextItems: IContextItem[]) => {
      setNodeData(node.id, {
        metadata: { contextItems: purgeContextItems(contextItems) },
      });
    },
    [setNodeData, node.id],
>>>>>>> 1875a0d2
  );

  const { steps = [] } = result ?? {};

<<<<<<< HEAD
  const handleRemoveFile = useCallback(
    (file: IContextItem) => {
      setContextItems(contextItems.filter((item) => item.entityId !== file.entityId));
    },
    [contextItems],
  );
=======
  const handleRemoveContextItem = useCallback(
    (item: IContextItem) => {
      if (!item?.entityId) {
        return;
      }
>>>>>>> 1875a0d2

      const currentItems = contextItems ?? [];
      const nextItems = currentItems.filter(
        (contextItem) => contextItem.entityId !== item.entityId,
      );
      setContextItems(nextItems);
    },
    [contextItems, setContextItems],
  );

  useEffect(() => {
    const skillName = actionMeta?.name || 'commonQnA';
    if (result?.status !== 'executing' && result?.status !== 'waiting') return;

    const sortedSteps = sortSteps(steps);

    if (sortedSteps.length === 0) {
      setStatusText(
        t(`${skillName}.steps.analyzeQuery.description`, {
          ns: 'skill',
        }),
      );
      return;
    }

    const lastStep = sortedSteps[sortedSteps.length - 1];
    setStatusText(
      t(`${skillName}.steps.${lastStep.name}.description`, {
        ns: 'skill',
      }),
    );
  }, [result?.status, steps, t]);

  const handleRetry = useCallback(() => {
    // Reset failed state before retrying
    resetFailedState(resultId);

    // Update node status immediately to show "waiting" state
    const nextVersion = (node.data?.metadata?.version || 0) + 1;
    setNodeData(node.id, {
      ...node.data,
      metadata: {
        ...node.data?.metadata,
        status: 'waiting',
        version: nextVersion,
      },
    });

    invokeAction(
      {
        resultId,
        query: title,
        selectedSkill: {
          name: actionMeta?.name || 'commonQnA',
        },
        contextItems,
        selectedToolsets,
        version: nextVersion,
      },
      {
        entityId: canvasId,
        entityType: 'canvas',
      },
    );
  }, [resultId, title, canvasId, invokeAction, resetFailedState, setNodeData, node.id, node.data]);

  const outputStep = steps.find((step) => OUTPUT_STEP_NAMES.includes(step.name));

  return purePreview ? (
    !result && !loading ? (
      <div className="h-full w-full flex items-center justify-center">
        <img src={EmptyImage} alt="no content" className="w-[120px] h-[120px] -mb-4" />
      </div>
    ) : (
      <ActionStepCard
        result={result}
        step={outputStep}
        status={result?.status}
        query={query ?? title ?? ''}
      />
    )
  ) : (
    <div className="h-full w-full max-w-[1024px] mx-auto flex flex-col overflow-hidden">
      <SkillResponseNodeHeader
        nodeId={node.id}
        entityId={data.entityId}
        title={title}
        readonly={readonly}
        source="preview"
        className="!h-14"
      />

      <div className="flex-1 flex flex-col min-h-0 px-4">
        <div className="py-3">
          <Segmented
            options={[
              { label: t('agent.configure'), value: 'configure' },
              { label: t('agent.lastRun'), value: 'lastRun' },
            ]}
            value={activeTab}
            onChange={(value) => setActiveTab(value)}
            block
            shape="round"
          />
        </div>

        <div className="flex-1 min-h-0 overflow-y-auto">
          {activeTab === 'configure' && (
<<<<<<< HEAD
            <div className="h-full flex flex-col gap-4">
              <div>
                <div
                  className="text-xs font-semibold leading-4 mb-2"
                  style={{ fontFamily: 'PingFang SC', letterSpacing: 0 }}
                >
                  Model
                </div>
                <ModelSelector
                  model={modelInfo ?? null}
                  setModel={setModelInfo}
                  size="medium"
                  briefMode={false}
                  variant="filled"
                  trigger={['click']}
                  contextItems={contextItems}
                />
              </div>

              <div>
                <div
                  className="text-xs font-semibold leading-4 mb-2 flex items-center justify-between"
                  style={{ fontFamily: 'PingFang SC', letterSpacing: 0 }}
                >
                  <span>指令</span>
                  <Button
                    type="text"
                    size="small"
                    className="text-xs h-auto px-2 py-1 text-refly-text-1 hover:text-refly-text-0"
                    onClick={handleAddToolsAndContext}
                  >
                    @ Add tools and context
                  </Button>
                </div>
                <div
                  className="rounded-lg pt-2 pb-3 px-3 relative"
                  style={{ backgroundColor: '#F6F6F6' }}
                  onDrop={handleDrop}
                  onDragOver={handleDragOver}
                  onDragEnter={handleDragEnter}
                  onDragLeave={handleDragLeave}
                >
                  {/* Drag overlay */}
                  {isDragging && (
                    <div
                      className="absolute inset-0 bg-refly-primary-default/10 border-2 border-refly-Card-Border rounded-lg flex items-center justify-center z-10"
                      style={{ backdropFilter: 'blur(20px)' }}
                    >
                      <div
                        className="text-sm font-semibold text-refly-primary-default text-center"
                        style={{
                          fontFamily: 'PingFang SC',
                          fontSize: '14px',
                          lineHeight: '20px',
                          letterSpacing: 0,
                        }}
                      >
                        在此处拖放文件
                      </div>
                    </div>
                  )}
                  <EditChatInput
                    ref={chatComposerRef}
                    enabled={true}
                    resultId={resultId}
                    version={version}
                    contextItems={contextItems}
                    query={currentQuery}
                    actionMeta={actionMeta}
                    modelInfo={
                      modelInfo ?? {
                        name: '',
                        label: '',
                        provider: '',
                        contextLimit: 0,
                        maxOutput: 0,
                      }
                    }
                    setEditMode={() => {}}
                    runtimeConfig={runtimeConfig}
                    onQueryChange={setCurrentQuery}
                    selectedToolsets={selectedToolsets}
                    setSelectedToolsets={setSelectedToolsets}
                  />

                  <ConfigInfoDisplay
                    nodeId={node.id}
                    selectedToolsets={selectedToolsets}
                    contextItems={contextItems}
                    onRemoveFile={handleRemoveFile}
                  />
                </div>
              </div>
            </div>
=======
            <ConfigureTab
              query={query}
              version={version}
              resultId={resultId}
              modelInfo={modelInfo}
              selectedToolsets={selectedToolsets}
              contextItems={contextItems}
              canvasId={canvasId}
              setModelInfo={setModelInfo}
              setSelectedToolsets={setSelectedToolsets}
              setContextItems={setContextItems}
              setQuery={setQuery}
              onRemoveContextItem={handleRemoveContextItem}
            />
>>>>>>> 1875a0d2
          )}

          {activeTab === 'lastRun' && (
            <LastRunTab
              loading={loading}
              isStreaming={isStreaming}
              result={result}
              outputStep={outputStep}
              statusText={statusText}
              query={query}
              title={title}
              nodeId={node.id}
              selectedToolsets={selectedToolsets}
              handleRetry={handleRetry}
            />
          )}
        </div>
      </div>
    </div>
  );
};

export const SkillResponseNodePreview = memo(SkillResponseNodePreviewComponent);<|MERGE_RESOLUTION|>--- conflicted
+++ resolved
@@ -1,9 +1,6 @@
 import { useCanvasContext } from '@refly-packages/ai-workspace-common/context/canvas';
 import { actionEmitter } from '@refly-packages/ai-workspace-common/events/action';
-import {
-  useNodeData,
-  useSetNodeDataByEntity,
-} from '@refly-packages/ai-workspace-common/hooks/canvas';
+import { useNodeData } from '@refly-packages/ai-workspace-common/hooks/canvas';
 import { useActionPolling } from '@refly-packages/ai-workspace-common/hooks/canvas/use-action-polling';
 import { useFetchActionResult } from '@refly-packages/ai-workspace-common/hooks/canvas/use-fetch-action-result';
 import { useInvokeAction } from '@refly-packages/ai-workspace-common/hooks/canvas/use-invoke-action';
@@ -55,19 +52,7 @@
 
   const { t } = useTranslation();
 
-<<<<<<< HEAD
-  const nodeSelectedToolsets = node?.data?.metadata?.selectedToolsets;
-  const [selectedToolsets, setSelectedToolsets] = useState<GenericToolset[]>(
-    nodeSelectedToolsets?.length > 0 ? nodeSelectedToolsets : [EMPTY_TOOLSET],
-  );
-
-  const [isDragging, setIsDragging] = useState(false);
-  const [, setDragCounter] = useState(0);
-  const { handleUploadImage } = useUploadImage();
-  const chatComposerRef = useRef<ChatComposerRef>(null);
-=======
   const [activeTab, setActiveTab] = useState('configure');
->>>>>>> 1875a0d2
 
   const shareId = node.data?.metadata?.shareId;
   const nodeStatus = node.data?.metadata?.status;
@@ -157,49 +142,6 @@
     [setNodeData, node.id],
   );
 
-<<<<<<< HEAD
-  const setNodeDataByEntity = useSetNodeDataByEntity();
-
-  const setContextItems = useCallback(
-    (items: IContextItem[]) => {
-      setNodeDataByEntity(
-        { entityId: data.entityId, type: 'skillResponse' },
-        { metadata: { contextItems: items } },
-      );
-    },
-    [data.entityId, setNodeDataByEntity],
-  );
-
-  // Handle file drop
-  const handleDrop = useCallback(
-    async (e: React.DragEvent) => {
-      e.preventDefault();
-      e.stopPropagation();
-      setIsDragging(false);
-      setDragCounter(0);
-
-      const files = Array.from(e.dataTransfer.files);
-      for (const file of files) {
-        const resource = await handleUploadImage(file, canvasId);
-        if (resource) {
-          const newContextItem: IContextItem = {
-            type: 'resource',
-            entityId: resource.resourceId,
-            title: resource.title,
-            metadata: {
-              resourceType: resource.resourceType,
-              resourceMeta: resource.data,
-              storageKey: resource.storageKey,
-              rawFileKey: resource.rawFileKey,
-              downloadURL: resource.downloadURL,
-            },
-          };
-          setContextItems([...contextItems, newContextItem]);
-        }
-      }
-    },
-    [handleUploadImage, canvasId, contextItems],
-=======
   const setContextItems = useCallback(
     (contextItems: IContextItem[]) => {
       setNodeData(node.id, {
@@ -207,25 +149,15 @@
       });
     },
     [setNodeData, node.id],
->>>>>>> 1875a0d2
   );
 
   const { steps = [] } = result ?? {};
 
-<<<<<<< HEAD
-  const handleRemoveFile = useCallback(
-    (file: IContextItem) => {
-      setContextItems(contextItems.filter((item) => item.entityId !== file.entityId));
-    },
-    [contextItems],
-  );
-=======
   const handleRemoveContextItem = useCallback(
     (item: IContextItem) => {
       if (!item?.entityId) {
         return;
       }
->>>>>>> 1875a0d2
 
       const currentItems = contextItems ?? [];
       const nextItems = currentItems.filter(
@@ -334,102 +266,6 @@
 
         <div className="flex-1 min-h-0 overflow-y-auto">
           {activeTab === 'configure' && (
-<<<<<<< HEAD
-            <div className="h-full flex flex-col gap-4">
-              <div>
-                <div
-                  className="text-xs font-semibold leading-4 mb-2"
-                  style={{ fontFamily: 'PingFang SC', letterSpacing: 0 }}
-                >
-                  Model
-                </div>
-                <ModelSelector
-                  model={modelInfo ?? null}
-                  setModel={setModelInfo}
-                  size="medium"
-                  briefMode={false}
-                  variant="filled"
-                  trigger={['click']}
-                  contextItems={contextItems}
-                />
-              </div>
-
-              <div>
-                <div
-                  className="text-xs font-semibold leading-4 mb-2 flex items-center justify-between"
-                  style={{ fontFamily: 'PingFang SC', letterSpacing: 0 }}
-                >
-                  <span>指令</span>
-                  <Button
-                    type="text"
-                    size="small"
-                    className="text-xs h-auto px-2 py-1 text-refly-text-1 hover:text-refly-text-0"
-                    onClick={handleAddToolsAndContext}
-                  >
-                    @ Add tools and context
-                  </Button>
-                </div>
-                <div
-                  className="rounded-lg pt-2 pb-3 px-3 relative"
-                  style={{ backgroundColor: '#F6F6F6' }}
-                  onDrop={handleDrop}
-                  onDragOver={handleDragOver}
-                  onDragEnter={handleDragEnter}
-                  onDragLeave={handleDragLeave}
-                >
-                  {/* Drag overlay */}
-                  {isDragging && (
-                    <div
-                      className="absolute inset-0 bg-refly-primary-default/10 border-2 border-refly-Card-Border rounded-lg flex items-center justify-center z-10"
-                      style={{ backdropFilter: 'blur(20px)' }}
-                    >
-                      <div
-                        className="text-sm font-semibold text-refly-primary-default text-center"
-                        style={{
-                          fontFamily: 'PingFang SC',
-                          fontSize: '14px',
-                          lineHeight: '20px',
-                          letterSpacing: 0,
-                        }}
-                      >
-                        在此处拖放文件
-                      </div>
-                    </div>
-                  )}
-                  <EditChatInput
-                    ref={chatComposerRef}
-                    enabled={true}
-                    resultId={resultId}
-                    version={version}
-                    contextItems={contextItems}
-                    query={currentQuery}
-                    actionMeta={actionMeta}
-                    modelInfo={
-                      modelInfo ?? {
-                        name: '',
-                        label: '',
-                        provider: '',
-                        contextLimit: 0,
-                        maxOutput: 0,
-                      }
-                    }
-                    setEditMode={() => {}}
-                    runtimeConfig={runtimeConfig}
-                    onQueryChange={setCurrentQuery}
-                    selectedToolsets={selectedToolsets}
-                    setSelectedToolsets={setSelectedToolsets}
-                  />
-
-                  <ConfigInfoDisplay
-                    nodeId={node.id}
-                    selectedToolsets={selectedToolsets}
-                    contextItems={contextItems}
-                    onRemoveFile={handleRemoveFile}
-                  />
-                </div>
-              </div>
-            </div>
-=======
             <ConfigureTab
               query={query}
               version={version}
@@ -444,7 +280,6 @@
               setQuery={setQuery}
               onRemoveContextItem={handleRemoveContextItem}
             />
->>>>>>> 1875a0d2
           )}
 
           {activeTab === 'lastRun' && (
