--- conflicted
+++ resolved
@@ -27,13 +27,10 @@
 import { useActionResultStoreShallow } from '@refly/stores';
 import getClient from '@refly-packages/ai-workspace-common/requests/proxiedRequest';
 import { Undo } from 'refly-icons';
-<<<<<<< HEAD
 import { GenericToolset } from '@refly/openapi-schema';
 import { useSetNodeDataByEntity } from '@refly-packages/ai-workspace-common/hooks/canvas';
-=======
 import { nodeOperationsEmitter } from '@refly-packages/ai-workspace-common/events/nodeOperations';
 import { useAddNode } from '@refly-packages/ai-workspace-common/hooks/canvas/use-add-node';
->>>>>>> 1a48603d
 
 interface EditChatInputProps {
   entityId: string;
@@ -333,12 +330,9 @@
     t,
     form,
     getFinalProjectId,
-<<<<<<< HEAD
     selectedToolsets,
     setNodeDataByEntity,
-=======
     addNode,
->>>>>>> 1a48603d
   ]);
 
   const handleSelectSkill = useCallback(
