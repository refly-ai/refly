--- conflicted
+++ resolved
@@ -279,32 +279,6 @@
           <div className="-ml-1 text-sm flex flex-row items-center gap-1">
             {!readonly && !isShareMode && step.content && (
               <>
-<<<<<<< HEAD
-                <Button
-                  type="text"
-                  size="small"
-                  icon={<CopyOutlined style={{ fontSize: 14 }} />}
-                  className="text-[#64645F] text-xs flex justify-center items-center h-6 px-1 rounded-lg hover:bg-[#f1f1f0] hover:text-[#00968f] transition-all duration-400 relative overflow-hidden group"
-                  onClick={() => handleCopyToClipboard(step.content)}
-                >
-                  <span className="opacity-0 max-w-0 transform -translate-x-0.5 transition-all duration-400 whitespace-nowrap group-hover:opacity-100 group-hover:max-w-[200px] group-hover:translate-x-0 group-hover:ml-1">
-                    {t('copilot.message.copy')}
-                  </span>
-                </Button>
-
-                <Button
-                  type="text"
-                  size="small"
-                  loading={isSharing}
-                  icon={<ShareAltOutlined style={{ fontSize: 14 }} />}
-                  className="text-[#64645F] text-xs flex justify-center items-center h-6 px-1 rounded-lg hover:bg-[#f1f1f0] hover:text-[#00968f] transition-all duration-400 relative overflow-hidden group"
-                  onClick={handleShare}
-                >
-                  <span className="opacity-0 max-w-0 transform -translate-x-0.5 transition-all duration-400 whitespace-nowrap group-hover:opacity-100 group-hover:max-w-[200px] group-hover:translate-x-0 group-hover:ml-1">
-                    {t('common.share')}
-                  </span>
-                </Button>
-=======
                 <Tooltip title={t('copilot.message.copy')}>
                   <Button
                     type="text"
@@ -325,7 +299,6 @@
                     onClick={handleShare}
                   />
                 </Tooltip>
->>>>>>> e43f950a
               </>
             )}
             {!readonly &&
