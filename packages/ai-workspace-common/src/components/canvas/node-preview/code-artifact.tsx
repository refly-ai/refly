import { useState, memo, useCallback } from 'react';
import { useTranslation } from 'react-i18next';
import {
  CanvasNode,
  CodeArtifactNodeMeta,
} from '@refly-packages/ai-workspace-common/components/canvas/nodes';
import CodeViewerLayout from '@refly-packages/ai-workspace-common/modules/artifacts/code-runner/code-viewer-layout';
import CodeViewer from '@refly-packages/ai-workspace-common/modules/artifacts/code-runner/code-viewer';
import { useSetNodeDataByEntity } from '@refly-packages/ai-workspace-common/hooks/canvas/use-set-node-data-by-entity';
import { useAddNode } from '@refly-packages/ai-workspace-common/hooks/canvas/use-add-node';
import { genSkillID } from '@refly-packages/utils/id';
import { IContextItem } from '@refly-packages/ai-workspace-common/stores/context-panel';
import { useChatStore } from '@refly-packages/ai-workspace-common/stores/chat';
import { ConfigScope, Skill } from '@refly/openapi-schema';
import { CodeArtifactType } from '@refly-packages/ai-workspace-common/modules/artifacts/code-runner/types';
import { useCanvasContext } from '@refly-packages/ai-workspace-common/context/canvas';

interface CodeArtifactNodePreviewProps {
  node: CanvasNode<CodeArtifactNodeMeta>;
  artifactId: string;
}

const CodeArtifactNodePreviewComponent = ({ node, artifactId }: CodeArtifactNodePreviewProps) => {
  const { t } = useTranslation();
  const [isShowingCodeViewer, setIsShowingCodeViewer] = useState(true);
  const setNodeDataByEntity = useSetNodeDataByEntity();
  const { addNode } = useAddNode();
  const { readonly } = useCanvasContext();
  // Use activeTab from node metadata with fallback to 'code'
  const { activeTab = 'code', type = 'text/html', language = 'html' } = node.data?.metadata || {};
  const [currentTab, setCurrentTab] = useState<'code' | 'preview'>(activeTab as 'code' | 'preview');
  const [currentType, setCurrentType] = useState<CodeArtifactType>(type as CodeArtifactType);
  const data = node?.data;

  // Sync local state with node metadata changes
  // useEffect(() => {
  //   // Only update if activeTab changes and is different from current state
  //   const metadataActiveTab = node.data?.metadata?.activeTab as 'code' | 'preview';
  //   if (metadataActiveTab && metadataActiveTab !== currentTab) {
  //     setCurrentTab(metadataActiveTab);
  //   }

  //   // Update type if it changes in metadata
  //   const metadataType = node.data?.metadata?.type as CodeArtifactType;
  //   if (metadataType && metadataType !== currentType) {
  //     setCurrentType(metadataType);
  //   }
  // }, [node.data?.metadata?.activeTab, currentTab, node.data?.metadata?.type, currentType]);

  // Update node data when tab changes
  const handleTabChange = useCallback(
    (tab: 'code' | 'preview') => {
      setCurrentTab(tab);

      // if (node.data?.entityId) {
      //   setNodeDataByEntity(
      //     {
      //       type: 'codeArtifact',
      //       entityId: node.data.entityId,
      //     },
      //     {
      //       metadata: {
      //         ...node.data?.metadata,
      //         activeTab: tab,
      //       },
      //     },
      //   );
      // }
    },
    [node.data?.entityId, node.data?.metadata, setNodeDataByEntity],
  );

  const handleTypeChange = useCallback(
    (newType: CodeArtifactType) => {
      // Update local state first
      setCurrentType(newType);

      // Ensure newType is a valid CodeArtifactType
      // if (data?.entityId && newType) {
      //   setNodeDataByEntity(
      //     {
      //       type: 'codeArtifact',
      //       entityId: data.entityId,
      //     },
      //     {
      //       metadata: {
      //         ...data?.metadata,
      //         type: newType,
      //       },
      //     },
      //   );
      // }
    },
    [data?.entityId, data?.metadata, setNodeDataByEntity, setCurrentType],
  );

  const handleRequestFix = useCallback(
    (errorMessage: string) => {
      console.error('Code artifact error:', errorMessage);

      // Define a proper code fix skill similar to editDoc
      const codeFixSkill: Skill = {
        name: 'codeArtifacts',
        icon: {
          type: 'emoji',
          value: '🔧',
        },
        description: t('codeArtifact.fix.title'),
        configSchema: {
          items: [],
        },
      };

      // Get the current model
      const { selectedModel } = useChatStore.getState();

      // Create a skill node with the code artifact as context and error message in the query
      addNode(
        {
          type: 'skill',
          data: {
            title: t('codeArtifact.fix.title'),
            entityId: genSkillID(),
            metadata: {
              contextItems: [
                {
                  type: 'codeArtifact',
                  title: node?.data?.contentPreview
                    ? `${node.data.title} - ${node.data.contentPreview?.slice(0, 10)}`
                    : (node.data?.title ?? ''),
                  entityId: node.data?.entityId ?? '',
                  metadata: node.data?.metadata,
                },
              ] as IContextItem[],
              query: t('codeArtifact.fix.query', {
                errorMessage,
              }),
              selectedSkill: codeFixSkill,
              modelInfo: selectedModel,
              tplConfig: {
                codeErrorConfig: {
                  value: {
                    errorMessage,
                    language: node.data?.metadata?.language || 'typescript',
                    codeEntityId: node.data?.entityId || '',
                  },
                  configScope: 'runtime' as unknown as ConfigScope,
                  displayValue: t('codeArtifact.fix.errorConfig'),
                  label: t('codeArtifact.fix.errorConfig'),
                },
              },
            },
          },
        },
        // Connect the skill node to the code artifact node
        [{ type: 'codeArtifact', entityId: node.data?.entityId ?? '' }],
        false,
        true,
      );
    },
    [node, addNode, t],
  );

  const handleClose = useCallback(() => {
    setIsShowingCodeViewer(false);
  }, []);

  // Handle code changes
  const handleCodeChange = useCallback(
    (newCode: string) => {
      if (data?.entityId) {
        setNodeDataByEntity(
          {
            type: 'codeArtifact',
            entityId: data.entityId,
          },
          {
            contentPreview: newCode,
          },
        );
      }
    },
    [data?.entityId, setNodeDataByEntity],
  );

  if (!artifactId) {
    return (
      <div className="h-full flex items-center justify-center bg-white rounded p-3">
        <span className="text-gray-500">
          {t('codeArtifact.noSelection', 'No code artifact selected')}
        </span>
      </div>
    );
  }

  // Determine which content to show - prefer action result store content, fallback to document content
  const content = node?.data?.contentPreview || '';
  const isGenerating = node.data?.metadata?.status === 'generating';

  return (
    <div className="h-full bg-white rounded px-4">
      <CodeViewerLayout isShowing={isShowingCodeViewer}>
        {isShowingCodeViewer && (
          <CodeViewer
            code={content}
            language={language}
            title={node.data?.title || t('codeArtifact.defaultTitle', 'Code Artifact')}
            isGenerating={isGenerating}
            activeTab={currentTab}
            onTabChange={handleTabChange}
            onTypeChange={handleTypeChange}
            onClose={handleClose}
            onRequestFix={handleRequestFix}
            onChange={handleCodeChange}
<<<<<<< HEAD
            readOnly={false}
            type={currentType}
=======
            readOnly={readonly}
            type={type as CodeArtifactType}
>>>>>>> cb4dadb2
          />
        )}
      </CodeViewerLayout>
    </div>
  );
};

export const CodeArtifactNodePreview = memo(
  CodeArtifactNodePreviewComponent,
  (prevProps, nextProps) =>
    prevProps.artifactId === nextProps.artifactId &&
    prevProps.node?.data?.contentPreview === nextProps.node?.data?.contentPreview &&
    prevProps.node?.data?.metadata?.status === nextProps.node?.data?.metadata?.status &&
    prevProps.node?.data?.metadata?.language === nextProps.node?.data?.metadata?.language &&
    prevProps.node?.data?.metadata?.activeTab === nextProps.node?.data?.metadata?.activeTab &&
    prevProps.node?.data?.metadata?.type === nextProps.node?.data?.metadata?.type,
);<|MERGE_RESOLUTION|>--- conflicted
+++ resolved
@@ -212,13 +212,8 @@
             onClose={handleClose}
             onRequestFix={handleRequestFix}
             onChange={handleCodeChange}
-<<<<<<< HEAD
-            readOnly={false}
-            type={currentType}
-=======
             readOnly={readonly}
-            type={type as CodeArtifactType}
->>>>>>> cb4dadb2
+            type={currentType as CodeArtifactType}
           />
         )}
       </CodeViewerLayout>
