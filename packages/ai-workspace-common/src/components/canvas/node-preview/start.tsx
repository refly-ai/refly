--- conflicted
+++ resolved
@@ -1,7 +1,6 @@
 import { useCanvasContext } from '@refly-packages/ai-workspace-common/context/canvas';
 import { memo, useMemo, useState, useCallback, useEffect } from 'react';
-import { Divider, Button, Modal, message } from 'antd';
-import { useQueryClient } from '@tanstack/react-query';
+import { Divider, Button, Popconfirm, message } from 'antd';
 import { Add, Edit, Delete, Image, Doc2, Video, Audio } from 'refly-icons';
 import type { WorkflowVariable } from '@refly/openapi-schema';
 import { Spin } from '@refly-packages/ai-workspace-common/components/common/spin';
@@ -49,28 +48,11 @@
   }) => {
     const { name, variableType, required, isSingle } = variable;
     const { t } = useTranslation();
-    const [modalVisible, setModalVisible] = useState(false);
+    const [isPopconfirmOpen, setIsPopconfirmOpen] = useState(false);
     const [isDeleting, setIsDeleting] = useState(false);
-    const queryClient = useQueryClient();
-
-    // Keep refetchWorkflowVariables in scope to avoid lint error
-    void refetchWorkflowVariables;
 
     const handleDeleteVariable = async (variable: WorkflowVariable) => {
       const newVariables = totalVariables.filter((v) => v.variableId !== variable.variableId);
-
-      // Optimistic update: immediately update local cache
-      queryClient.setQueryData(
-        ['GetWorkflowVariables', { query: { canvasId } }],
-        (oldData: any) => {
-          if (!oldData) return oldData;
-          return {
-            ...oldData,
-            data: newVariables,
-          };
-        },
-      );
-
       try {
         setIsDeleting(true);
         const { data } = await getClient().updateWorkflowVariables({
@@ -83,83 +65,38 @@
           message.success(
             t('canvas.workflow.variables.deleteSuccess') || 'Variable deleted successfully',
           );
-          setModalVisible(false);
-        } else {
-          // Rollback optimistic update on failure
-          queryClient.setQueryData(
-            ['GetWorkflowVariables', { query: { canvasId } }],
-            (oldData: any) => {
-              if (!oldData) return oldData;
-              return {
-                ...oldData,
-                data: totalVariables,
-              };
-            },
-          );
-          message.error(t('canvas.workflow.variables.deleteError') || 'Failed to delete variable');
+          refetchWorkflowVariables();
         }
       } catch (error) {
-        // Rollback optimistic update on error
-        queryClient.setQueryData(
-          ['GetWorkflowVariables', { query: { canvasId } }],
-          (oldData: any) => {
-            if (!oldData) return oldData;
-            return {
-              ...oldData,
-              data: totalVariables,
-            };
-          },
-        );
         console.error('Failed to delete variable:', error);
-        message.error(t('canvas.workflow.variables.deleteError') || 'Failed to delete variable');
       } finally {
         setIsDeleting(false);
       }
     };
 
     return (
-      <>
-        <div
-          data-variable-id={variable.variableId}
-          className={`group flex h-9 box-border gap-2 items-center justify-between py-1.5  px-3 rounded-xl border-[1px] border-solid border-refly-Card-Border cursor-pointer transition-all duration-300 ${
-            isHighlighted ? 'bg-refly-Colorful-orange-light' : 'bg-refly-bg-body-z0'
-          } ${modalVisible ? 'bg-refly-tertiary-hover' : 'hover:bg-refly-tertiary-hover'}`}
-        >
-          <div className="flex items-center gap-1 flex-1 min-w-0">
-            <img src={SVGX} alt="x" className="w-[10px] h-[10px] flex-shrink-0" />
-            <Divider type="vertical" className="bg-refly-Card-Border mx-2 my-0 flex-shrink-0" />
-            <div className="text-sm font-medium text-refly-text-1 truncate max-w-full">{name}</div>
-            {required && (
-              <div className="h-4 px-1 flex items-center justify-center text-refly-text-2 text-[10px] leading-[14px] border-[1px] border-solid border-refly-Card-Border rounded-[4px] flex-shrink-0">
-                {t('canvas.workflow.variables.required')}
-              </div>
-            )}
-            {['option'].includes(variableType) && (
-              <div className="h-4 px-1 flex items-center justify-center text-refly-text-2 text-[10px] leading-[14px] border-[1px] border-solid border-refly-Card-Border rounded-[4px] flex-shrink-0">
-                {t(`canvas.workflow.variables.${isSingle ? 'singleSelect' : 'multipleSelect'}`)}
-              </div>
-            )}
-          </div>
-
-          {variableType === 'resource' && (
-            <div className="flex items-center gap-1">
-              {variable.resourceTypes?.map((type) => {
-                const Icon = RESOURCE_TYPE_ICON_MAP[type];
-                if (!Icon) {
-                  return null;
-                }
-                return <Icon size={16} key={type} color="var(--refly-text-3)" />;
-              })}
+      <div
+        data-variable-id={variable.variableId}
+        className={`group flex h-9 box-border gap-2 items-center justify-between py-1.5  px-3 rounded-xl border-[1px] border-solid border-refly-Card-Border cursor-pointer transition-all duration-300 ${
+          isHighlighted ? 'bg-refly-Colorful-orange-light' : 'bg-refly-bg-body-z0'
+        } ${isPopconfirmOpen ? 'bg-refly-tertiary-hover' : 'hover:bg-refly-tertiary-hover'}`}
+      >
+        <div className="flex items-center gap-1 flex-1 min-w-0">
+          <img src={SVGX} alt="x" className="w-[10px] h-[10px] flex-shrink-0" />
+          <Divider type="vertical" className="bg-refly-Card-Border mx-2 my-0 flex-shrink-0" />
+          <div className="text-sm font-medium text-refly-text-1 truncate max-w-full">{name}</div>
+          {required && (
+            <div className="h-4 px-1 flex items-center justify-center text-refly-text-2 text-[10px] leading-[14px] border-[1px] border-solid border-refly-Card-Border rounded-[4px] flex-shrink-0">
+              {t('canvas.workflow.variables.required')}
             </div>
           )}
-
-<<<<<<< HEAD
-          {!readonly && (
-            <div
-              className={`items-center gap-1 flex-shrik-0 ${
-                modalVisible ? 'flex' : 'hidden group-hover:flex'
-              }`}
-=======
+          {['option'].includes(variableType) && (
+            <div className="h-4 px-1 flex items-center justify-center text-refly-text-2 text-[10px] leading-[14px] border-[1px] border-solid border-refly-Card-Border rounded-[4px] flex-shrink-0">
+              {t(`canvas.workflow.variables.${isSingle ? 'singleSelect' : 'multipleSelect'}`)}
+            </div>
+          )}
+        </div>
+
         {variableType === 'resource' && (
           <div className="flex items-center gap-1">
             {variable.resourceTypes?.map((type) => {
@@ -204,45 +141,17 @@
               okButtonProps={{ loading: isDeleting, className: 'w-20 h-8 mb-3 mr-3' }}
               cancelButtonProps={{ className: 'w-20 h-8 mb-3' }}
               placement="topRight"
->>>>>>> f1abae0f
             >
               <Button
                 type="text"
                 size="small"
-                icon={<Edit size={16} />}
-                onClick={() => onEdit?.(variable)}
+                icon={<Delete size={16} />}
+                className={isPopconfirmOpen ? 'bg-refly-tertiary-hover' : ''}
               />
-              <Button
-                type="text"
-                size="small"
-                icon={<Delete size={16} />}
-                className={modalVisible ? 'bg-refly-tertiary-hover' : ''}
-                onClick={() => setModalVisible(true)}
-              />
-            </div>
-          )}
-        </div>
-        <Modal
-          title={t('common.deleteConfirmMessage')}
-          centered
-          width={416}
-          open={modalVisible}
-          onOk={() => handleDeleteVariable(variable)}
-          onCancel={() => setModalVisible(false)}
-          okText={t('common.confirm')}
-          cancelText={t('common.cancel')}
-          okButtonProps={{ loading: isDeleting }}
-          destroyOnHidden
-          closeIcon={null}
-          confirmLoading={isDeleting}
-        >
-          <div>
-            <div className="mb-2">
-              {t('canvas.workflow.variables.deleteConfirm') || 'Delete this variable?'}
-            </div>
+            </Popconfirm>
           </div>
-        </Modal>
-      </>
+        )}
+      </div>
     );
   },
 );
