--- conflicted
+++ resolved
@@ -10,12 +10,9 @@
 import getClient from '@refly-packages/ai-workspace-common/requests/proxiedRequest';
 import { locateToVariableEmitter } from '@refly-packages/ai-workspace-common/events/locateToVariable';
 import { useReactFlow } from '@xyflow/react';
-<<<<<<< HEAD
 import { StartNodeHeader } from '@refly-packages/ai-workspace-common/components/canvas/nodes/shared/start-node-header';
-=======
 import { BiText } from 'react-icons/bi';
 import { VARIABLE_TYPE_ICON_MAP } from '../nodes/start';
->>>>>>> db633022
 
 type VariableType = 'string' | 'option' | 'resource';
 export const MAX_VARIABLE_LENGTH = {
@@ -349,16 +346,13 @@
 
   return (
     <div className="w-full h-full flex flex-col overflow-hidden">
-<<<<<<< HEAD
       <StartNodeHeader source="preview" onClose={handleClose} className="!h-14" />
-=======
-      <div className="h-[64px] px-3 py-4 flex gap-2 items-center justify-between border-solid border-[1px] border-x-0 border-t-0 border-refly-Card-Border">
+      {/* <div className="h-[64px] px-3 py-4 flex gap-2 items-center justify-between border-solid border-[1px] border-x-0 border-t-0 border-refly-Card-Border">
         <div className="text-refly-text-0 text-base font-semibold leading-[26px] min-w-0 flex-1">
           {t('canvas.nodeTypes.start')}
         </div>
         <Button type="text" icon={<Close size={24} />} onClick={handleClose} />
-      </div>
->>>>>>> db633022
+      </div> */}
       <div className="space-y-5 flex-1 overflow-y-auto p-4">
         <VariableTypeSection
           canvasId={canvasId}
