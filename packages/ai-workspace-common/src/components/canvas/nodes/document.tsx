--- conflicted
+++ resolved
@@ -23,7 +23,6 @@
 import { useNodeHoverEffect } from '@refly-packages/ai-workspace-common/hooks/canvas/use-node-hover';
 import { useAddNode } from '@refly-packages/ai-workspace-common/hooks/canvas/use-add-node';
 import { genSkillID } from '@refly-packages/utils/id';
-import { useCanvasContext } from '@refly-packages/ai-workspace-common/context/canvas';
 
 type DocumentNode = Node<CanvasNodeData<DocumentNodeMeta>, 'document'>;
 
@@ -88,18 +87,15 @@
 
     const handleAddToContext = useCallback(() => {
       addToContext({
-        id,
         type: 'document',
-        data,
-        position: { x: 0, y: 0 },
-      } as CanvasNode);
-    }, [id, data, addToContext]);
+        title: data.title,
+        entityId: data.entityId,
+        metadata: data.metadata,
+      });
+    }, [data, addToContext]);
 
     const { deleteNode } = useDeleteNode();
 
-<<<<<<< HEAD
-    const deleteNode = useDeleteNode();
-=======
     const handleDelete = useCallback(() => {
       deleteNode({
         id,
@@ -108,7 +104,6 @@
         position: { x: 0, y: 0 },
       } as CanvasNode);
     }, [id, data, deleteNode]);
->>>>>>> dedbd16a
 
     const handleHelpLink = useCallback(() => {
       // Implement help link logic
@@ -120,8 +115,7 @@
       console.log('Show about info');
     }, []);
 
-    const { canvasId } = useCanvasContext();
-    const { addNode } = useAddNode(canvasId);
+    const { addNode } = useAddNode();
 
     const handleAskAI = useCallback(() => {
       addNode(
@@ -131,7 +125,14 @@
             title: 'Skill',
             entityId: genSkillID(),
             metadata: {
-              contextNodeIds: [id],
+              contextItems: [
+                {
+                  type: 'document',
+                  title: data.title,
+                  entityId: data.entityId,
+                  metadata: data.metadata,
+                },
+              ],
             },
           },
         },
@@ -143,12 +144,8 @@
     useEffect(() => {
       // Create node-specific event handlers
       const handleNodeAddToContext = () => handleAddToContext();
-<<<<<<< HEAD
-      const handleNodeDelete = () => deleteNode(id);
-=======
       const handleNodeDelete = () => handleDelete();
       const handleNodeAskAI = () => handleAskAI();
->>>>>>> dedbd16a
 
       // Register events with node ID
       nodeActionEmitter.on(createNodeEventName(id, 'addToContext'), handleNodeAddToContext);
@@ -164,11 +161,7 @@
         // Clean up all node events
         cleanupNodeEvents(id);
       };
-<<<<<<< HEAD
-    }, [id, handleAddToContext, deleteNode]);
-=======
     }, [id, handleAddToContext, handleDelete, handleAskAI]);
->>>>>>> dedbd16a
 
     return (
       <div className={classNames({ nowheel: isOperating })}>
