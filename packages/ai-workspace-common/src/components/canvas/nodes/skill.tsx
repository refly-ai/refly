--- conflicted
+++ resolved
@@ -5,8 +5,7 @@
 import { CustomHandle } from './shared/custom-handle';
 import { useState, useCallback, useEffect, useMemo, memo } from 'react';
 
-<<<<<<< HEAD
-import { getNodeCommonStyles } from './index';
+import { getNodeCommonStyles } from './shared/styles';
 import {
   ModelInfo,
   Skill,
@@ -22,10 +21,6 @@
   entityId?: string;
   nodeId?: string;
 };
-=======
-import { getNodeCommonStyles } from './shared/styles';
-import { ModelInfo, Skill, SkillRuntimeConfig, SkillTemplateConfig } from '@refly/openapi-schema';
->>>>>>> 6bf84d04
 import { useInvokeAction } from '@refly-packages/ai-workspace-common/hooks/canvas/use-invoke-action';
 import { useCanvasContext } from '@refly-packages/ai-workspace-common/context/canvas';
 import { useChatStoreShallow } from '@refly/stores';
@@ -91,7 +86,6 @@
         canvasId,
       },
     });
-<<<<<<< HEAD
     console.log('workflowVariables.data', workflowVariables?.data);
 
     // Generate variables including canvas nodes
@@ -99,29 +93,33 @@
       const baseVariables: ExtendedWorkflowVariable[] = [
         // Default example variables for testing @mention functionality
         {
+          variableId: 'userName',
           name: 'userName',
-          value: ['张三'],
+          value: [{ text: '张三', type: 'text' as const }],
           description: '用户姓名',
           source: 'startNode',
           variableType: 'string',
         },
         {
+          variableId: 'projectName',
           name: 'projectName',
-          value: ['AI智能助手项目'],
+          value: [{ text: 'AI智能助手项目', type: 'text' as const }],
           description: '当前项目名称',
           source: 'startNode',
           variableType: 'string',
         },
         {
+          variableId: 'knowledgeBase',
           name: 'knowledgeBase',
-          value: ['research-papers-2024'],
+          value: [{ text: 'research-papers-2024', type: 'resource' as const }],
           description: '研究论文知识库',
           source: 'resourceLibrary',
           variableType: 'resource',
         },
         {
+          variableId: 'documentTemplate',
           name: 'documentTemplate',
-          value: ['tech-report-template'],
+          value: [{ text: 'tech-report-template', type: 'resource' as const }],
           description: '技术报告模板',
           source: 'resourceLibrary',
           variableType: 'resource',
@@ -133,8 +131,9 @@
         nodes
           ?.filter((node) => node.type === 'skillResponse')
           ?.map((node) => ({
+            variableId: `step-${node.id}`,
             name: node.data?.title ?? '未命名步骤',
-            value: [node.data?.entityId ?? ''],
+            value: [{ text: node.data?.entityId ?? '', type: 'text' as const }],
             description: '步骤记录',
             source: 'stepRecord',
             variableType: 'step',
@@ -147,8 +146,9 @@
         nodes
           ?.filter((node) => node.type !== 'skill' && node.type !== 'skillResponse')
           ?.map((node) => ({
+            variableId: `result-${node.id}`,
             name: node.data?.title ?? '未命名结果',
-            value: [node.data?.entityId ?? ''],
+            value: [{ text: node.data?.entityId ?? '', type: 'text' as const }],
             description: '结果记录',
             source: 'resultRecord',
             variableType: 'result',
@@ -158,45 +158,6 @@
 
       return [...baseVariables, ...stepRecordVariables, ...resultRecordVariables];
     }, [nodes]);
-=======
-    console.log('workflowVariables', workflowVariables?.data);
-
-    const variables = [
-      // Default example variables for testing @mention functionality
-      {
-        variableId: 'userName',
-        name: 'userName',
-        value: [{ text: '张三', type: 'text' as const }],
-        description: '用户姓名',
-        source: 'startNode' as const,
-        variableType: 'string' as const,
-      },
-      {
-        variableId: 'projectName',
-        name: 'projectName',
-        value: [{ text: 'AI智能助手项目', type: 'text' as const }],
-        description: '当前项目名称',
-        source: 'startNode' as const,
-        variableType: 'string' as const,
-      },
-      {
-        variableId: 'knowledgeBase',
-        name: 'knowledgeBase',
-        value: [{ text: 'research-papers-2024', type: 'resource' as const }],
-        description: '研究论文知识库',
-        source: 'resourceLibrary' as const,
-        variableType: 'resource' as const,
-      },
-      {
-        variableId: 'documentTemplate',
-        name: 'documentTemplate',
-        value: [{ text: 'tech-report-template', type: 'resource' as const }],
-        description: '技术报告模板',
-        source: 'resourceLibrary' as const,
-        variableType: 'resource' as const,
-      },
-    ];
->>>>>>> 6bf84d04
     // Check if node has any connections
     const isTargetConnected = useMemo(() => edges?.some((edge) => edge.target === id), [edges, id]);
     const isSourceConnected = useMemo(() => edges?.some((edge) => edge.source === id), [edges, id]);
@@ -500,6 +461,7 @@
             workflowVariables={variables
               .filter((v) => v.source === 'startNode' || v.source === 'resourceLibrary')
               .map((v) => ({
+                variableId: v.variableId,
                 name: v.name,
                 value: v.value,
                 description: v.description,
