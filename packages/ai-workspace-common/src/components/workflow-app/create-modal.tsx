--- conflicted
+++ resolved
@@ -736,52 +736,6 @@
   return (
     <>
       {contextHolder}
-<<<<<<< HEAD
-      <div className="w-full pt-4">
-        {loadingAppData ? (
-          <div className="flex items-center justify-center py-8">
-            <Spin size="large" />
-          </div>
-        ) : (
-          <Form form={form}>
-            {/* Revenue Sharing Info Card */}
-            {/* Publish to Community Switch */}
-            <div className="w-full mb-4">
-              <div className="flex items-center justify-between">
-                <div className="flex items-center gap-1">
-                  <svg
-                    xmlns="http://www.w3.org/2000/svg"
-                    width="16"
-                    height="16"
-                    viewBox="0 0 16 16"
-                    fill="none"
-                  >
-                    <path
-                      d="M7.55912 1.62549C8.81738 1.46239 9.83842 2.09438 10.2856 3.17257C10.421 3.49907 10.266 3.87363 9.93953 4.00902C9.62322 4.14013 9.26194 3.99881 9.11661 3.69298L9.10328 3.66298L9.0812 3.61215C8.84594 3.09528 8.38206 2.80894 7.72245 2.89486L7.72016 2.89528L4.24871 3.33548L4.2485 3.33528C3.79774 3.39344 3.49984 3.58977 3.32038 3.84007C3.14817 4.08025 3.04912 4.42147 3.08788 4.8509L3.09746 4.93798L3.09767 4.93944L3.92308 11.4048L3.93621 11.4923C4.0089 11.9217 4.19158 12.2271 4.41788 12.415C4.65329 12.6106 4.98944 12.7244 5.44079 12.6669L6.76641 12.4919C7.11682 12.4457 7.43828 12.6923 7.48453 13.0428C7.53079 13.3932 7.28432 13.7148 6.93391 13.7611L5.60829 13.9359L5.606 13.9363C4.84118 14.0345 4.1384 13.8471 3.59975 13.3996C3.06669 12.9568 2.74903 12.3053 2.65371 11.5692L2.6535 11.5682L1.82788 5.10152L1.82809 5.10131C1.73291 4.36702 1.87656 3.65716 2.28017 3.09423C2.68819 2.52518 3.32098 2.16403 4.08683 2.0657L4.08767 2.06549L7.55912 1.62549Z"
-                      fill="var(--refly-text-1)"
-                    />
-                    <path
-                      d="M6.95485 3.26692C7.46902 2.84004 8.13883 2.66074 8.86339 2.7538L8.86318 2.75401L12.1178 3.17109C12.8435 3.26404 13.4466 3.60615 13.8363 4.14942C14.2219 4.68699 14.3581 5.36425 14.2684 6.06358L13.4919 12.119C13.4023 12.8184 13.1 13.4395 12.5913 13.8625C12.0771 14.2901 11.4071 14.4689 10.6813 14.3761L7.42631 13.9581C6.70078 13.8652 6.09776 13.5231 5.70819 12.9798C5.32276 12.4423 5.18692 11.7652 5.27652 11.0659L6.05236 5.01025L6.07173 4.88005C6.18094 4.23344 6.47773 3.66307 6.95485 3.26692ZM8.70027 4.02338C8.29043 3.97074 7.98566 4.07482 7.77256 4.25171C7.5542 4.43301 7.37789 4.73686 7.32194 5.17317L6.54611 11.2286C6.49005 11.6661 6.58361 12.0042 6.7484 12.234C6.90906 12.4581 7.17708 12.6358 7.58902 12.6886L10.8436 13.1063C11.256 13.159 11.5606 13.0547 11.7728 12.8784C11.9903 12.6974 12.1663 12.3938 12.2223 11.9563L12.9988 5.90067C13.0548 5.46364 12.9613 5.12549 12.7963 4.89546C12.6354 4.67117 12.3671 4.49344 11.9553 4.44067L8.70027 4.02338ZM9.81297 10.3852C9.60536 10.4518 9.37814 10.408 9.21006 10.2692L9.61776 9.77566L9.81297 10.3852ZM9.21443 6.04046C9.59681 5.99569 9.97786 6.08668 10.2955 6.28942C10.6318 6.22751 10.982 6.27004 11.2965 6.41671L11.3848 6.46129L11.3886 6.46338C12.3301 6.98096 12.3899 8.0898 11.9878 8.82358L11.9876 8.82337C11.6706 9.40579 11.0772 9.79396 10.6565 10.019C10.4324 10.1389 10.2256 10.2288 10.0748 10.289C9.99905 10.3193 9.93631 10.3424 9.89131 10.3584C9.86878 10.3664 9.85058 10.3727 9.83735 10.3771C9.83075 10.3793 9.82539 10.3812 9.82131 10.3825C9.81926 10.3832 9.81749 10.3837 9.8161 10.3842L9.81297 10.3852L9.61776 9.77566L9.20985 10.269L9.20943 10.2688C9.20926 10.2686 9.20921 10.2683 9.20902 10.2682C9.20858 10.2678 9.20791 10.2674 9.20735 10.2669C9.20623 10.266 9.20479 10.2649 9.20318 10.2636C9.19988 10.2608 9.19557 10.2571 9.19027 10.2525C9.17966 10.2435 9.16519 10.231 9.14735 10.2152C9.11168 10.1838 9.06237 10.1392 9.0036 10.0832C8.88663 9.97164 8.72903 9.81162 8.56631 9.61712C8.25927 9.25011 7.85576 8.66918 7.7761 8.00712L7.77589 8.00608C7.67765 7.17726 8.14459 6.16892 9.21256 6.04067L9.21443 6.04046ZM9.42151 9.16649L9.4211 9.1667C9.4211 9.1667 9.42146 9.16665 9.42193 9.16649H9.42151ZM9.36422 7.3115C9.25943 7.32433 9.18451 7.37501 9.12839 7.46087C9.06603 7.5563 9.02855 7.69864 9.04714 7.85546C9.08123 8.13525 9.28064 8.47633 9.54797 8.79587C9.62169 8.88398 9.69501 8.96332 9.76131 9.0317C9.84993 8.99235 9.94957 8.94544 10.0528 8.89024C10.4243 8.69152 10.7341 8.45032 10.864 8.21087L10.8653 8.20837L10.8909 8.1565C10.9448 8.03456 10.9564 7.91078 10.9369 7.81296C10.9169 7.71269 10.8662 7.63767 10.774 7.58629C10.6678 7.52948 10.5409 7.52658 10.4328 7.57837C10.1776 7.70055 9.87246 7.64075 9.68235 7.43129C9.60182 7.34256 9.48342 7.29784 9.36422 7.3115Z"
-                      fill="var(--refly-text-1)"
-                    />
-                  </svg>
-
-                  <span className="text-sm text-refly-text-0 leading-[1.43]">
-                    {t('workflowApp.publishToCommunity.label')}
-                  </span>
-                  <Tooltip title={t('workflowApp.publishToCommunity.help')} arrow={false}>
-                    <Question
-                      size={14}
-                      color="var(--refly-question-icon-color, #888D92)"
-                      className="cursor-pointer hover:opacity-80 transition-opacity"
-                    />
-                  </Tooltip>
-                </div>
-                <Form.Item name="publishToCommunity" valuePropName="checked" className="mb-0">
-                  <Switch size="small" disabled={isPublishToCommunityDisabled} />
-                </Form.Item>
-              </div>
-=======
       <Modal
         centered
         open={visible}
@@ -803,7 +757,6 @@
           {loadingAppData ? (
             <div className="flex items-center justify-center py-8">
               <Spin size="large" />
->>>>>>> 8653629b
             </div>
           ) : (
             <Form form={form}>
@@ -841,7 +794,7 @@
                     </Tooltip>
                   </div>
                   <Form.Item name="publishToCommunity" valuePropName="checked" className="mb-0">
-                    <Switch size="small" />
+                    <Switch size="small" disabled={isPublishToCommunityDisabled} />
                   </Form.Item>
                 </div>
               </div>
@@ -913,56 +866,7 @@
                     />
                   </Form.Item>
                 </div>
-<<<<<<< HEAD
-                <Form.Item name="description" className="mb-0">
-                  <Input.TextArea
-                    id="description-input"
-                    placeholder={t('workflowApp.descriptionPlaceholder')}
-                    className="min-h-[80px] rounded-lg border-0 bg-refly-bg-control-z0 px-3 py-2 text-sm font-normal text-refly-text-0 placeholder:text-refly-text-3 hover:bg-refly-bg-control-z0 focus:bg-refly-bg-control-z0 focus:shadow-sm"
-                    autoSize={{ minRows: 3, maxRows: 6 }}
-                  />
-                </Form.Item>
-              </div>
-              {/* Run Result */}
-              <div className="flex flex-col gap-2 mt-5">
-                <div className="flex items-center justify-between h-4">
-                  <div
-                    className={`text-xs font-semibold leading-[1.33] ${
-                      selectedResults.length === 0
-                        ? 'text-refly-func-danger-default'
-                        : 'text-refly-text-0'
-                    }`}
-                  >
-                    {t('workflowApp.runResult')}
-                  </div>
-                  <MultiSelectResult
-                    selectedResults={selectedResults}
-                    onSelectionChange={setSelectedResults}
-                    options={displayNodes}
-                  />
-                </div>
-                {selectedResults.length === 0 && (
-                  <div className="text-xs text-refly-func-danger-default leading-[1.33]">
-                    {t('workflowApp.runResultRequired')}
-                  </div>
-                )}
-                <div
-                  className="w-full rounded-lg border border-solid p-3 bg-[#FBFBFB] dark:bg-[var(--refly-bg-main-z1)]"
-                  style={{
-                    borderColor: 'var(--refly-Card-Border)',
-                  }}
-                >
-                  <SelectedResultsGrid
-                    selectedResults={selectedResults}
-                    options={displayNodes as unknown as CanvasNode[]}
-                  />
-                </div>
-              </div>
-              {/* Remix Settings */}
-              {showRemix && (
-=======
                 {/* Description Field */}
->>>>>>> 8653629b
                 <div className="flex flex-col gap-2 mt-5">
                   <div className="flex items-center justify-between">
                     <label
@@ -984,7 +888,13 @@
                 {/* Run Result */}
                 <div className="flex flex-col gap-2 mt-5">
                   <div className="flex items-center justify-between h-4">
-                    <div className="text-xs font-semibold text-refly-text-0 leading-[1.33]">
+                    <div
+                      className={`text-xs font-semibold leading-[1.33] ${
+                        selectedResults.length === 0
+                          ? 'text-refly-func-danger-default'
+                          : 'text-refly-text-0'
+                      }`}
+                    >
                       {t('workflowApp.runResult')}
                     </div>
                     <MultiSelectResult
@@ -993,6 +903,11 @@
                       options={displayNodes}
                     />
                   </div>
+                  {selectedResults.length === 0 && (
+                    <div className="text-xs text-refly-func-danger-default leading-[1.33]">
+                      {t('workflowApp.runResultRequired')}
+                    </div>
+                  )}
                   <div
                     className="w-full rounded-lg border border-solid p-3 bg-[#FBFBFB] dark:bg-[var(--refly-bg-main-z1)]"
                     style={{
