--- conflicted
+++ resolved
@@ -15,11 +15,8 @@
 import { useRealtimeCanvasData } from '@refly-packages/ai-workspace-common/hooks/canvas/use-realtime-canvas-data';
 import { CanvasNode, DriveFile } from '@refly/openapi-schema';
 import { useGetCreditUsageByCanvasId } from '../../queries/queries';
-<<<<<<< HEAD
 import { mapDriveFilesToCanvasNodes } from '@refly/utils';
-=======
 import { useVariablesManagement } from '@refly-packages/ai-workspace-common/hooks/use-variables-management';
->>>>>>> 7bf2a73f
 
 interface CreateWorkflowAppModalProps {
   title: string;
@@ -130,15 +127,10 @@
   // Run result selection state
   const [selectedResults, setSelectedResults] = useState<string[]>([]);
 
-<<<<<<< HEAD
   // Drive files state
   const [driveFiles, setDriveFiles] = useState<DriveFile[]>([]);
 
-  const { workflow } = useCanvasContext();
-  const { workflowVariables } = workflow ?? {};
-=======
   const { data: workflowVariables } = useVariablesManagement(canvasId);
->>>>>>> 7bf2a73f
   const { nodes } = useRealtimeCanvasData();
 
   const skillResponseNodes = nodes.filter((node) => node.type === 'skillResponse');
