--- conflicted
+++ resolved
@@ -135,11 +135,9 @@
   // Copy share link state
   const [linkCopied, setLinkCopied] = useState(false);
 
-<<<<<<< HEAD
   // Voucher popup state
   const [voucherPopupVisible, setVoucherPopupVisible] = useState(false);
   const [voucherResult, setVoucherResult] = useState<VoucherTriggerResult | null>(null);
-=======
   // Initial form data state for change detection
   const [initialFormData, setInitialFormData] = useState<{
     publishToCommunity: boolean;
@@ -151,7 +149,6 @@
 
   // Flag to track if initial data has been saved (to prevent overwriting)
   const [initialDataSaved, setInitialDataSaved] = useState(false);
->>>>>>> 573af51b
 
   const { data: workflowVariables } = useVariablesManagement(canvasId);
   const { nodes } = useRealtimeCanvasData();
