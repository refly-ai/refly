--- conflicted
+++ resolved
@@ -1,10 +1,8 @@
-<<<<<<< HEAD
-import { memo, useCallback, useRef, useState } from 'react';
-=======
 import { memo, useCallback, useEffect, useRef, useState } from 'react';
->>>>>>> d50c56f1
 import { Button, Space, Tooltip, message } from 'antd';
 import { CopyIcon, DownloadIcon } from 'lucide-react';
+import { PiMagnifyingGlassBold } from 'react-icons/pi';
+
 import { BRANDING_NAME } from '@refly/utils';
 import { useTranslation } from 'react-i18next';
 import { domToPng } from 'modern-screenshot';
@@ -17,41 +15,6 @@
   height?: string;
 }
 
-<<<<<<< HEAD
-const SVGRenderer = memo(({ content, title }: SVGRendererProps) => {
-  const { t } = useTranslation();
-  const containerRef = useRef<HTMLDivElement>(null);
-  const [isModalVisible, setIsModalVisible] = useState(false);
-  const [zoomImageUrl, setZoomImageUrl] = useState<string>('');
-
-  const generatePng = async () => {
-    const container = containerRef.current;
-    if (!container) return null;
-
-    try {
-      const dataUrl = await domToPng(container, {
-        features: {
-          // Don't enable control character removal to prevent Safari emoji issues
-          removeControlCharacter: false,
-        },
-        // Use higher scale for better quality on high DPI displays
-        scale: 5,
-        quality: 1.0,
-        backgroundColor: '#ffffff',
-      });
-
-      return dataUrl;
-    } catch (error) {
-      console.error('Failed to generate PNG:', error);
-      return null;
-    }
-  };
-
-  const downloadImage = useCallback(
-    async (type: 'png' | 'svg') => {
-      const messageKey = 'downloadImage';
-      message.loading({ content: t('artifact.svg.downloadStarted'), key: messageKey });
-=======
 const SVG_ID = 'refly-svg-content';
 
 const SVGRenderer = memo(
@@ -59,6 +22,8 @@
     const { t } = useTranslation();
     const iframeRef = useRef<HTMLIFrameElement>(null);
     const [iframeHeight, setIframeHeight] = useState<number | null>(null);
+    const [isModalVisible, setIsModalVisible] = useState(false);
+    const [zoomImageUrl, setZoomImageUrl] = useState<string>('');
 
     // Set up the iframe content when the component mounts or content changes
     useEffect(() => {
@@ -258,7 +223,6 @@
     const generatePng = async () => {
       const iframe = iframeRef.current;
       if (!iframe?.contentDocument) return null;
->>>>>>> d50c56f1
 
       try {
         // Get the SVG element directly instead of using the entire body
@@ -287,6 +251,22 @@
       }
     };
 
+    // Handle opening zoom modal
+    const handleZoom = useCallback(async () => {
+      try {
+        const dataUrl = await generatePng();
+        if (dataUrl) {
+          setZoomImageUrl(dataUrl);
+          setIsModalVisible(true);
+        } else {
+          message.error('Failed to generate zoom image');
+        }
+      } catch (error) {
+        console.error('Error generating zoom image:', error);
+        message.error('Failed to generate zoom image');
+      }
+    }, [generatePng, t]);
+
     const downloadImage = useCallback(
       async (type: 'png' | 'svg') => {
         const messageKey = 'downloadImage';
@@ -356,52 +336,6 @@
       }
     }, [t]);
 
-<<<<<<< HEAD
-      const response = await fetch(dataUrl);
-      const blob = await response.blob();
-
-      await navigator.clipboard.write([
-        new ClipboardItem({
-          [blob.type]: blob,
-        }),
-      ]);
-
-      message.success({ content: t('artifact.svg.copySuccess'), key: messageKey });
-    } catch (error) {
-      console.error('Failed to copy image:', error);
-      message.error({ content: t('artifact.svg.copyError'), key: messageKey });
-    }
-  }, [t]);
-
-  // Handle opening zoom modal
-  const handleZoom = useCallback(async () => {
-    try {
-      const dataUrl = await generatePng();
-      if (dataUrl) {
-        setZoomImageUrl(dataUrl);
-        setIsModalVisible(true);
-      } else {
-        message.error('Failed to generate zoom image');
-      }
-    } catch (error) {
-      console.error('Error generating zoom image:', error);
-      message.error('Failed to generate zoom image');
-    }
-  }, [generatePng, t]);
-
-  return (
-    <div className="relative w-full h-full">
-      {/* SVG Container */}
-      <div className="w-full h-full flex items-center justify-center">
-        <div
-          onClick={handleZoom}
-          ref={containerRef}
-          className="w-full h-full [&>svg]:w-full [&>svg]:h-full [&>svg]:max-w-full [&>svg]:max-h-full cursor-zoom-in"
-          // biome-ignore lint/security/noDangerouslySetInnerHtml: <explanation>
-          dangerouslySetInnerHTML={{ __html: content }}
-        />
-      </div>
-=======
     // Calculate the style for the iframe
     const iframeStyle = {
       border: 'none',
@@ -422,7 +356,6 @@
             sandbox="allow-same-origin allow-scripts"
           />
         </div>
->>>>>>> d50c56f1
 
         {/* Action Buttons */}
         <div className="absolute bottom-2 right-2 z-10">
@@ -447,24 +380,28 @@
                 <span className="sr-only">Copy</span>
               </Button>
             </Tooltip>
+            <Tooltip title={t('artifact.svg.preview')}>
+              <Button
+                type="default"
+                className="flex items-center justify-center bg-white hover:bg-gray-50 hover:text-purple-600 hover:border-purple-600 border border-gray-200"
+                icon={<PiMagnifyingGlassBold className="w-4 h-4" />}
+                onClick={handleZoom}
+              >
+                <span className="sr-only">Preview</span>
+              </Button>
+            </Tooltip>
           </Space.Compact>
         </div>
+
+        <ImagePreview
+          isPreviewModalVisible={isModalVisible}
+          setIsPreviewModalVisible={setIsModalVisible}
+          imageUrl={zoomImageUrl}
+          imageTitle={title}
+        />
       </div>
-<<<<<<< HEAD
-
-      <ImagePreview
-        isPreviewModalVisible={isModalVisible}
-        setIsPreviewModalVisible={setIsModalVisible}
-        imageUrl={zoomImageUrl}
-        imageTitle={title}
-      />
-    </div>
-  );
-});
-=======
     );
   },
 );
->>>>>>> d50c56f1
 
 export default SVGRenderer;