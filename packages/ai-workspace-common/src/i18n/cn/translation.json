--- conflicted
+++ resolved
@@ -455,18 +455,14 @@
       "jobs": "运行记录",
       "triggers": "触发器",
       "addTrigger": "添加触发器",
-<<<<<<< HEAD
-      "back": "返回技能管理"
-    },
-    "skillRunStatus": {
-      "error": "发生错误，错误信息：{{error}}"
-=======
       "back": "返回技能管理",
       "emptyJobs": "暂无运行记录",
       "emptyTriggers": "请先配置触发器",
       "emptyInstances": "暂无技能实例",
       "emptyTemplates": "暂无技能模板"
->>>>>>> aac83379
+    },
+    "skillRunStatus": {
+      "error": "发生错误，错误信息：{{error}}"
     }
   },
   "settings": {
