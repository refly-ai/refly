// generated with @7nohe/openapi-react-query-codegen@2.0.0-beta.3

import { type Options } from '@hey-api/client-fetch';
import { UseQueryResult } from '@tanstack/react-query';
import {
  addNodesToCanvasPage,
  addReferences,
  autoNameCanvas,
  batchCreateProviderItems,
  batchCreateResource,
  batchUpdateDocument,
  batchUpdateProviderItems,
  checkSettingsField,
  checkVerification,
  convert,
  createCanvas,
  createCanvasTemplate,
  createCanvasVersion,
  createCheckoutSession,
  createCodeArtifact,
  createDocument,
  createLabelClass,
  createLabelInstance,
  createMcpServer,
  createPilotSession,
  createPortalSession,
  createProject,
  createProvider,
  createProviderItem,
  createResource,
  createResourceWithFile,
  createShare,
  createSkillInstance,
  createSkillTrigger,
  createVerification,
  deleteCanvas,
  deleteDocument,
  deleteLabelClass,
  deleteLabelInstance,
  deleteMcpServer,
  deletePage,
  deletePageNode,
  deleteProject,
  deleteProjectItems,
  deleteProvider,
  deleteProviderItem,
  deleteReferences,
  deleteResource,
  deleteShare,
  deleteSkillInstance,
  deleteSkillTrigger,
  duplicateCanvas,
  duplicateShare,
  emailLogin,
  emailSignup,
  exportCanvas,
  exportDocument,
  generateMedia,
  getActionResult,
  getAuthConfig,
  getCanvasData,
  getCanvasDetail,
  getCanvasState,
  getCanvasTransactions,
  getCodeArtifactDetail,
  getCollabToken,
  getDocumentDetail,
  getPageByCanvasId,
  getPageDetail,
  getPilotSessionDetail,
  getProjectDetail,
  getResourceDetail,
  getSettings,
  getSubscriptionPlans,
  getSubscriptionUsage,
  importCanvas,
  invokeSkill,
  listActions,
  listCanvases,
  listCanvasTemplateCategories,
  listCanvasTemplates,
  listCodeArtifacts,
  listDocuments,
  listLabelClasses,
  listLabelInstances,
  listMcpServers,
  listModels,
  listPages,
  listPilotSessions,
  listProjects,
  listProviderItemOptions,
  listProviderItems,
  listProviders,
  listResources,
  listShares,
  listSkillInstances,
  listSkills,
  listSkillTriggers,
  logout,
  multiLingualWebSearch,
  pinSkillInstance,
  queryReferences,
  refreshToken,
  reindexResource,
  resendVerification,
  scrape,
  search,
  serveStatic,
  setCanvasState,
  sharePage,
  streamInvokeSkill,
<<<<<<< HEAD
  syncCanvasState,
=======
  testProviderConnection,
>>>>>>> 4f46e2ad
  unpinSkillInstance,
  updateCanvas,
  updateCanvasTemplate,
  updateCodeArtifact,
  updateDocument,
  updateLabelClass,
  updateLabelInstance,
  updateMcpServer,
  updatePage,
  updatePilotSession,
  updateProject,
  updateProjectItems,
  updateProvider,
  updateProviderItem,
  updateResource,
  updateSettings,
  updateSkillInstance,
  updateSkillTrigger,
  upload,
  validateMcpServer,
} from '../requests/services.gen';
export type ListMcpServersDefaultResponse = Awaited<ReturnType<typeof listMcpServers>>['data'];
export type ListMcpServersQueryResult<
  TData = ListMcpServersDefaultResponse,
  TError = unknown,
> = UseQueryResult<TData, TError>;
export const useListMcpServersKey = 'ListMcpServers';
export const UseListMcpServersKeyFn = (
  clientOptions: Options<unknown, true> = {},
  queryKey?: Array<unknown>,
) => [useListMcpServersKey, ...(queryKey ?? [clientOptions])];
export type ListPagesDefaultResponse = Awaited<ReturnType<typeof listPages>>['data'];
export type ListPagesQueryResult<
  TData = ListPagesDefaultResponse,
  TError = unknown,
> = UseQueryResult<TData, TError>;
export const useListPagesKey = 'ListPages';
export const UseListPagesKeyFn = (
  clientOptions: Options<unknown, true> = {},
  queryKey?: Array<unknown>,
) => [useListPagesKey, ...(queryKey ?? [clientOptions])];
export type GetPageDetailDefaultResponse = Awaited<ReturnType<typeof getPageDetail>>['data'];
export type GetPageDetailQueryResult<
  TData = GetPageDetailDefaultResponse,
  TError = unknown,
> = UseQueryResult<TData, TError>;
export const useGetPageDetailKey = 'GetPageDetail';
export const UseGetPageDetailKeyFn = (
  clientOptions: Options<unknown, true>,
  queryKey?: Array<unknown>,
) => [useGetPageDetailKey, ...(queryKey ?? [clientOptions])];
export type GetPageByCanvasIdDefaultResponse = Awaited<
  ReturnType<typeof getPageByCanvasId>
>['data'];
export type GetPageByCanvasIdQueryResult<
  TData = GetPageByCanvasIdDefaultResponse,
  TError = unknown,
> = UseQueryResult<TData, TError>;
export const useGetPageByCanvasIdKey = 'GetPageByCanvasId';
export const UseGetPageByCanvasIdKeyFn = (
  clientOptions: Options<unknown, true>,
  queryKey?: Array<unknown>,
) => [useGetPageByCanvasIdKey, ...(queryKey ?? [clientOptions])];
export type GetAuthConfigDefaultResponse = Awaited<ReturnType<typeof getAuthConfig>>['data'];
export type GetAuthConfigQueryResult<
  TData = GetAuthConfigDefaultResponse,
  TError = unknown,
> = UseQueryResult<TData, TError>;
export const useGetAuthConfigKey = 'GetAuthConfig';
export const UseGetAuthConfigKeyFn = (
  clientOptions: Options<unknown, true> = {},
  queryKey?: Array<unknown>,
) => [useGetAuthConfigKey, ...(queryKey ?? [clientOptions])];
export type GetCollabTokenDefaultResponse = Awaited<ReturnType<typeof getCollabToken>>['data'];
export type GetCollabTokenQueryResult<
  TData = GetCollabTokenDefaultResponse,
  TError = unknown,
> = UseQueryResult<TData, TError>;
export const useGetCollabTokenKey = 'GetCollabToken';
export const UseGetCollabTokenKeyFn = (
  clientOptions: Options<unknown, true> = {},
  queryKey?: Array<unknown>,
) => [useGetCollabTokenKey, ...(queryKey ?? [clientOptions])];
export type ListCanvasesDefaultResponse = Awaited<ReturnType<typeof listCanvases>>['data'];
export type ListCanvasesQueryResult<
  TData = ListCanvasesDefaultResponse,
  TError = unknown,
> = UseQueryResult<TData, TError>;
export const useListCanvasesKey = 'ListCanvases';
export const UseListCanvasesKeyFn = (
  clientOptions: Options<unknown, true> = {},
  queryKey?: Array<unknown>,
) => [useListCanvasesKey, ...(queryKey ?? [clientOptions])];
export type GetCanvasDetailDefaultResponse = Awaited<ReturnType<typeof getCanvasDetail>>['data'];
export type GetCanvasDetailQueryResult<
  TData = GetCanvasDetailDefaultResponse,
  TError = unknown,
> = UseQueryResult<TData, TError>;
export const useGetCanvasDetailKey = 'GetCanvasDetail';
export const UseGetCanvasDetailKeyFn = (
  clientOptions: Options<unknown, true>,
  queryKey?: Array<unknown>,
) => [useGetCanvasDetailKey, ...(queryKey ?? [clientOptions])];
export type GetCanvasDataDefaultResponse = Awaited<ReturnType<typeof getCanvasData>>['data'];
export type GetCanvasDataQueryResult<
  TData = GetCanvasDataDefaultResponse,
  TError = unknown,
> = UseQueryResult<TData, TError>;
export const useGetCanvasDataKey = 'GetCanvasData';
export const UseGetCanvasDataKeyFn = (
  clientOptions: Options<unknown, true>,
  queryKey?: Array<unknown>,
) => [useGetCanvasDataKey, ...(queryKey ?? [clientOptions])];
export type ExportCanvasDefaultResponse = Awaited<ReturnType<typeof exportCanvas>>['data'];
export type ExportCanvasQueryResult<
  TData = ExportCanvasDefaultResponse,
  TError = unknown,
> = UseQueryResult<TData, TError>;
export const useExportCanvasKey = 'ExportCanvas';
export const UseExportCanvasKeyFn = (
  clientOptions: Options<unknown, true>,
  queryKey?: Array<unknown>,
) => [useExportCanvasKey, ...(queryKey ?? [clientOptions])];
export type GetCanvasStateDefaultResponse = Awaited<ReturnType<typeof getCanvasState>>['data'];
export type GetCanvasStateQueryResult<
  TData = GetCanvasStateDefaultResponse,
  TError = unknown,
> = UseQueryResult<TData, TError>;
export const useGetCanvasStateKey = 'GetCanvasState';
export const UseGetCanvasStateKeyFn = (
  clientOptions: Options<unknown, true>,
  queryKey?: Array<unknown>,
) => [useGetCanvasStateKey, ...(queryKey ?? [clientOptions])];
export type GetCanvasTransactionsDefaultResponse = Awaited<
  ReturnType<typeof getCanvasTransactions>
>['data'];
export type GetCanvasTransactionsQueryResult<
  TData = GetCanvasTransactionsDefaultResponse,
  TError = unknown,
> = UseQueryResult<TData, TError>;
export const useGetCanvasTransactionsKey = 'GetCanvasTransactions';
export const UseGetCanvasTransactionsKeyFn = (
  clientOptions: Options<unknown, true>,
  queryKey?: Array<unknown>,
) => [useGetCanvasTransactionsKey, ...(queryKey ?? [clientOptions])];
export type ListCanvasTemplatesDefaultResponse = Awaited<
  ReturnType<typeof listCanvasTemplates>
>['data'];
export type ListCanvasTemplatesQueryResult<
  TData = ListCanvasTemplatesDefaultResponse,
  TError = unknown,
> = UseQueryResult<TData, TError>;
export const useListCanvasTemplatesKey = 'ListCanvasTemplates';
export const UseListCanvasTemplatesKeyFn = (
  clientOptions: Options<unknown, true> = {},
  queryKey?: Array<unknown>,
) => [useListCanvasTemplatesKey, ...(queryKey ?? [clientOptions])];
export type ListCanvasTemplateCategoriesDefaultResponse = Awaited<
  ReturnType<typeof listCanvasTemplateCategories>
>['data'];
export type ListCanvasTemplateCategoriesQueryResult<
  TData = ListCanvasTemplateCategoriesDefaultResponse,
  TError = unknown,
> = UseQueryResult<TData, TError>;
export const useListCanvasTemplateCategoriesKey = 'ListCanvasTemplateCategories';
export const UseListCanvasTemplateCategoriesKeyFn = (
  clientOptions: Options<unknown, true> = {},
  queryKey?: Array<unknown>,
) => [useListCanvasTemplateCategoriesKey, ...(queryKey ?? [clientOptions])];
export type ListResourcesDefaultResponse = Awaited<ReturnType<typeof listResources>>['data'];
export type ListResourcesQueryResult<
  TData = ListResourcesDefaultResponse,
  TError = unknown,
> = UseQueryResult<TData, TError>;
export const useListResourcesKey = 'ListResources';
export const UseListResourcesKeyFn = (
  clientOptions: Options<unknown, true> = {},
  queryKey?: Array<unknown>,
) => [useListResourcesKey, ...(queryKey ?? [clientOptions])];
export type GetResourceDetailDefaultResponse = Awaited<
  ReturnType<typeof getResourceDetail>
>['data'];
export type GetResourceDetailQueryResult<
  TData = GetResourceDetailDefaultResponse,
  TError = unknown,
> = UseQueryResult<TData, TError>;
export const useGetResourceDetailKey = 'GetResourceDetail';
export const UseGetResourceDetailKeyFn = (
  clientOptions: Options<unknown, true>,
  queryKey?: Array<unknown>,
) => [useGetResourceDetailKey, ...(queryKey ?? [clientOptions])];
export type ListDocumentsDefaultResponse = Awaited<ReturnType<typeof listDocuments>>['data'];
export type ListDocumentsQueryResult<
  TData = ListDocumentsDefaultResponse,
  TError = unknown,
> = UseQueryResult<TData, TError>;
export const useListDocumentsKey = 'ListDocuments';
export const UseListDocumentsKeyFn = (
  clientOptions: Options<unknown, true> = {},
  queryKey?: Array<unknown>,
) => [useListDocumentsKey, ...(queryKey ?? [clientOptions])];
export type GetDocumentDetailDefaultResponse = Awaited<
  ReturnType<typeof getDocumentDetail>
>['data'];
export type GetDocumentDetailQueryResult<
  TData = GetDocumentDetailDefaultResponse,
  TError = unknown,
> = UseQueryResult<TData, TError>;
export const useGetDocumentDetailKey = 'GetDocumentDetail';
export const UseGetDocumentDetailKeyFn = (
  clientOptions: Options<unknown, true>,
  queryKey?: Array<unknown>,
) => [useGetDocumentDetailKey, ...(queryKey ?? [clientOptions])];
export type ExportDocumentDefaultResponse = Awaited<ReturnType<typeof exportDocument>>['data'];
export type ExportDocumentQueryResult<
  TData = ExportDocumentDefaultResponse,
  TError = unknown,
> = UseQueryResult<TData, TError>;
export const useExportDocumentKey = 'ExportDocument';
export const UseExportDocumentKeyFn = (
  clientOptions: Options<unknown, true>,
  queryKey?: Array<unknown>,
) => [useExportDocumentKey, ...(queryKey ?? [clientOptions])];
export type ListProjectsDefaultResponse = Awaited<ReturnType<typeof listProjects>>['data'];
export type ListProjectsQueryResult<
  TData = ListProjectsDefaultResponse,
  TError = unknown,
> = UseQueryResult<TData, TError>;
export const useListProjectsKey = 'ListProjects';
export const UseListProjectsKeyFn = (
  clientOptions: Options<unknown, true> = {},
  queryKey?: Array<unknown>,
) => [useListProjectsKey, ...(queryKey ?? [clientOptions])];
export type GetProjectDetailDefaultResponse = Awaited<ReturnType<typeof getProjectDetail>>['data'];
export type GetProjectDetailQueryResult<
  TData = GetProjectDetailDefaultResponse,
  TError = unknown,
> = UseQueryResult<TData, TError>;
export const useGetProjectDetailKey = 'GetProjectDetail';
export const UseGetProjectDetailKeyFn = (
  clientOptions: Options<unknown, true>,
  queryKey?: Array<unknown>,
) => [useGetProjectDetailKey, ...(queryKey ?? [clientOptions])];
export type ListCodeArtifactsDefaultResponse = Awaited<
  ReturnType<typeof listCodeArtifacts>
>['data'];
export type ListCodeArtifactsQueryResult<
  TData = ListCodeArtifactsDefaultResponse,
  TError = unknown,
> = UseQueryResult<TData, TError>;
export const useListCodeArtifactsKey = 'ListCodeArtifacts';
export const UseListCodeArtifactsKeyFn = (
  clientOptions: Options<unknown, true> = {},
  queryKey?: Array<unknown>,
) => [useListCodeArtifactsKey, ...(queryKey ?? [clientOptions])];
export type GetCodeArtifactDetailDefaultResponse = Awaited<
  ReturnType<typeof getCodeArtifactDetail>
>['data'];
export type GetCodeArtifactDetailQueryResult<
  TData = GetCodeArtifactDetailDefaultResponse,
  TError = unknown,
> = UseQueryResult<TData, TError>;
export const useGetCodeArtifactDetailKey = 'GetCodeArtifactDetail';
export const UseGetCodeArtifactDetailKeyFn = (
  clientOptions: Options<unknown, true>,
  queryKey?: Array<unknown>,
) => [useGetCodeArtifactDetailKey, ...(queryKey ?? [clientOptions])];
export type ListSharesDefaultResponse = Awaited<ReturnType<typeof listShares>>['data'];
export type ListSharesQueryResult<
  TData = ListSharesDefaultResponse,
  TError = unknown,
> = UseQueryResult<TData, TError>;
export const useListSharesKey = 'ListShares';
export const UseListSharesKeyFn = (
  clientOptions: Options<unknown, true> = {},
  queryKey?: Array<unknown>,
) => [useListSharesKey, ...(queryKey ?? [clientOptions])];
export type ListLabelClassesDefaultResponse = Awaited<ReturnType<typeof listLabelClasses>>['data'];
export type ListLabelClassesQueryResult<
  TData = ListLabelClassesDefaultResponse,
  TError = unknown,
> = UseQueryResult<TData, TError>;
export const useListLabelClassesKey = 'ListLabelClasses';
export const UseListLabelClassesKeyFn = (
  clientOptions: Options<unknown, true> = {},
  queryKey?: Array<unknown>,
) => [useListLabelClassesKey, ...(queryKey ?? [clientOptions])];
export type ListLabelInstancesDefaultResponse = Awaited<
  ReturnType<typeof listLabelInstances>
>['data'];
export type ListLabelInstancesQueryResult<
  TData = ListLabelInstancesDefaultResponse,
  TError = unknown,
> = UseQueryResult<TData, TError>;
export const useListLabelInstancesKey = 'ListLabelInstances';
export const UseListLabelInstancesKeyFn = (
  clientOptions: Options<unknown, true> = {},
  queryKey?: Array<unknown>,
) => [useListLabelInstancesKey, ...(queryKey ?? [clientOptions])];
export type ListActionsDefaultResponse = Awaited<ReturnType<typeof listActions>>['data'];
export type ListActionsQueryResult<
  TData = ListActionsDefaultResponse,
  TError = unknown,
> = UseQueryResult<TData, TError>;
export const useListActionsKey = 'ListActions';
export const UseListActionsKeyFn = (
  clientOptions: Options<unknown, true> = {},
  queryKey?: Array<unknown>,
) => [useListActionsKey, ...(queryKey ?? [clientOptions])];
export type GetActionResultDefaultResponse = Awaited<ReturnType<typeof getActionResult>>['data'];
export type GetActionResultQueryResult<
  TData = GetActionResultDefaultResponse,
  TError = unknown,
> = UseQueryResult<TData, TError>;
export const useGetActionResultKey = 'GetActionResult';
export const UseGetActionResultKeyFn = (
  clientOptions: Options<unknown, true>,
  queryKey?: Array<unknown>,
) => [useGetActionResultKey, ...(queryKey ?? [clientOptions])];
export type ListSkillsDefaultResponse = Awaited<ReturnType<typeof listSkills>>['data'];
export type ListSkillsQueryResult<
  TData = ListSkillsDefaultResponse,
  TError = unknown,
> = UseQueryResult<TData, TError>;
export const useListSkillsKey = 'ListSkills';
export const UseListSkillsKeyFn = (
  clientOptions: Options<unknown, true> = {},
  queryKey?: Array<unknown>,
) => [useListSkillsKey, ...(queryKey ?? [clientOptions])];
export type ListSkillInstancesDefaultResponse = Awaited<
  ReturnType<typeof listSkillInstances>
>['data'];
export type ListSkillInstancesQueryResult<
  TData = ListSkillInstancesDefaultResponse,
  TError = unknown,
> = UseQueryResult<TData, TError>;
export const useListSkillInstancesKey = 'ListSkillInstances';
export const UseListSkillInstancesKeyFn = (
  clientOptions: Options<unknown, true> = {},
  queryKey?: Array<unknown>,
) => [useListSkillInstancesKey, ...(queryKey ?? [clientOptions])];
export type ListSkillTriggersDefaultResponse = Awaited<
  ReturnType<typeof listSkillTriggers>
>['data'];
export type ListSkillTriggersQueryResult<
  TData = ListSkillTriggersDefaultResponse,
  TError = unknown,
> = UseQueryResult<TData, TError>;
export const useListSkillTriggersKey = 'ListSkillTriggers';
export const UseListSkillTriggersKeyFn = (
  clientOptions: Options<unknown, true> = {},
  queryKey?: Array<unknown>,
) => [useListSkillTriggersKey, ...(queryKey ?? [clientOptions])];
export type ListPilotSessionsDefaultResponse = Awaited<
  ReturnType<typeof listPilotSessions>
>['data'];
export type ListPilotSessionsQueryResult<
  TData = ListPilotSessionsDefaultResponse,
  TError = unknown,
> = UseQueryResult<TData, TError>;
export const useListPilotSessionsKey = 'ListPilotSessions';
export const UseListPilotSessionsKeyFn = (
  clientOptions: Options<unknown, true> = {},
  queryKey?: Array<unknown>,
) => [useListPilotSessionsKey, ...(queryKey ?? [clientOptions])];
export type GetPilotSessionDetailDefaultResponse = Awaited<
  ReturnType<typeof getPilotSessionDetail>
>['data'];
export type GetPilotSessionDetailQueryResult<
  TData = GetPilotSessionDetailDefaultResponse,
  TError = unknown,
> = UseQueryResult<TData, TError>;
export const useGetPilotSessionDetailKey = 'GetPilotSessionDetail';
export const UseGetPilotSessionDetailKeyFn = (
  clientOptions: Options<unknown, true>,
  queryKey?: Array<unknown>,
) => [useGetPilotSessionDetailKey, ...(queryKey ?? [clientOptions])];
export type GetSettingsDefaultResponse = Awaited<ReturnType<typeof getSettings>>['data'];
export type GetSettingsQueryResult<
  TData = GetSettingsDefaultResponse,
  TError = unknown,
> = UseQueryResult<TData, TError>;
export const useGetSettingsKey = 'GetSettings';
export const UseGetSettingsKeyFn = (
  clientOptions: Options<unknown, true> = {},
  queryKey?: Array<unknown>,
) => [useGetSettingsKey, ...(queryKey ?? [clientOptions])];
export type CheckSettingsFieldDefaultResponse = Awaited<
  ReturnType<typeof checkSettingsField>
>['data'];
export type CheckSettingsFieldQueryResult<
  TData = CheckSettingsFieldDefaultResponse,
  TError = unknown,
> = UseQueryResult<TData, TError>;
export const useCheckSettingsFieldKey = 'CheckSettingsField';
export const UseCheckSettingsFieldKeyFn = (
  clientOptions: Options<unknown, true>,
  queryKey?: Array<unknown>,
) => [useCheckSettingsFieldKey, ...(queryKey ?? [clientOptions])];
export type GetSubscriptionPlansDefaultResponse = Awaited<
  ReturnType<typeof getSubscriptionPlans>
>['data'];
export type GetSubscriptionPlansQueryResult<
  TData = GetSubscriptionPlansDefaultResponse,
  TError = unknown,
> = UseQueryResult<TData, TError>;
export const useGetSubscriptionPlansKey = 'GetSubscriptionPlans';
export const UseGetSubscriptionPlansKeyFn = (
  clientOptions: Options<unknown, true> = {},
  queryKey?: Array<unknown>,
) => [useGetSubscriptionPlansKey, ...(queryKey ?? [clientOptions])];
export type GetSubscriptionUsageDefaultResponse = Awaited<
  ReturnType<typeof getSubscriptionUsage>
>['data'];
export type GetSubscriptionUsageQueryResult<
  TData = GetSubscriptionUsageDefaultResponse,
  TError = unknown,
> = UseQueryResult<TData, TError>;
export const useGetSubscriptionUsageKey = 'GetSubscriptionUsage';
export const UseGetSubscriptionUsageKeyFn = (
  clientOptions: Options<unknown, true> = {},
  queryKey?: Array<unknown>,
) => [useGetSubscriptionUsageKey, ...(queryKey ?? [clientOptions])];
export type ListModelsDefaultResponse = Awaited<ReturnType<typeof listModels>>['data'];
export type ListModelsQueryResult<
  TData = ListModelsDefaultResponse,
  TError = unknown,
> = UseQueryResult<TData, TError>;
export const useListModelsKey = 'ListModels';
export const UseListModelsKeyFn = (
  clientOptions: Options<unknown, true> = {},
  queryKey?: Array<unknown>,
) => [useListModelsKey, ...(queryKey ?? [clientOptions])];
export type ListProvidersDefaultResponse = Awaited<ReturnType<typeof listProviders>>['data'];
export type ListProvidersQueryResult<
  TData = ListProvidersDefaultResponse,
  TError = unknown,
> = UseQueryResult<TData, TError>;
export const useListProvidersKey = 'ListProviders';
export const UseListProvidersKeyFn = (
  clientOptions: Options<unknown, true> = {},
  queryKey?: Array<unknown>,
) => [useListProvidersKey, ...(queryKey ?? [clientOptions])];
export type ListProviderItemsDefaultResponse = Awaited<
  ReturnType<typeof listProviderItems>
>['data'];
export type ListProviderItemsQueryResult<
  TData = ListProviderItemsDefaultResponse,
  TError = unknown,
> = UseQueryResult<TData, TError>;
export const useListProviderItemsKey = 'ListProviderItems';
export const UseListProviderItemsKeyFn = (
  clientOptions: Options<unknown, true> = {},
  queryKey?: Array<unknown>,
) => [useListProviderItemsKey, ...(queryKey ?? [clientOptions])];
export type ListProviderItemOptionsDefaultResponse = Awaited<
  ReturnType<typeof listProviderItemOptions>
>['data'];
export type ListProviderItemOptionsQueryResult<
  TData = ListProviderItemOptionsDefaultResponse,
  TError = unknown,
> = UseQueryResult<TData, TError>;
export const useListProviderItemOptionsKey = 'ListProviderItemOptions';
export const UseListProviderItemOptionsKeyFn = (
  clientOptions: Options<unknown, true>,
  queryKey?: Array<unknown>,
) => [useListProviderItemOptionsKey, ...(queryKey ?? [clientOptions])];
export type ServeStaticDefaultResponse = Awaited<ReturnType<typeof serveStatic>>['data'];
export type ServeStaticQueryResult<
  TData = ServeStaticDefaultResponse,
  TError = unknown,
> = UseQueryResult<TData, TError>;
export const useServeStaticKey = 'ServeStatic';
export const UseServeStaticKeyFn = (
  clientOptions: Options<unknown, true> = {},
  queryKey?: Array<unknown>,
) => [useServeStaticKey, ...(queryKey ?? [clientOptions])];
export type CreateMcpServerMutationResult = Awaited<ReturnType<typeof createMcpServer>>;
export const useCreateMcpServerKey = 'CreateMcpServer';
export const UseCreateMcpServerKeyFn = (mutationKey?: Array<unknown>) => [
  useCreateMcpServerKey,
  ...(mutationKey ?? []),
];
export type UpdateMcpServerMutationResult = Awaited<ReturnType<typeof updateMcpServer>>;
export const useUpdateMcpServerKey = 'UpdateMcpServer';
export const UseUpdateMcpServerKeyFn = (mutationKey?: Array<unknown>) => [
  useUpdateMcpServerKey,
  ...(mutationKey ?? []),
];
export type DeleteMcpServerMutationResult = Awaited<ReturnType<typeof deleteMcpServer>>;
export const useDeleteMcpServerKey = 'DeleteMcpServer';
export const UseDeleteMcpServerKeyFn = (mutationKey?: Array<unknown>) => [
  useDeleteMcpServerKey,
  ...(mutationKey ?? []),
];
export type ValidateMcpServerMutationResult = Awaited<ReturnType<typeof validateMcpServer>>;
export const useValidateMcpServerKey = 'ValidateMcpServer';
export const UseValidateMcpServerKeyFn = (mutationKey?: Array<unknown>) => [
  useValidateMcpServerKey,
  ...(mutationKey ?? []),
];
export type SharePageMutationResult = Awaited<ReturnType<typeof sharePage>>;
export const useSharePageKey = 'SharePage';
export const UseSharePageKeyFn = (mutationKey?: Array<unknown>) => [
  useSharePageKey,
  ...(mutationKey ?? []),
];
export type AddNodesToCanvasPageMutationResult = Awaited<ReturnType<typeof addNodesToCanvasPage>>;
export const useAddNodesToCanvasPageKey = 'AddNodesToCanvasPage';
export const UseAddNodesToCanvasPageKeyFn = (mutationKey?: Array<unknown>) => [
  useAddNodesToCanvasPageKey,
  ...(mutationKey ?? []),
];
export type RefreshTokenMutationResult = Awaited<ReturnType<typeof refreshToken>>;
export const useRefreshTokenKey = 'RefreshToken';
export const UseRefreshTokenKeyFn = (mutationKey?: Array<unknown>) => [
  useRefreshTokenKey,
  ...(mutationKey ?? []),
];
export type EmailSignupMutationResult = Awaited<ReturnType<typeof emailSignup>>;
export const useEmailSignupKey = 'EmailSignup';
export const UseEmailSignupKeyFn = (mutationKey?: Array<unknown>) => [
  useEmailSignupKey,
  ...(mutationKey ?? []),
];
export type EmailLoginMutationResult = Awaited<ReturnType<typeof emailLogin>>;
export const useEmailLoginKey = 'EmailLogin';
export const UseEmailLoginKeyFn = (mutationKey?: Array<unknown>) => [
  useEmailLoginKey,
  ...(mutationKey ?? []),
];
export type CreateVerificationMutationResult = Awaited<ReturnType<typeof createVerification>>;
export const useCreateVerificationKey = 'CreateVerification';
export const UseCreateVerificationKeyFn = (mutationKey?: Array<unknown>) => [
  useCreateVerificationKey,
  ...(mutationKey ?? []),
];
export type ResendVerificationMutationResult = Awaited<ReturnType<typeof resendVerification>>;
export const useResendVerificationKey = 'ResendVerification';
export const UseResendVerificationKeyFn = (mutationKey?: Array<unknown>) => [
  useResendVerificationKey,
  ...(mutationKey ?? []),
];
export type CheckVerificationMutationResult = Awaited<ReturnType<typeof checkVerification>>;
export const useCheckVerificationKey = 'CheckVerification';
export const UseCheckVerificationKeyFn = (mutationKey?: Array<unknown>) => [
  useCheckVerificationKey,
  ...(mutationKey ?? []),
];
export type LogoutMutationResult = Awaited<ReturnType<typeof logout>>;
export const useLogoutKey = 'Logout';
export const UseLogoutKeyFn = (mutationKey?: Array<unknown>) => [
  useLogoutKey,
  ...(mutationKey ?? []),
];
export type ImportCanvasMutationResult = Awaited<ReturnType<typeof importCanvas>>;
export const useImportCanvasKey = 'ImportCanvas';
export const UseImportCanvasKeyFn = (mutationKey?: Array<unknown>) => [
  useImportCanvasKey,
  ...(mutationKey ?? []),
];
export type CreateCanvasMutationResult = Awaited<ReturnType<typeof createCanvas>>;
export const useCreateCanvasKey = 'CreateCanvas';
export const UseCreateCanvasKeyFn = (mutationKey?: Array<unknown>) => [
  useCreateCanvasKey,
  ...(mutationKey ?? []),
];
export type DuplicateCanvasMutationResult = Awaited<ReturnType<typeof duplicateCanvas>>;
export const useDuplicateCanvasKey = 'DuplicateCanvas';
export const UseDuplicateCanvasKeyFn = (mutationKey?: Array<unknown>) => [
  useDuplicateCanvasKey,
  ...(mutationKey ?? []),
];
export type UpdateCanvasMutationResult = Awaited<ReturnType<typeof updateCanvas>>;
export const useUpdateCanvasKey = 'UpdateCanvas';
export const UseUpdateCanvasKeyFn = (mutationKey?: Array<unknown>) => [
  useUpdateCanvasKey,
  ...(mutationKey ?? []),
];
export type DeleteCanvasMutationResult = Awaited<ReturnType<typeof deleteCanvas>>;
export const useDeleteCanvasKey = 'DeleteCanvas';
export const UseDeleteCanvasKeyFn = (mutationKey?: Array<unknown>) => [
  useDeleteCanvasKey,
  ...(mutationKey ?? []),
];
export type AutoNameCanvasMutationResult = Awaited<ReturnType<typeof autoNameCanvas>>;
export const useAutoNameCanvasKey = 'AutoNameCanvas';
export const UseAutoNameCanvasKeyFn = (mutationKey?: Array<unknown>) => [
  useAutoNameCanvasKey,
  ...(mutationKey ?? []),
];
export type SetCanvasStateMutationResult = Awaited<ReturnType<typeof setCanvasState>>;
export const useSetCanvasStateKey = 'SetCanvasState';
export const UseSetCanvasStateKeyFn = (mutationKey?: Array<unknown>) => [
  useSetCanvasStateKey,
  ...(mutationKey ?? []),
];
export type SyncCanvasStateMutationResult = Awaited<ReturnType<typeof syncCanvasState>>;
export const useSyncCanvasStateKey = 'SyncCanvasState';
export const UseSyncCanvasStateKeyFn = (mutationKey?: Array<unknown>) => [
  useSyncCanvasStateKey,
  ...(mutationKey ?? []),
];
export type CreateCanvasVersionMutationResult = Awaited<ReturnType<typeof createCanvasVersion>>;
export const useCreateCanvasVersionKey = 'CreateCanvasVersion';
export const UseCreateCanvasVersionKeyFn = (mutationKey?: Array<unknown>) => [
  useCreateCanvasVersionKey,
  ...(mutationKey ?? []),
];
export type CreateCanvasTemplateMutationResult = Awaited<ReturnType<typeof createCanvasTemplate>>;
export const useCreateCanvasTemplateKey = 'CreateCanvasTemplate';
export const UseCreateCanvasTemplateKeyFn = (mutationKey?: Array<unknown>) => [
  useCreateCanvasTemplateKey,
  ...(mutationKey ?? []),
];
export type UpdateCanvasTemplateMutationResult = Awaited<ReturnType<typeof updateCanvasTemplate>>;
export const useUpdateCanvasTemplateKey = 'UpdateCanvasTemplate';
export const UseUpdateCanvasTemplateKeyFn = (mutationKey?: Array<unknown>) => [
  useUpdateCanvasTemplateKey,
  ...(mutationKey ?? []),
];
export type UpdateResourceMutationResult = Awaited<ReturnType<typeof updateResource>>;
export const useUpdateResourceKey = 'UpdateResource';
export const UseUpdateResourceKeyFn = (mutationKey?: Array<unknown>) => [
  useUpdateResourceKey,
  ...(mutationKey ?? []),
];
export type CreateResourceMutationResult = Awaited<ReturnType<typeof createResource>>;
export const useCreateResourceKey = 'CreateResource';
export const UseCreateResourceKeyFn = (mutationKey?: Array<unknown>) => [
  useCreateResourceKey,
  ...(mutationKey ?? []),
];
export type CreateResourceWithFileMutationResult = Awaited<
  ReturnType<typeof createResourceWithFile>
>;
export const useCreateResourceWithFileKey = 'CreateResourceWithFile';
export const UseCreateResourceWithFileKeyFn = (mutationKey?: Array<unknown>) => [
  useCreateResourceWithFileKey,
  ...(mutationKey ?? []),
];
export type BatchCreateResourceMutationResult = Awaited<ReturnType<typeof batchCreateResource>>;
export const useBatchCreateResourceKey = 'BatchCreateResource';
export const UseBatchCreateResourceKeyFn = (mutationKey?: Array<unknown>) => [
  useBatchCreateResourceKey,
  ...(mutationKey ?? []),
];
export type ReindexResourceMutationResult = Awaited<ReturnType<typeof reindexResource>>;
export const useReindexResourceKey = 'ReindexResource';
export const UseReindexResourceKeyFn = (mutationKey?: Array<unknown>) => [
  useReindexResourceKey,
  ...(mutationKey ?? []),
];
export type DeleteResourceMutationResult = Awaited<ReturnType<typeof deleteResource>>;
export const useDeleteResourceKey = 'DeleteResource';
export const UseDeleteResourceKeyFn = (mutationKey?: Array<unknown>) => [
  useDeleteResourceKey,
  ...(mutationKey ?? []),
];
export type UpdateDocumentMutationResult = Awaited<ReturnType<typeof updateDocument>>;
export const useUpdateDocumentKey = 'UpdateDocument';
export const UseUpdateDocumentKeyFn = (mutationKey?: Array<unknown>) => [
  useUpdateDocumentKey,
  ...(mutationKey ?? []),
];
export type CreateDocumentMutationResult = Awaited<ReturnType<typeof createDocument>>;
export const useCreateDocumentKey = 'CreateDocument';
export const UseCreateDocumentKeyFn = (mutationKey?: Array<unknown>) => [
  useCreateDocumentKey,
  ...(mutationKey ?? []),
];
export type DeleteDocumentMutationResult = Awaited<ReturnType<typeof deleteDocument>>;
export const useDeleteDocumentKey = 'DeleteDocument';
export const UseDeleteDocumentKeyFn = (mutationKey?: Array<unknown>) => [
  useDeleteDocumentKey,
  ...(mutationKey ?? []),
];
export type BatchUpdateDocumentMutationResult = Awaited<ReturnType<typeof batchUpdateDocument>>;
export const useBatchUpdateDocumentKey = 'BatchUpdateDocument';
export const UseBatchUpdateDocumentKeyFn = (mutationKey?: Array<unknown>) => [
  useBatchUpdateDocumentKey,
  ...(mutationKey ?? []),
];
export type QueryReferencesMutationResult = Awaited<ReturnType<typeof queryReferences>>;
export const useQueryReferencesKey = 'QueryReferences';
export const UseQueryReferencesKeyFn = (mutationKey?: Array<unknown>) => [
  useQueryReferencesKey,
  ...(mutationKey ?? []),
];
export type AddReferencesMutationResult = Awaited<ReturnType<typeof addReferences>>;
export const useAddReferencesKey = 'AddReferences';
export const UseAddReferencesKeyFn = (mutationKey?: Array<unknown>) => [
  useAddReferencesKey,
  ...(mutationKey ?? []),
];
export type DeleteReferencesMutationResult = Awaited<ReturnType<typeof deleteReferences>>;
export const useDeleteReferencesKey = 'DeleteReferences';
export const UseDeleteReferencesKeyFn = (mutationKey?: Array<unknown>) => [
  useDeleteReferencesKey,
  ...(mutationKey ?? []),
];
export type CreateProjectMutationResult = Awaited<ReturnType<typeof createProject>>;
export const useCreateProjectKey = 'CreateProject';
export const UseCreateProjectKeyFn = (mutationKey?: Array<unknown>) => [
  useCreateProjectKey,
  ...(mutationKey ?? []),
];
export type UpdateProjectMutationResult = Awaited<ReturnType<typeof updateProject>>;
export const useUpdateProjectKey = 'UpdateProject';
export const UseUpdateProjectKeyFn = (mutationKey?: Array<unknown>) => [
  useUpdateProjectKey,
  ...(mutationKey ?? []),
];
export type UpdateProjectItemsMutationResult = Awaited<ReturnType<typeof updateProjectItems>>;
export const useUpdateProjectItemsKey = 'UpdateProjectItems';
export const UseUpdateProjectItemsKeyFn = (mutationKey?: Array<unknown>) => [
  useUpdateProjectItemsKey,
  ...(mutationKey ?? []),
];
export type DeleteProjectMutationResult = Awaited<ReturnType<typeof deleteProject>>;
export const useDeleteProjectKey = 'DeleteProject';
export const UseDeleteProjectKeyFn = (mutationKey?: Array<unknown>) => [
  useDeleteProjectKey,
  ...(mutationKey ?? []),
];
export type DeleteProjectItemsMutationResult = Awaited<ReturnType<typeof deleteProjectItems>>;
export const useDeleteProjectItemsKey = 'DeleteProjectItems';
export const UseDeleteProjectItemsKeyFn = (mutationKey?: Array<unknown>) => [
  useDeleteProjectItemsKey,
  ...(mutationKey ?? []),
];
export type CreateCodeArtifactMutationResult = Awaited<ReturnType<typeof createCodeArtifact>>;
export const useCreateCodeArtifactKey = 'CreateCodeArtifact';
export const UseCreateCodeArtifactKeyFn = (mutationKey?: Array<unknown>) => [
  useCreateCodeArtifactKey,
  ...(mutationKey ?? []),
];
export type UpdateCodeArtifactMutationResult = Awaited<ReturnType<typeof updateCodeArtifact>>;
export const useUpdateCodeArtifactKey = 'UpdateCodeArtifact';
export const UseUpdateCodeArtifactKeyFn = (mutationKey?: Array<unknown>) => [
  useUpdateCodeArtifactKey,
  ...(mutationKey ?? []),
];
export type CreateShareMutationResult = Awaited<ReturnType<typeof createShare>>;
export const useCreateShareKey = 'CreateShare';
export const UseCreateShareKeyFn = (mutationKey?: Array<unknown>) => [
  useCreateShareKey,
  ...(mutationKey ?? []),
];
export type DeleteShareMutationResult = Awaited<ReturnType<typeof deleteShare>>;
export const useDeleteShareKey = 'DeleteShare';
export const UseDeleteShareKeyFn = (mutationKey?: Array<unknown>) => [
  useDeleteShareKey,
  ...(mutationKey ?? []),
];
export type DuplicateShareMutationResult = Awaited<ReturnType<typeof duplicateShare>>;
export const useDuplicateShareKey = 'DuplicateShare';
export const UseDuplicateShareKeyFn = (mutationKey?: Array<unknown>) => [
  useDuplicateShareKey,
  ...(mutationKey ?? []),
];
export type CreateLabelClassMutationResult = Awaited<ReturnType<typeof createLabelClass>>;
export const useCreateLabelClassKey = 'CreateLabelClass';
export const UseCreateLabelClassKeyFn = (mutationKey?: Array<unknown>) => [
  useCreateLabelClassKey,
  ...(mutationKey ?? []),
];
export type UpdateLabelClassMutationResult = Awaited<ReturnType<typeof updateLabelClass>>;
export const useUpdateLabelClassKey = 'UpdateLabelClass';
export const UseUpdateLabelClassKeyFn = (mutationKey?: Array<unknown>) => [
  useUpdateLabelClassKey,
  ...(mutationKey ?? []),
];
export type DeleteLabelClassMutationResult = Awaited<ReturnType<typeof deleteLabelClass>>;
export const useDeleteLabelClassKey = 'DeleteLabelClass';
export const UseDeleteLabelClassKeyFn = (mutationKey?: Array<unknown>) => [
  useDeleteLabelClassKey,
  ...(mutationKey ?? []),
];
export type CreateLabelInstanceMutationResult = Awaited<ReturnType<typeof createLabelInstance>>;
export const useCreateLabelInstanceKey = 'CreateLabelInstance';
export const UseCreateLabelInstanceKeyFn = (mutationKey?: Array<unknown>) => [
  useCreateLabelInstanceKey,
  ...(mutationKey ?? []),
];
export type UpdateLabelInstanceMutationResult = Awaited<ReturnType<typeof updateLabelInstance>>;
export const useUpdateLabelInstanceKey = 'UpdateLabelInstance';
export const UseUpdateLabelInstanceKeyFn = (mutationKey?: Array<unknown>) => [
  useUpdateLabelInstanceKey,
  ...(mutationKey ?? []),
];
export type DeleteLabelInstanceMutationResult = Awaited<ReturnType<typeof deleteLabelInstance>>;
export const useDeleteLabelInstanceKey = 'DeleteLabelInstance';
export const UseDeleteLabelInstanceKeyFn = (mutationKey?: Array<unknown>) => [
  useDeleteLabelInstanceKey,
  ...(mutationKey ?? []),
];
export type InvokeSkillMutationResult = Awaited<ReturnType<typeof invokeSkill>>;
export const useInvokeSkillKey = 'InvokeSkill';
export const UseInvokeSkillKeyFn = (mutationKey?: Array<unknown>) => [
  useInvokeSkillKey,
  ...(mutationKey ?? []),
];
export type StreamInvokeSkillMutationResult = Awaited<ReturnType<typeof streamInvokeSkill>>;
export const useStreamInvokeSkillKey = 'StreamInvokeSkill';
export const UseStreamInvokeSkillKeyFn = (mutationKey?: Array<unknown>) => [
  useStreamInvokeSkillKey,
  ...(mutationKey ?? []),
];
export type CreateSkillInstanceMutationResult = Awaited<ReturnType<typeof createSkillInstance>>;
export const useCreateSkillInstanceKey = 'CreateSkillInstance';
export const UseCreateSkillInstanceKeyFn = (mutationKey?: Array<unknown>) => [
  useCreateSkillInstanceKey,
  ...(mutationKey ?? []),
];
export type UpdateSkillInstanceMutationResult = Awaited<ReturnType<typeof updateSkillInstance>>;
export const useUpdateSkillInstanceKey = 'UpdateSkillInstance';
export const UseUpdateSkillInstanceKeyFn = (mutationKey?: Array<unknown>) => [
  useUpdateSkillInstanceKey,
  ...(mutationKey ?? []),
];
export type PinSkillInstanceMutationResult = Awaited<ReturnType<typeof pinSkillInstance>>;
export const usePinSkillInstanceKey = 'PinSkillInstance';
export const UsePinSkillInstanceKeyFn = (mutationKey?: Array<unknown>) => [
  usePinSkillInstanceKey,
  ...(mutationKey ?? []),
];
export type UnpinSkillInstanceMutationResult = Awaited<ReturnType<typeof unpinSkillInstance>>;
export const useUnpinSkillInstanceKey = 'UnpinSkillInstance';
export const UseUnpinSkillInstanceKeyFn = (mutationKey?: Array<unknown>) => [
  useUnpinSkillInstanceKey,
  ...(mutationKey ?? []),
];
export type DeleteSkillInstanceMutationResult = Awaited<ReturnType<typeof deleteSkillInstance>>;
export const useDeleteSkillInstanceKey = 'DeleteSkillInstance';
export const UseDeleteSkillInstanceKeyFn = (mutationKey?: Array<unknown>) => [
  useDeleteSkillInstanceKey,
  ...(mutationKey ?? []),
];
export type CreateSkillTriggerMutationResult = Awaited<ReturnType<typeof createSkillTrigger>>;
export const useCreateSkillTriggerKey = 'CreateSkillTrigger';
export const UseCreateSkillTriggerKeyFn = (mutationKey?: Array<unknown>) => [
  useCreateSkillTriggerKey,
  ...(mutationKey ?? []),
];
export type UpdateSkillTriggerMutationResult = Awaited<ReturnType<typeof updateSkillTrigger>>;
export const useUpdateSkillTriggerKey = 'UpdateSkillTrigger';
export const UseUpdateSkillTriggerKeyFn = (mutationKey?: Array<unknown>) => [
  useUpdateSkillTriggerKey,
  ...(mutationKey ?? []),
];
export type DeleteSkillTriggerMutationResult = Awaited<ReturnType<typeof deleteSkillTrigger>>;
export const useDeleteSkillTriggerKey = 'DeleteSkillTrigger';
export const UseDeleteSkillTriggerKeyFn = (mutationKey?: Array<unknown>) => [
  useDeleteSkillTriggerKey,
  ...(mutationKey ?? []),
];
export type GenerateMediaMutationResult = Awaited<ReturnType<typeof generateMedia>>;
export const useGenerateMediaKey = 'GenerateMedia';
export const UseGenerateMediaKeyFn = (mutationKey?: Array<unknown>) => [
  useGenerateMediaKey,
  ...(mutationKey ?? []),
];
export type CreatePilotSessionMutationResult = Awaited<ReturnType<typeof createPilotSession>>;
export const useCreatePilotSessionKey = 'CreatePilotSession';
export const UseCreatePilotSessionKeyFn = (mutationKey?: Array<unknown>) => [
  useCreatePilotSessionKey,
  ...(mutationKey ?? []),
];
export type UpdatePilotSessionMutationResult = Awaited<ReturnType<typeof updatePilotSession>>;
export const useUpdatePilotSessionKey = 'UpdatePilotSession';
export const UseUpdatePilotSessionKeyFn = (mutationKey?: Array<unknown>) => [
  useUpdatePilotSessionKey,
  ...(mutationKey ?? []),
];
export type CreateCheckoutSessionMutationResult = Awaited<ReturnType<typeof createCheckoutSession>>;
export const useCreateCheckoutSessionKey = 'CreateCheckoutSession';
export const UseCreateCheckoutSessionKeyFn = (mutationKey?: Array<unknown>) => [
  useCreateCheckoutSessionKey,
  ...(mutationKey ?? []),
];
export type CreatePortalSessionMutationResult = Awaited<ReturnType<typeof createPortalSession>>;
export const useCreatePortalSessionKey = 'CreatePortalSession';
export const UseCreatePortalSessionKeyFn = (mutationKey?: Array<unknown>) => [
  useCreatePortalSessionKey,
  ...(mutationKey ?? []),
];
export type SearchMutationResult = Awaited<ReturnType<typeof search>>;
export const useSearchKey = 'Search';
export const UseSearchKeyFn = (mutationKey?: Array<unknown>) => [
  useSearchKey,
  ...(mutationKey ?? []),
];
export type MultiLingualWebSearchMutationResult = Awaited<ReturnType<typeof multiLingualWebSearch>>;
export const useMultiLingualWebSearchKey = 'MultiLingualWebSearch';
export const UseMultiLingualWebSearchKeyFn = (mutationKey?: Array<unknown>) => [
  useMultiLingualWebSearchKey,
  ...(mutationKey ?? []),
];
export type CreateProviderMutationResult = Awaited<ReturnType<typeof createProvider>>;
export const useCreateProviderKey = 'CreateProvider';
export const UseCreateProviderKeyFn = (mutationKey?: Array<unknown>) => [
  useCreateProviderKey,
  ...(mutationKey ?? []),
];
export type UpdateProviderMutationResult = Awaited<ReturnType<typeof updateProvider>>;
export const useUpdateProviderKey = 'UpdateProvider';
export const UseUpdateProviderKeyFn = (mutationKey?: Array<unknown>) => [
  useUpdateProviderKey,
  ...(mutationKey ?? []),
];
export type DeleteProviderMutationResult = Awaited<ReturnType<typeof deleteProvider>>;
export const useDeleteProviderKey = 'DeleteProvider';
export const UseDeleteProviderKeyFn = (mutationKey?: Array<unknown>) => [
  useDeleteProviderKey,
  ...(mutationKey ?? []),
];
export type TestProviderConnectionMutationResult = Awaited<
  ReturnType<typeof testProviderConnection>
>;
export const useTestProviderConnectionKey = 'TestProviderConnection';
export const UseTestProviderConnectionKeyFn = (mutationKey?: Array<unknown>) => [
  useTestProviderConnectionKey,
  ...(mutationKey ?? []),
];
export type CreateProviderItemMutationResult = Awaited<ReturnType<typeof createProviderItem>>;
export const useCreateProviderItemKey = 'CreateProviderItem';
export const UseCreateProviderItemKeyFn = (mutationKey?: Array<unknown>) => [
  useCreateProviderItemKey,
  ...(mutationKey ?? []),
];
export type BatchCreateProviderItemsMutationResult = Awaited<
  ReturnType<typeof batchCreateProviderItems>
>;
export const useBatchCreateProviderItemsKey = 'BatchCreateProviderItems';
export const UseBatchCreateProviderItemsKeyFn = (mutationKey?: Array<unknown>) => [
  useBatchCreateProviderItemsKey,
  ...(mutationKey ?? []),
];
export type UpdateProviderItemMutationResult = Awaited<ReturnType<typeof updateProviderItem>>;
export const useUpdateProviderItemKey = 'UpdateProviderItem';
export const UseUpdateProviderItemKeyFn = (mutationKey?: Array<unknown>) => [
  useUpdateProviderItemKey,
  ...(mutationKey ?? []),
];
export type BatchUpdateProviderItemsMutationResult = Awaited<
  ReturnType<typeof batchUpdateProviderItems>
>;
export const useBatchUpdateProviderItemsKey = 'BatchUpdateProviderItems';
export const UseBatchUpdateProviderItemsKeyFn = (mutationKey?: Array<unknown>) => [
  useBatchUpdateProviderItemsKey,
  ...(mutationKey ?? []),
];
export type DeleteProviderItemMutationResult = Awaited<ReturnType<typeof deleteProviderItem>>;
export const useDeleteProviderItemKey = 'DeleteProviderItem';
export const UseDeleteProviderItemKeyFn = (mutationKey?: Array<unknown>) => [
  useDeleteProviderItemKey,
  ...(mutationKey ?? []),
];
export type ScrapeMutationResult = Awaited<ReturnType<typeof scrape>>;
export const useScrapeKey = 'Scrape';
export const UseScrapeKeyFn = (mutationKey?: Array<unknown>) => [
  useScrapeKey,
  ...(mutationKey ?? []),
];
export type UploadMutationResult = Awaited<ReturnType<typeof upload>>;
export const useUploadKey = 'Upload';
export const UseUploadKeyFn = (mutationKey?: Array<unknown>) => [
  useUploadKey,
  ...(mutationKey ?? []),
];
export type ConvertMutationResult = Awaited<ReturnType<typeof convert>>;
export const useConvertKey = 'Convert';
export const UseConvertKeyFn = (mutationKey?: Array<unknown>) => [
  useConvertKey,
  ...(mutationKey ?? []),
];
export type UpdatePageMutationResult = Awaited<ReturnType<typeof updatePage>>;
export const useUpdatePageKey = 'UpdatePage';
export const UseUpdatePageKeyFn = (mutationKey?: Array<unknown>) => [
  useUpdatePageKey,
  ...(mutationKey ?? []),
];
export type UpdateSettingsMutationResult = Awaited<ReturnType<typeof updateSettings>>;
export const useUpdateSettingsKey = 'UpdateSettings';
export const UseUpdateSettingsKeyFn = (mutationKey?: Array<unknown>) => [
  useUpdateSettingsKey,
  ...(mutationKey ?? []),
];
export type DeletePageMutationResult = Awaited<ReturnType<typeof deletePage>>;
export const useDeletePageKey = 'DeletePage';
export const UseDeletePageKeyFn = (mutationKey?: Array<unknown>) => [
  useDeletePageKey,
  ...(mutationKey ?? []),
];
export type DeletePageNodeMutationResult = Awaited<ReturnType<typeof deletePageNode>>;
export const useDeletePageNodeKey = 'DeletePageNode';
export const UseDeletePageNodeKeyFn = (mutationKey?: Array<unknown>) => [
  useDeletePageNodeKey,
  ...(mutationKey ?? []),
];<|MERGE_RESOLUTION|>--- conflicted
+++ resolved
@@ -109,11 +109,8 @@
   setCanvasState,
   sharePage,
   streamInvokeSkill,
-<<<<<<< HEAD
   syncCanvasState,
-=======
   testProviderConnection,
->>>>>>> 4f46e2ad
   unpinSkillInstance,
   updateCanvas,
   updateCanvasTemplate,
