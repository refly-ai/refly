--- conflicted
+++ resolved
@@ -8,11 +8,8 @@
   listDocuments,
   listLabelClasses,
   listLabelInstances,
-<<<<<<< HEAD
   listPages,
-=======
   listProjects,
->>>>>>> 79a8ff5e
   listResources,
   listSkillInstances,
   listSkillTriggers,
@@ -28,13 +25,10 @@
   ListLabelClassesError,
   ListLabelInstancesData,
   ListLabelInstancesError,
-<<<<<<< HEAD
   ListPagesData,
   ListPagesError,
-=======
   ListProjectsData,
   ListProjectsError,
->>>>>>> 79a8ff5e
   ListResourcesData,
   ListResourcesError,
   ListSkillInstancesData,
