--- conflicted
+++ resolved
@@ -1,10 +1,6 @@
 // generated with @7nohe/openapi-react-query-codegen@2.0.0-beta.3
 
 export * from './common';
-<<<<<<< HEAD
-export * from './queries';
-=======
 export * from './queries';
 export * from './mcp-community';
-export * from './provider-community';
->>>>>>> 69cc95fe
+export * from './provider-community';