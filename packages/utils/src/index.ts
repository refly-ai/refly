--- conflicted
+++ resolved
@@ -10,11 +10,4 @@
 export * from './parse';
 export * from './resource';
 export * from './time';
-<<<<<<< HEAD
-export * from './ui';
-export * from './url';
-export * from './weblink';
-export * from './markdown';
-=======
-export * from './editor';
->>>>>>> e46b3104
+export * from './editor';