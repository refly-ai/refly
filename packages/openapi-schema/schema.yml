--- conflicted
+++ resolved
@@ -9349,18 +9349,15 @@
         interval:
           description: Subscription billing interval
           $ref: '#/components/schemas/SubscriptionInterval'
-<<<<<<< HEAD
         voucherId:
           type: string
           description: Optional voucher ID to apply discount
-=======
         currentPlan:
           type: string
           description: Current plan
         source:
           type: string
           description: Source
->>>>>>> cc2e3f74
     CreateCreditPackCheckoutSessionRequest:
       type: object
       required: 
