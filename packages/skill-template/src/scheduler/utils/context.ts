import { GraphState, IContext } from '../types';
import { countContextTokens, countSourcesTokens, checkHasContext } from './token';
import {
  processSelectedContentWithSimilarity,
  processDocumentsWithSimilarity,
  processResourcesWithSimilarity,
  processMentionedContextWithSimilarity,
} from './semanticSearch';
import { BaseSkill, SkillRunnableConfig } from '../../base';
import { truncateContext, truncateSourcesByTokenLimit } from './truncator';
import { flattenMergedContextToSources, concatMergedContextToStr } from './summarizer';
import { SkillTemplateConfig, Source } from '@refly-packages/openapi-schema';
import { uniqBy } from 'lodash';
import { MAX_CONTEXT_RATIO, MAX_URL_SOURCES_RATIO } from './constants';
import { safeStringifyJSON } from '@refly-packages/utils';
import { callMultiLingualWebSearch } from '../module/multiLingualSearch';
import { callMultiLingualLibrarySearch } from '../module/multiLingualLibrarySearch';
import { checkIsSupportedModel, checkModelContextLenSupport } from './model';
import { SkillContextContentItemMetadata } from '../types';
import { processUrlSourcesWithSimilarity } from './semanticSearch';

export async function prepareContext(
  {
    query,
    mentionedContext,
    maxTokens,
    enableMentionedContext,
    rewrittenQueries,
    urlSources = [],
  }: {
    query: string;
    mentionedContext: IContext;
    maxTokens: number;
    enableMentionedContext: boolean;
    rewrittenQueries?: string[];
    urlSources?: Source[];
  },
  ctx: {
    config: SkillRunnableConfig;
    ctxThis: BaseSkill;
    state: GraphState;
    tplConfig: SkillTemplateConfig;
  },
): Promise<{ contextStr: string; sources: Source[] }> {
  const enableWebSearch = ctx.tplConfig?.enableWebSearch?.value;
  const enableKnowledgeBaseSearch = ctx.tplConfig?.enableKnowledgeBaseSearch?.value;
  ctx.ctxThis.engine.logger.log(`Enable Web Search: ${enableWebSearch}`);
  ctx.ctxThis.engine.logger.log(`Enable Knowledge Base Search: ${enableKnowledgeBaseSearch}`);
  ctx.ctxThis.engine.logger.log(`URL Sources Count: ${urlSources?.length || 0}`);

  const maxContextTokens = Math.floor(maxTokens * MAX_CONTEXT_RATIO);

<<<<<<< HEAD
  // Process URL sources with similarity search
  const MAX_URL_SOURCES_TOKENS = Math.floor(maxContextTokens * MAX_URL_SOURCES_RATIO);

  let processedUrlSources: Source[] = [];
  if (urlSources?.length > 0) {
    processedUrlSources = await processUrlSourcesWithSimilarity(
      query,
      urlSources,
      MAX_URL_SOURCES_TOKENS,
      ctx,
    );
  }

  // Calculate tokens used by processed URL sources
  const urlSourcesTokens = countSourcesTokens(processedUrlSources);
  remainingTokens -= urlSourcesTokens;
  ctx.ctxThis.engine.logger.log(`URL Sources Tokens: ${urlSourcesTokens}`);
=======
  // Limit urlSources to at most 50% of maxContextTokens
  const maxUrlSourcesTokens = Math.floor(maxContextTokens * 0.5);
  const urlSourcesTokens = countSourcesTokens(urlSources || []);
  ctx.ctxThis.engine.logger.log(`Original URL Sources Tokens: ${urlSourcesTokens}`);

  let processedUrlSources = urlSources;
  if (urlSourcesTokens > maxUrlSourcesTokens) {
    ctx.ctxThis.engine.logger.log(
      `URL Sources tokens exceed limit (${maxUrlSourcesTokens}), truncating...`,
    );
    processedUrlSources = truncateSourcesByTokenLimit(urlSources, maxUrlSourcesTokens);
    const newUrlSourcesTokens = countSourcesTokens(processedUrlSources);
    ctx.ctxThis.engine.logger.log(`Truncated URL Sources Count: ${processedUrlSources.length}`);
    ctx.ctxThis.engine.logger.log(`Truncated URL Sources Tokens: ${newUrlSourcesTokens}`);
  }

  // Calculate tokens used by URL sources after truncation
  const finalUrlSourcesTokens = countSourcesTokens(processedUrlSources || []);
  // TODO: think remainingTokens may out of range
  let remainingTokens = maxContextTokens - finalUrlSourcesTokens;
  ctx.ctxThis.engine.logger.log(`Max Context Tokens: ${maxContextTokens}`);
  ctx.ctxThis.engine.logger.log(`Final URL Sources Tokens: ${finalUrlSourcesTokens}`);
  ctx.ctxThis.engine.logger.log(`Remaining Tokens for other contexts: ${remainingTokens}`);
>>>>>>> 56f6c571

  const { modelInfo } = ctx.config.configurable;
  const isSupportedModel = checkIsSupportedModel(modelInfo);

  // 1. web search context
  let processedWebSearchContext: IContext = {
    contentList: [],
    resources: [],
    documents: [],
    webSearchSources: [],
  };
  if (enableWebSearch) {
    const preparedRes = await prepareWebSearchContext(
      {
        query,
        rewrittenQueries,
        enableQueryRewrite: isSupportedModel,
      },
      ctx,
    );
    processedWebSearchContext = preparedRes.processedWebSearchContext;
  }
  const webSearchContextTokens = countSourcesTokens(processedWebSearchContext.webSearchSources);
  remainingTokens = maxContextTokens - webSearchContextTokens - finalUrlSourcesTokens;
  ctx.ctxThis.engine.logger.log(`Web Search Context Tokens: ${webSearchContextTokens}`);
  ctx.ctxThis.engine.logger.log(`Remaining Tokens after web search: ${remainingTokens}`);

  // 2. library search context
  let processedLibrarySearchContext: IContext = {
    contentList: [],
    resources: [],
    documents: [],
    librarySearchSources: [],
  };
  if (enableKnowledgeBaseSearch) {
    const librarySearchRes = await performLibrarySearchContext(
      {
        query,
        rewrittenQueries,
        enableQueryRewrite: isSupportedModel,
        enableSearchWholeSpace: true,
      },
      ctx,
    );
    processedLibrarySearchContext = librarySearchRes.processedLibrarySearchContext;
    // Adjust remaining tokens based on library search results
    const librarySearchContextTokens = countSourcesTokens(
      processedLibrarySearchContext.librarySearchSources,
    );
    remainingTokens -= librarySearchContextTokens;
    ctx.ctxThis.engine.logger.log(`Library Search Context Tokens: ${librarySearchContextTokens}`);
    ctx.ctxThis.engine.logger.log(`Remaining Tokens after library search: ${remainingTokens}`);
  }

  // 3. mentioned context
  let processedMentionedContext: IContext = {
    contentList: [],
    resources: [],
    documents: [],
  };
  if (enableMentionedContext && isSupportedModel) {
    const mentionContextRes = await prepareMentionedContext(
      {
        query,
        mentionedContext,
        maxMentionedContextTokens: remainingTokens,
      },
      ctx,
    );

    processedMentionedContext = mentionContextRes.processedMentionedContext;
    remainingTokens -= mentionContextRes.mentionedContextTokens || 0;
    ctx.ctxThis.engine.logger.log(
      `Mentioned Context Tokens: ${mentionContextRes.mentionedContextTokens || 0}`,
    );
    ctx.ctxThis.engine.logger.log(`Remaining Tokens after mentioned context: ${remainingTokens}`);
  }

  // 4. relevant context from user-provided content (if there are tokens remaining)
  let relevantContext: IContext = {
    contentList: [],
    resources: [],
    documents: [],
  };
  if (
    remainingTokens > 0 &&
    (ctx.config.configurable.contentList?.length > 0 ||
      ctx.config.configurable.resources?.length > 0 ||
      ctx.config.configurable.documents?.length > 0)
  ) {
    const { contentList = [], resources = [], documents = [] } = ctx.config.configurable;

    // Remove overlapping items with mentioned context
    const filteredContext = removeOverlappingContextItems(processedMentionedContext, {
      contentList,
      resources,
      documents,
    });

    // Get relevant context directly
    relevantContext = await prepareRelevantContext(
      {
        query,
        context: filteredContext,
      },
      ctx,
    );

    // Calculate tokens before truncation
    const relevantContextTokensBeforeTruncation = countContextTokens(relevantContext);
    ctx.ctxThis.engine.logger.log(
      `Relevant Context Tokens Before Truncation: ${relevantContextTokensBeforeTruncation}`,
    );

    // Truncate to fit within token limits
    if (relevantContextTokensBeforeTruncation > remainingTokens) {
      relevantContext = truncateContext(relevantContext, remainingTokens);
      const relevantContextTokensAfterTruncation = countContextTokens(relevantContext);
      ctx.ctxThis.engine.logger.log(
        `Relevant Context Tokens After Truncation: ${relevantContextTokensAfterTruncation}`,
      );
      remainingTokens -= relevantContextTokensAfterTruncation;
    } else {
      remainingTokens -= relevantContextTokensBeforeTruncation;
    }

    ctx.ctxThis.engine.logger.log(`Remaining Tokens after relevant context: ${remainingTokens}`);
  }

  ctx.ctxThis.engine.logger.log(`Prepared Relevant Context: ${safeStringifyJSON(relevantContext)}`);

  // Merge all contexts with proper deduplication
  const deduplicatedRelevantContext = deduplicateContexts(relevantContext);
  const mergedContext = {
<<<<<<< HEAD
    urlSources: processedUrlSources,
=======
    urlSources: processedUrlSources || [],
>>>>>>> 56f6c571
    mentionedContext: processedMentionedContext,
    relevantContext: deduplicatedRelevantContext,
    webSearchSources: processedWebSearchContext.webSearchSources,
    librarySearchSources: removeOverlappingLibrarySearchSources(
      processedLibrarySearchContext.librarySearchSources,
      processedMentionedContext,
      deduplicatedRelevantContext,
      ctx.ctxThis.engine.logger,
    ),
  };

  ctx.ctxThis.engine.logger.log(`Merged Context: ${safeStringifyJSON(mergedContext)}`);

  const hasMentionedContext = checkHasContext(processedMentionedContext);
  const hasRelevantContext = checkHasContext(relevantContext);

  // Limit search sources count when we have other context
  const LIMIT_SEARCH_SOURCES_COUNT = 10;
  if (hasMentionedContext || hasRelevantContext) {
    mergedContext.webSearchSources = mergedContext.webSearchSources.slice(
      0,
      LIMIT_SEARCH_SOURCES_COUNT,
    );
    mergedContext.librarySearchSources = mergedContext.librarySearchSources.slice(
      0,
      LIMIT_SEARCH_SOURCES_COUNT,
    );
  }

  // Generate final context string and sources
  const contextStr = concatMergedContextToStr(mergedContext);
  const sources = flattenMergedContextToSources(mergedContext);

  return { contextStr, sources };
}

export async function prepareWebSearchContext(
  {
    query,
    rewrittenQueries,
    enableQueryRewrite = true,
    enableTranslateQuery = false,
    enableTranslateResult = false,
  }: {
    query: string;
    rewrittenQueries?: string[];
    enableQueryRewrite?: boolean;
    enableTranslateQuery?: boolean;
    enableTranslateResult?: boolean;
  },
  ctx: {
    config: SkillRunnableConfig;
    ctxThis: BaseSkill;
    state: GraphState;
    tplConfig: SkillTemplateConfig;
  },
): Promise<{
  processedWebSearchContext: IContext;
}> {
  ctx.ctxThis.engine.logger.log('Prepare Web Search Context...');

  // two searchMode
  const enableDeepReasonWebSearch =
    (ctx.tplConfig?.enableDeepReasonWebSearch?.value as boolean) || false;
  const { locale = 'en' } = ctx?.config?.configurable || {};

  let searchLimit = 10;
  const enableRerank = true;
  const searchLocaleList: string[] = ['en'];
  let rerankRelevanceThreshold = 0.2;

  if (enableDeepReasonWebSearch) {
    searchLimit = 20;
    enableTranslateQuery = true;
    rerankRelevanceThreshold = 0.4;
  }

  const processedWebSearchContext: IContext = {
    contentList: [],
    resources: [],
    documents: [],
    webSearchSources: [],
  };

  // Call multiLingualWebSearch instead of webSearch
  const searchResult = await callMultiLingualWebSearch(
    {
      rewrittenQueries,
      searchLimit,
      searchLocaleList,
      resultDisplayLocale: locale || 'auto',
      enableRerank,
      enableTranslateQuery,
      enableTranslateResult,
      rerankRelevanceThreshold,
      translateConcurrencyLimit: 10,
      webSearchConcurrencyLimit: 3,
      batchSize: 5,
      enableDeepReasonWebSearch,
      enableQueryRewrite,
    },
    {
      config: ctx.config,
      ctxThis: ctx.ctxThis,
      state: { ...ctx.state, query },
    },
  );

  // Take only first 10 sources
  const isModelContextLenSupport = checkModelContextLenSupport(
    ctx?.config?.configurable?.modelInfo,
  );
  let webSearchSources = searchResult.sources || [];
  if (!isModelContextLenSupport) {
    webSearchSources = webSearchSources.slice(0, 10);
  }

  processedWebSearchContext.webSearchSources = webSearchSources;

  ctx.ctxThis.engine.logger.log(
    `Prepared Web Search Context successfully! ${safeStringifyJSON(processedWebSearchContext)}`,
  );

  return {
    processedWebSearchContext,
  };
}

export async function prepareMentionedContext(
  {
    query,
    mentionedContext,
    maxMentionedContextTokens,
  }: {
    query: string;
    mentionedContext: IContext;
    maxMentionedContextTokens: number;
  },
  ctx: { config: SkillRunnableConfig; ctxThis: BaseSkill; state: GraphState },
): Promise<{
  mentionedContextTokens: number;
  processedMentionedContext: IContext;
}> {
  ctx.ctxThis.engine.logger.log('Prepare Mentioned Context...');

  let processedMentionedContext: IContext = {
    contentList: [],
    resources: [],
    documents: [],
    ...mentionedContext,
  };

  const allMentionedContextTokens = countContextTokens(mentionedContext);
  ctx.ctxThis.engine.logger.log(`All Mentioned Context Tokens: ${allMentionedContextTokens}`);

  if (allMentionedContextTokens === 0) {
    return {
      mentionedContextTokens: 0,
      processedMentionedContext: mentionedContext,
    };
  }
  // if mentioned context is not empty, we need to mutate the metadata of the mentioned context
  const { contentList = [], resources = [], documents = [] } = ctx.config.configurable;
  const context: IContext = {
    contentList,
    resources,
    documents,
  };

  ctx.ctxThis.engine.logger.log('Mutate Context Metadata...');
  mutateContextMetadata(mentionedContext, context);

  let mentionedContextTokens = allMentionedContextTokens;

  if (allMentionedContextTokens > maxMentionedContextTokens) {
    ctx.ctxThis.engine.logger.log('Process Mentioned Context With Similarity...');
    processedMentionedContext = await processMentionedContextWithSimilarity(
      query,
      mentionedContext,
      maxMentionedContextTokens,
      ctx,
    );
    mentionedContextTokens = countContextTokens(processedMentionedContext);

    if (mentionedContextTokens > maxMentionedContextTokens) {
      processedMentionedContext = truncateContext(
        processedMentionedContext,
        maxMentionedContextTokens,
      );
      mentionedContextTokens = countContextTokens(processedMentionedContext);
    }
  }

  ctx.ctxThis.engine.logger.log(
    `Prepared Mentioned Context successfully! ${safeStringifyJSON(processedMentionedContext)}`,
  );

  return {
    mentionedContextTokens,
    processedMentionedContext,
  };
}

export async function prepareRelevantContext(
  {
    query,
    context,
  }: {
    query: string;
    context: IContext;
  },
  ctx: { config: SkillRunnableConfig; ctxThis: BaseSkill; state: GraphState },
): Promise<IContext> {
  const { contentList = [], resources = [], documents = [] } = context;
  const relevantContexts: IContext = {
    contentList: [],
    resources: [],
    documents: [],
  };

  ctx.ctxThis.engine.logger.log(`Prepare Relevant Context..., ${safeStringifyJSON(context)}`);

  // 1. selected content context
  relevantContexts.contentList =
    contentList.length > 0
      ? await processSelectedContentWithSimilarity(
          query,
          contentList,
          Number.POSITIVE_INFINITY,
          ctx,
        )
      : [];

  // 2. documents context
  relevantContexts.documents =
    documents.length > 0
      ? await processDocumentsWithSimilarity(query, documents, Number.POSITIVE_INFINITY, ctx)
      : [];

  // 3. resources context
  relevantContexts.resources =
    resources.length > 0
      ? await processResourcesWithSimilarity(query, resources, Number.POSITIVE_INFINITY, ctx)
      : [];

  ctx.ctxThis.engine.logger.log(
    `Prepared Relevant Context successfully! ${safeStringifyJSON(relevantContexts)}`,
  );

  return relevantContexts;
}

export function deduplicateContexts(context: IContext): IContext {
  return {
    contentList: uniqBy(context.contentList || [], 'content'),
    resources: uniqBy(context.resources || [], (item) => item.resource?.content),
    documents: uniqBy(context.documents || [], (item) => item.document?.content),
    webSearchSources: uniqBy(context.webSearchSources || [], (item) => item?.pageContent),
    librarySearchSources: uniqBy(context.librarySearchSources || [], (item) => item?.pageContent),
  };
}

export function removeOverlappingContextItems(
  context: IContext,
  originalContext: IContext,
): IContext {
  const deduplicatedContext: IContext = {
    contentList: [],
    resources: [],
    documents: [],
  };

  // Helper function to check if an item exists in the context
  const itemExistsInContext = (item: any, contextArray: any[], idField: string) => {
    return contextArray.some((contextItem) => contextItem[idField] === item[idField]);
  };

  // Deduplicate contentList
  deduplicatedContext.contentList = (originalContext?.contentList || []).filter(
    (item) => !itemExistsInContext(item, context?.contentList || [], 'metadata.entityId'),
  );

  // Deduplicate resources
  deduplicatedContext.resources = (originalContext?.resources || []).filter(
    (item) =>
      !itemExistsInContext(
        item.resource,
        (context?.resources || []).map((r) => r.resource),
        'resourceId',
      ),
  );

  // Deduplicate documents
  deduplicatedContext.documents = (originalContext?.documents || []).filter(
    (item) =>
      !itemExistsInContext(
        item.document,
        (context?.documents || []).map((n) => n.document),
        'docId',
      ),
  );

  return deduplicatedContext;
}

export const mutateContextMetadata = (
  mentionedContext: IContext,
  originalContext: IContext,
): IContext => {
  // Process documents
  for (const mentionedDocument of mentionedContext.documents) {
    const index = originalContext.documents.findIndex(
      (n) => n.document.docId === mentionedDocument.document.docId,
    );
    if (index !== -1) {
      originalContext.documents[index] = {
        ...originalContext.documents[index],
        metadata: {
          ...originalContext.documents[index].metadata,
          useWholeContent: mentionedDocument.metadata?.useWholeContent,
        },
      };
    }
  }

  // Process resources
  for (const mentionedResource of mentionedContext.resources) {
    const index = originalContext.resources.findIndex(
      (r) => r.resource.resourceId === mentionedResource.resource.resourceId,
    );
    if (index !== -1) {
      originalContext.resources[index] = {
        ...originalContext.resources[index],
        metadata: {
          ...originalContext.resources[index].metadata,
          useWholeContent: mentionedResource.metadata?.useWholeContent,
        },
      };
    }
  }

  // Process contentList
  for (const mentionedContent of mentionedContext.contentList) {
    const index = originalContext.contentList.findIndex(
      (c) => c.metadata.entityId === mentionedContent.metadata.entityId,
    );
    if (index !== -1) {
      originalContext.contentList[index] = {
        ...originalContext.contentList[index],
        metadata: {
          ...originalContext.contentList[index].metadata,
          useWholeContent: mentionedContent.metadata?.useWholeContent,
        },
      };
    }
  }

  return originalContext;
};

export async function performLibrarySearchContext(
  {
    query,
    rewrittenQueries,
    enableQueryRewrite = true,
    enableTranslateQuery = false,
    enableTranslateResult = false,
    enableSearchWholeSpace = false,
  }: {
    query: string;
    rewrittenQueries?: string[];
    enableQueryRewrite?: boolean;
    enableTranslateQuery?: boolean;
    enableTranslateResult?: boolean;
    enableSearchWholeSpace?: boolean;
  },
  ctx: {
    config: SkillRunnableConfig;
    ctxThis: BaseSkill;
    state: GraphState;
    tplConfig: SkillTemplateConfig;
  },
): Promise<{
  processedLibrarySearchContext: IContext;
}> {
  ctx.ctxThis.engine.logger.log('Prepare Library Search Context...');

  // Configure search parameters
  const enableDeepSearch = (ctx.tplConfig?.enableDeepSearch?.value as boolean) || false;
  const { locale = 'en' } = ctx?.config?.configurable || {};

  let searchLimit = 10;
  const enableRerank = true;
  const searchLocaleList: string[] = ['en'];
  let rerankRelevanceThreshold = 0.2;

  if (enableDeepSearch) {
    searchLimit = 20;
    enableTranslateQuery = true;
    rerankRelevanceThreshold = 0.4;
  }

  const processedLibrarySearchContext: IContext = {
    contentList: [],
    resources: [],
    documents: [],
    librarySearchSources: [],
  };

  // Call multiLingualLibrarySearch
  const searchResult = await callMultiLingualLibrarySearch(
    {
      rewrittenQueries,
      searchLimit,
      searchLocaleList,
      resultDisplayLocale: locale || 'auto',
      enableRerank,
      enableTranslateQuery,
      enableTranslateResult,
      rerankRelevanceThreshold,
      translateConcurrencyLimit: 10,
      libraryConcurrencyLimit: 3,
      batchSize: 5,
      enableDeepSearch,
      enableQueryRewrite,
      enableSearchWholeSpace,
    },
    {
      config: ctx.config,
      ctxThis: ctx.ctxThis,
      state: { ...ctx.state, query },
    },
  );

  // Take only first 10 sources for models with limited context length
  const isModelContextLenSupport = checkModelContextLenSupport(
    ctx?.config?.configurable?.modelInfo,
  );
  let librarySearchSources = searchResult.sources || [];
  if (!isModelContextLenSupport) {
    librarySearchSources = librarySearchSources.slice(0, 10);
  }

  // Store the sources in the context
  processedLibrarySearchContext.librarySearchSources = librarySearchSources;

  // Process sources into documents and resources based on their metadata
  const uniqueResourceIds = new Set<string>();
  const uniqueDocIds = new Set<string>();

  for (const source of librarySearchSources) {
    const metadata = source.metadata || {};
    const entityType = metadata.entityType;
    const entityId = metadata.entityId;

    if (entityType === 'resource' && entityId && !uniqueResourceIds.has(entityId)) {
      uniqueResourceIds.add(entityId);
      processedLibrarySearchContext.resources.push({
        resource: {
          resourceId: entityId,
          content: source.pageContent || '',
          title: source.title || '',
          resourceType: 'text',
          data: {
            url: source.url || '',
          },
        },
      });
    } else if (entityType === 'document' && entityId && !uniqueDocIds.has(entityId)) {
      uniqueDocIds.add(entityId);
      processedLibrarySearchContext.documents.push({
        document: {
          docId: entityId,
          content: source.pageContent || '',
          title: source.title || '',
        },
      });
    }
  }

  ctx.ctxThis.engine.logger.log(
    `Prepared Library Search Context successfully! ${safeStringifyJSON(processedLibrarySearchContext)}`,
  );

  return {
    processedLibrarySearchContext,
  };
}

/**
 * Removes library search sources that overlap with mentioned or relevant context
 * Library search has the lowest priority, so we should deduplicate it against other contexts
 */
export function removeOverlappingLibrarySearchSources(
  librarySearchSources: Source[],
  mentionedContext: IContext | null,
  relevantContext: IContext | null,
  logger?: any,
): Source[] {
  if (!librarySearchSources?.length) {
    return [];
  }

  if (!mentionedContext && !relevantContext) {
    return librarySearchSources;
  }

  // Extract all entity IDs from mentioned and relevant context
  const existingEntityIds = new Set<string>();

  // Helper function to collect entity IDs from context
  const collectEntityIds = (context: IContext | null) => {
    if (!context) return;

    // Collect from resources
    for (const item of context.resources || []) {
      if (item.resource?.resourceId) {
        existingEntityIds.add(`resource-${item.resource.resourceId}`);
      }
    }

    // Collect from documents
    for (const item of context.documents || []) {
      if (item.document?.docId) {
        existingEntityIds.add(`document-${item.document.docId}`);
      }
    }

    // Collect from contentList
    for (const item of context.contentList || []) {
      const metadata = item.metadata as any as SkillContextContentItemMetadata;
      if (metadata?.entityId && metadata?.domain) {
        existingEntityIds.add(`${metadata.domain}-${metadata.entityId}`);
      }
    }
  };

  // Collect entity IDs from both contexts
  collectEntityIds(mentionedContext);
  collectEntityIds(relevantContext);

  // Filter out library search sources that match by entity ID or have identical content
  const uniqueLibrarySearchSources = librarySearchSources.filter((source) => {
    const metadata = source.metadata || {};
    const entityType = metadata.entityType;
    const entityId = metadata.entityId;

    // Check if this source has a matching entity ID in mentioned or relevant context
    if (entityType && entityId) {
      const key = `${entityType}-${entityId}`;
      if (existingEntityIds.has(key)) {
        return false; // Skip this source as it already exists in higher priority context
      }
    }

    // Check for duplicate content in mentioned context
    if (mentionedContext) {
      // Check in resources
      if (
        mentionedContext.resources?.some(
          (resource) => resource.resource?.content === source.pageContent,
        )
      ) {
        return false;
      }

      // Check in documents
      if (
        mentionedContext.documents?.some(
          (document) => document.document?.content === source.pageContent,
        )
      ) {
        return false;
      }

      // Check in contentList
      if (mentionedContext.contentList?.some((content) => content.content === source.pageContent)) {
        return false;
      }
    }

    // Check for duplicate content in relevant context
    if (relevantContext) {
      // Check in resources
      if (
        relevantContext.resources?.some(
          (resource) => resource.resource?.content === source.pageContent,
        )
      ) {
        return false;
      }

      // Check in documents
      if (
        relevantContext.documents?.some(
          (document) => document.document?.content === source.pageContent,
        )
      ) {
        return false;
      }

      // Check in contentList
      if (relevantContext.contentList?.some((content) => content.content === source.pageContent)) {
        return false;
      }
    }

    return true;
  });

  // Log how many items were removed
  const removedCount = librarySearchSources.length - uniqueLibrarySearchSources.length;
  if (removedCount > 0 && logger) {
    logger.log(
      `Removed ${removedCount} duplicate library search sources that already exist in mentioned or relevant context`,
    );
  }

  return uniqueLibrarySearchSources;
}<|MERGE_RESOLUTION|>--- conflicted
+++ resolved
@@ -7,7 +7,7 @@
   processMentionedContextWithSimilarity,
 } from './semanticSearch';
 import { BaseSkill, SkillRunnableConfig } from '../../base';
-import { truncateContext, truncateSourcesByTokenLimit } from './truncator';
+import { truncateContext } from './truncator';
 import { flattenMergedContextToSources, concatMergedContextToStr } from './summarizer';
 import { SkillTemplateConfig, Source } from '@refly-packages/openapi-schema';
 import { uniqBy } from 'lodash';
@@ -50,7 +50,6 @@
 
   const maxContextTokens = Math.floor(maxTokens * MAX_CONTEXT_RATIO);
 
-<<<<<<< HEAD
   // Process URL sources with similarity search
   const MAX_URL_SOURCES_TOKENS = Math.floor(maxContextTokens * MAX_URL_SOURCES_RATIO);
 
@@ -66,33 +65,8 @@
 
   // Calculate tokens used by processed URL sources
   const urlSourcesTokens = countSourcesTokens(processedUrlSources);
-  remainingTokens -= urlSourcesTokens;
+  let remainingTokens = maxContextTokens - urlSourcesTokens;
   ctx.ctxThis.engine.logger.log(`URL Sources Tokens: ${urlSourcesTokens}`);
-=======
-  // Limit urlSources to at most 50% of maxContextTokens
-  const maxUrlSourcesTokens = Math.floor(maxContextTokens * 0.5);
-  const urlSourcesTokens = countSourcesTokens(urlSources || []);
-  ctx.ctxThis.engine.logger.log(`Original URL Sources Tokens: ${urlSourcesTokens}`);
-
-  let processedUrlSources = urlSources;
-  if (urlSourcesTokens > maxUrlSourcesTokens) {
-    ctx.ctxThis.engine.logger.log(
-      `URL Sources tokens exceed limit (${maxUrlSourcesTokens}), truncating...`,
-    );
-    processedUrlSources = truncateSourcesByTokenLimit(urlSources, maxUrlSourcesTokens);
-    const newUrlSourcesTokens = countSourcesTokens(processedUrlSources);
-    ctx.ctxThis.engine.logger.log(`Truncated URL Sources Count: ${processedUrlSources.length}`);
-    ctx.ctxThis.engine.logger.log(`Truncated URL Sources Tokens: ${newUrlSourcesTokens}`);
-  }
-
-  // Calculate tokens used by URL sources after truncation
-  const finalUrlSourcesTokens = countSourcesTokens(processedUrlSources || []);
-  // TODO: think remainingTokens may out of range
-  let remainingTokens = maxContextTokens - finalUrlSourcesTokens;
-  ctx.ctxThis.engine.logger.log(`Max Context Tokens: ${maxContextTokens}`);
-  ctx.ctxThis.engine.logger.log(`Final URL Sources Tokens: ${finalUrlSourcesTokens}`);
-  ctx.ctxThis.engine.logger.log(`Remaining Tokens for other contexts: ${remainingTokens}`);
->>>>>>> 56f6c571
 
   const { modelInfo } = ctx.config.configurable;
   const isSupportedModel = checkIsSupportedModel(modelInfo);
@@ -116,7 +90,7 @@
     processedWebSearchContext = preparedRes.processedWebSearchContext;
   }
   const webSearchContextTokens = countSourcesTokens(processedWebSearchContext.webSearchSources);
-  remainingTokens = maxContextTokens - webSearchContextTokens - finalUrlSourcesTokens;
+  remainingTokens -= webSearchContextTokens;
   ctx.ctxThis.engine.logger.log(`Web Search Context Tokens: ${webSearchContextTokens}`);
   ctx.ctxThis.engine.logger.log(`Remaining Tokens after web search: ${remainingTokens}`);
 
@@ -227,11 +201,7 @@
   // Merge all contexts with proper deduplication
   const deduplicatedRelevantContext = deduplicateContexts(relevantContext);
   const mergedContext = {
-<<<<<<< HEAD
     urlSources: processedUrlSources,
-=======
-    urlSources: processedUrlSources || [],
->>>>>>> 56f6c571
     mentionedContext: processedMentionedContext,
     relevantContext: deduplicatedRelevantContext,
     webSearchSources: processedWebSearchContext.webSearchSources,
