import { IContext } from '../types';
import { get_encoding } from '@dqbd/tiktoken';
import { BaseMessage, MessageContent } from '@langchain/core/messages';
import {
  SkillContextDocumentItem,
  SkillContextContentItem,
  SkillContextResourceItem,
  Source,
} from '@refly-packages/openapi-schema';

// const enc_p50k_base = get_encoding('p50k_base');
const enc_cl100k_base = get_encoding('cl100k_base');
// openai embedding limit 8191
// const EmbeddingTokensLimit = 1000;

// https://github.com/niieani/gpt-tokenizer
// type TokenizerType = 'chat' | 'text-only' | 'code' | 'edit' | 'embeddings' | 'turbo' | 'gpt3' | 'codex';

export const countToken = (content: MessageContent) => {
  if (typeof content === 'string') {
    return enc_cl100k_base.encode(content || '').length;
  }

  if (Array.isArray(content)) {
    return content.reduce((sum, item) => {
      if (item.type === 'text') {
        return sum + countToken(item.text);
      }
      return sum;
    }, 0);
  }
  return 0;
};

export const countContentTokens = (contentList: SkillContextContentItem[] = []) => {
  return contentList.reduce((sum, content) => sum + countToken(content?.content || ''), 0);
};

export const countResourceTokens = (resources: SkillContextResourceItem[] = []) => {
  return resources.reduce((sum, resource) => sum + countToken(resource?.resource?.content), 0);
};

export const countDocumentTokens = (documents: SkillContextDocumentItem[] = []) => {
  return documents.reduce((sum, document) => sum + countToken(document?.document?.content), 0);
};

export const countWebSearchContextTokens = (webSearchSources: Source[] = []) => {
  return webSearchSources.reduce((sum, source) => sum + countToken(source?.pageContent), 0);
};

export const countContextTokens = (context: IContext) => {
  return (
    countContentTokens(context?.contentList) +
    countResourceTokens(context?.resources) +
    countDocumentTokens(context?.documents)
  );
};

export const checkHasContext = (context: IContext) => {
  return (
    context?.contentList?.length > 0 ||
    context?.resources?.length > 0 ||
    context?.documents?.length > 0
  );
};

export const countMessagesTokens = (messages: BaseMessage[] = []) => {
<<<<<<< HEAD
  return messages.reduce((sum, message) => sum + countToken(message.content as string), 0);
};
=======
  return messages.reduce((sum, message) => sum + countToken(message.content), 0);
};

export { LLMType };
>>>>>>> c84fae92
<|MERGE_RESOLUTION|>--- conflicted
+++ resolved
@@ -65,12 +65,5 @@
 };
 
 export const countMessagesTokens = (messages: BaseMessage[] = []) => {
-<<<<<<< HEAD
-  return messages.reduce((sum, message) => sum + countToken(message.content as string), 0);
-};
-=======
   return messages.reduce((sum, message) => sum + countToken(message.content), 0);
-};
-
-export { LLMType };
->>>>>>> c84fae92
+};