import { SkillRunnableConfig } from '../base';
<<<<<<< HEAD
import { ChatOpenAI, OpenAIChatInput } from '@langchain/openai';
import { FakeListChatModel } from '@langchain/core/utils/testing';
=======
import { ChatDeepSeek, ChatDeepSeekInput } from './chat-deepseek';
>>>>>>> c84fae92
import { Document } from '@langchain/core/documents';
import {
  CreateLabelClassRequest,
  CreateLabelClassResponse,
  CreateLabelInstanceRequest,
  CreateLabelInstanceResponse,
  CreateResourceResponse,
  GetResourceDetailResponse,
  SearchRequest,
  SearchResponse,
  UpdateResourceResponse,
  UpsertResourceRequest,
  User,
  UpsertCanvasRequest,
  CreateCanvasResponse,
  ResourceType,
  InMemorySearchResponse,
  SearchOptions,
  WebSearchRequest,
  WebSearchResponse,
  ListCanvasesData,
  AddReferencesRequest,
  AddReferencesResponse,
  DeleteReferencesRequest,
  DeleteReferencesResponse,
  GetResourceDetailData,
  BatchCreateResourceResponse,
  SearchResult,
  RerankResponse,
  BatchWebSearchRequest,
  GetDocumentDetailData,
  UpsertDocumentRequest,
  ListDocumentsData,
  CreateDocumentResponse,
  GetDocumentDetailResponse,
  ListDocumentsResponse,
  ListCanvasesResponse,
  DeleteCanvasResponse,
  DeleteCanvasRequest,
  DeleteDocumentResponse,
  DeleteDocumentRequest,
} from '@refly-packages/openapi-schema';
import type { BaseChatModel } from '@langchain/core/language_models/chat_models';

// TODO: unify with frontend
export type ContentNodeType =
  | 'resource'
  | 'document'
  | 'extensionWeblink'
  | 'resourceSelection'
  | 'documentSelection';

export interface NodeMeta {
  title: string;
  nodeType: ContentNodeType;
  url?: string;
  canvasId?: string;
  resourceId?: string;
  resourceType?: ResourceType;
  [key: string]: any; // any other fields
}

export interface ReflyService {
  createCanvas: (user: User, req: UpsertCanvasRequest) => Promise<CreateCanvasResponse>;
  listCanvases: (user: User, param: ListCanvasesData['query']) => Promise<ListCanvasesResponse>;
  deleteCanvas: (user: User, req: DeleteCanvasRequest) => Promise<DeleteCanvasResponse>;
  getDocumentDetail: (
    user: User,
    req: GetDocumentDetailData['query'],
  ) => Promise<GetDocumentDetailResponse>;
  createDocument: (user: User, req: UpsertDocumentRequest) => Promise<CreateDocumentResponse>;
  listDocuments: (user: User, param: ListDocumentsData['query']) => Promise<ListDocumentsResponse>;
  deleteDocument: (user: User, req: DeleteDocumentRequest) => Promise<DeleteDocumentResponse>;
  getResourceDetail: (
    user: User,
    req: GetResourceDetailData['query'],
  ) => Promise<GetResourceDetailResponse>;
  createResource: (user: User, req: UpsertResourceRequest) => Promise<CreateResourceResponse>;
  batchCreateResource: (
    user: User,
    req: UpsertResourceRequest[],
  ) => Promise<BatchCreateResourceResponse>;
  updateResource: (user: User, req: UpsertResourceRequest) => Promise<UpdateResourceResponse>;
  createLabelClass: (user: User, req: CreateLabelClassRequest) => Promise<CreateLabelClassResponse>;
  createLabelInstance: (
    user: User,
    req: CreateLabelInstanceRequest,
  ) => Promise<CreateLabelInstanceResponse>;
  webSearch: (
    user: User,
    req: WebSearchRequest | BatchWebSearchRequest,
  ) => Promise<WebSearchResponse>;
  search: (user: User, req: SearchRequest, options?: SearchOptions) => Promise<SearchResponse>;
  rerank: (
    query: string,
    results: SearchResult[],
    options?: { topN?: number; relevanceThreshold?: number },
  ) => Promise<RerankResponse>;
  addReferences: (user: User, req: AddReferencesRequest) => Promise<AddReferencesResponse>;
  deleteReferences: (user: User, req: DeleteReferencesRequest) => Promise<DeleteReferencesResponse>;
  inMemorySearchWithIndexing: (
    user: User,
    options: {
      content: string | Document<any> | Array<Document<any>>;
      query?: string;
      k?: number;
      filter?: (doc: Document<NodeMeta>) => boolean;
      needChunk?: boolean;
      additionalMetadata?: Record<string, any>;
    },
  ) => Promise<InMemorySearchResponse>;
}

export interface SkillEngineOptions {
  defaultModel?: string;
}

export interface Logger {
  /**
   * Write an 'error' level log.
   */
  error(message: any, stack?: string, context?: string): void;
  error(message: any, ...optionalParams: [...any, string?, string?]): void;
  /**
   * Write a 'log' level log.
   */
  log(message: any, context?: string): void;
  log(message: any, ...optionalParams: [...any, string?]): void;
  /**
   * Write a 'warn' level log.
   */
  warn(message: any, context?: string): void;
  warn(message: any, ...optionalParams: [...any, string?]): void;
  /**
   * Write a 'debug' level log.
   */
  debug(message: any, context?: string): void;
  debug(message: any, ...optionalParams: [...any, string?]): void;
}

export class SkillEngine {
  private config: SkillRunnableConfig;

  constructor(
    public logger: Logger,
    public service: ReflyService,
    private options?: SkillEngineOptions,
  ) {
    this.options = options;
  }

  configure(config: SkillRunnableConfig) {
    this.config = config;
  }

<<<<<<< HEAD
  chatModel(params?: Partial<OpenAIChatInput>): BaseChatModel {
    if (process.env.MOCK_LLM_RESPONSE) {
      return new FakeListChatModel({
        responses: ['This is a test'],
        sleep: 100,
      });
    }

    return new ChatOpenAI({
      model: this.config?.configurable?.modelInfo?.name || this.options.defaultModel,
=======
  chatModel(params?: Partial<ChatDeepSeekInput>, useDefaultChatModel = false): ChatDeepSeek {
    return new ChatDeepSeek({
      model: useDefaultChatModel
        ? this.options.defaultModel
        : this.config?.configurable?.modelInfo?.name || this.options.defaultModel,
>>>>>>> c84fae92
      apiKey: process.env.OPENROUTER_API_KEY || process.env.OPENAI_API_KEY,
      configuration: {
        baseURL: process.env.OPENROUTER_API_KEY && 'https://openrouter.ai/api/v1',
        defaultHeaders: {
          'HTTP-Referer': 'https://refly.ai',
          'X-Title': 'Refly',
        },
      },
      ...params,
      include_reasoning: true,
    });
  }
}<|MERGE_RESOLUTION|>--- conflicted
+++ resolved
@@ -1,10 +1,6 @@
 import { SkillRunnableConfig } from '../base';
-<<<<<<< HEAD
-import { ChatOpenAI, OpenAIChatInput } from '@langchain/openai';
 import { FakeListChatModel } from '@langchain/core/utils/testing';
-=======
 import { ChatDeepSeek, ChatDeepSeekInput } from './chat-deepseek';
->>>>>>> c84fae92
 import { Document } from '@langchain/core/documents';
 import {
   CreateLabelClassRequest,
@@ -160,8 +156,7 @@
     this.config = config;
   }
 
-<<<<<<< HEAD
-  chatModel(params?: Partial<OpenAIChatInput>): BaseChatModel {
+  chatModel(params?: Partial<ChatDeepSeekInput>, useDefaultChatModel = false): BaseChatModel {
     if (process.env.MOCK_LLM_RESPONSE) {
       return new FakeListChatModel({
         responses: ['This is a test'],
@@ -169,15 +164,10 @@
       });
     }
 
-    return new ChatOpenAI({
-      model: this.config?.configurable?.modelInfo?.name || this.options.defaultModel,
-=======
-  chatModel(params?: Partial<ChatDeepSeekInput>, useDefaultChatModel = false): ChatDeepSeek {
     return new ChatDeepSeek({
       model: useDefaultChatModel
         ? this.options.defaultModel
         : this.config?.configurable?.modelInfo?.name || this.options.defaultModel,
->>>>>>> c84fae92
       apiKey: process.env.OPENROUTER_API_KEY || process.env.OPENAI_API_KEY,
       configuration: {
         baseURL: process.env.OPENROUTER_API_KEY && 'https://openrouter.ai/api/v1',
