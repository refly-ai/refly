import { ToolsetDefinition } from '@refly/openapi-schema';
import {
  BuiltinToolset,
  BuiltinToolsetDefinition,
  BuiltinWebSearchToolset,
  BuiltinWebSearchDefinition,
  BuiltinGenerateDocToolset,
  BuiltinGenerateDocDefinition,
  BuiltinGenerateCodeArtifactToolset,
  BuiltinGenerateCodeArtifactDefinition,
  BuiltinSendEmailToolset,
  BuiltinSendEmailDefinition,
  BuiltinGetTimeToolset,
  BuiltinGetTimeDefinition,
} from './builtin';
import { AgentBaseToolset } from './base';
import { BrowserUseToolset, BrowserUseToolsetDefinition } from './browser-use';
import { CalculatorToolset, CalculatorToolsetDefinition } from './calculator';
import { CodeInterpreterToolset, CodeInterpreterToolsetDefinition } from './code-interpreter';
import { FalAudioToolset, FalAudioToolsetDefinition } from './fal-audio';
import { FalImageToolset, FalImageToolsetDefinition } from './fal-image';
import { FalVideoToolset, FalVideoToolsetDefinition } from './fal-video';
import { FirecrawlToolset, FirecrawlToolsetDefinition } from './firecrawl';
import { FishAudioToolset, FishAudioToolsetDefinition } from './fish-audio';
import { GitHubToolsetDefinition } from './github';
import { HeyGenToolset, HeyGenToolsetDefinition } from './heygen';
import { GmailToolsetDefinition } from './gmail';
import { GoogleDocsToolsetDefinition } from './google-docs';
import { GoogleDriveToolsetDefinition } from './google-drive';
import { GoogleSheetsToolsetDefinition } from './google-sheets';
import { JinaToolset, JinaToolsetDefinition } from './jina';
// import { LinkedInToolsetDefinition } from './linkedin';
import { NotionToolset, NotionToolsetDefinition } from './notion';
import { PerplexityToolset, PerplexityToolsetDefinition } from './perplexity';
import { ProductHuntToolset, ProductHuntToolsetDefinition } from './producthunt';
import { RedditToolsetDefinition } from './reddit';
import { SandboxToolset, SandboxToolsetDefinition } from './sandbox';
import { TwitterToolsetDefinition } from './twitter';
import { WhaleWisdomToolset, WhaleWisdomToolsetDefinition } from './whalewisdom';
<<<<<<< HEAD
=======
import { SandboxToolset, SandboxToolsetDefinition } from './sandbox';
>>>>>>> be067722
import { Apify13FToolset, Apify13FToolsetDefinition } from './apify-13f';

export type AnyToolsetClass = new (...args: any[]) => AgentBaseToolset<any>;

export const builtinToolsetInventory: Record<
  string,
  {
    class: AnyToolsetClass;
    definition: ToolsetDefinition;
  }
> = {
  [BuiltinWebSearchDefinition.key]: {
    class: BuiltinWebSearchToolset,
    definition: BuiltinWebSearchDefinition,
  },
  [BuiltinGenerateDocDefinition.key]: {
    class: BuiltinGenerateDocToolset,
    definition: BuiltinGenerateDocDefinition,
  },
  [BuiltinGenerateCodeArtifactDefinition.key]: {
    class: BuiltinGenerateCodeArtifactToolset,
    definition: BuiltinGenerateCodeArtifactDefinition,
  },
  [BuiltinSendEmailDefinition.key]: {
    class: BuiltinSendEmailToolset,
    definition: BuiltinSendEmailDefinition,
  },
  [BuiltinGetTimeDefinition.key]: {
    class: BuiltinGetTimeToolset,
    definition: BuiltinGetTimeDefinition,
  },
};

// Oauth tool use external sdk to execute, so the class is undefined
export const toolsetInventory: Record<
  string,
  {
    class: AnyToolsetClass | undefined;
    definition: ToolsetDefinition;
  }
> = {
  [BuiltinToolsetDefinition.key]: {
    class: BuiltinToolset,
    definition: BuiltinToolsetDefinition,
  },
  [FirecrawlToolsetDefinition.key]: {
    class: FirecrawlToolset,
    definition: FirecrawlToolsetDefinition,
  },
  [SandboxToolsetDefinition.key]: {
    class: SandboxToolset,
    definition: SandboxToolsetDefinition,
  },
  [Apify13FToolsetDefinition.key]: {
    class: Apify13FToolset,
    definition: Apify13FToolsetDefinition,
  },
  [CalculatorToolsetDefinition.key]: {
    class: CalculatorToolset,
    definition: CalculatorToolsetDefinition,
  },
  [GoogleDriveToolsetDefinition.key]: {
    class: undefined,
    definition: GoogleDriveToolsetDefinition,
  },
  [JinaToolsetDefinition.key]: {
    class: JinaToolset,
    definition: JinaToolsetDefinition,
  },
  [CodeInterpreterToolsetDefinition.key]: {
    class: CodeInterpreterToolset,
    definition: CodeInterpreterToolsetDefinition,
  },
  [WhaleWisdomToolsetDefinition.key]: {
    class: WhaleWisdomToolset,
    definition: WhaleWisdomToolsetDefinition,
  },
  [GoogleDocsToolsetDefinition.key]: {
    class: undefined,
    definition: GoogleDocsToolsetDefinition,
  },
  [GoogleSheetsToolsetDefinition.key]: {
    class: undefined,
    definition: GoogleSheetsToolsetDefinition,
  },
  [TwitterToolsetDefinition.key]: {
    class: undefined,
    definition: TwitterToolsetDefinition,
  },
  [NotionToolsetDefinition.key]: {
    class: NotionToolset,
    definition: NotionToolsetDefinition,
  },
  [FalAudioToolsetDefinition.key]: {
    class: FalAudioToolset,
    definition: FalAudioToolsetDefinition,
  },
  [FishAudioToolsetDefinition.key]: {
    class: FishAudioToolset,
    definition: FishAudioToolsetDefinition,
  },
  [HeyGenToolsetDefinition.key]: {
    class: HeyGenToolset,
    definition: HeyGenToolsetDefinition,
  },
  [FalImageToolsetDefinition.key]: {
    class: FalImageToolset,
    definition: FalImageToolsetDefinition,
  },
  [FalVideoToolsetDefinition.key]: {
    class: FalVideoToolset,
    definition: FalVideoToolsetDefinition,
  },
  [PerplexityToolsetDefinition.key]: {
    class: PerplexityToolset,
    definition: PerplexityToolsetDefinition,
  },
  [ProductHuntToolsetDefinition.key]: {
    class: ProductHuntToolset,
    definition: ProductHuntToolsetDefinition,
  },
  [BrowserUseToolsetDefinition.key]: {
    class: BrowserUseToolset,
    definition: BrowserUseToolsetDefinition,
  },
  [GitHubToolsetDefinition.key]: {
    class: undefined,
    definition: GitHubToolsetDefinition,
  },
  [GmailToolsetDefinition.key]: {
    class: undefined,
    definition: GmailToolsetDefinition,
  },
  // [LinkedInToolsetDefinition.key]: {
  //   class: undefined,
  //   definition: LinkedInToolsetDefinition,
  // },
  [RedditToolsetDefinition.key]: {
    class: undefined,
    definition: RedditToolsetDefinition,
  },
  [SandboxToolsetDefinition.key]: {
    class: SandboxToolset,
    definition: SandboxToolsetDefinition,
  },
  [Apify13FToolsetDefinition.key]: {
    class: Apify13FToolset,
    definition: Apify13FToolsetDefinition,
  },
};<|MERGE_RESOLUTION|>--- conflicted
+++ resolved
@@ -37,10 +37,6 @@
 import { SandboxToolset, SandboxToolsetDefinition } from './sandbox';
 import { TwitterToolsetDefinition } from './twitter';
 import { WhaleWisdomToolset, WhaleWisdomToolsetDefinition } from './whalewisdom';
-<<<<<<< HEAD
-=======
-import { SandboxToolset, SandboxToolsetDefinition } from './sandbox';
->>>>>>> be067722
 import { Apify13FToolset, Apify13FToolsetDefinition } from './apify-13f';
 
 export type AnyToolsetClass = new (...args: any[]) => AgentBaseToolset<any>;
