--- conflicted
+++ resolved
@@ -7,15 +7,12 @@
 import { JinaToolset, JinaToolsetDefinition } from './jina';
 import { CodeInterpreterToolset, CodeInterpreterToolsetDefinition } from './code-interpreter';
 import { WhaleWisdomToolset, WhaleWisdomToolsetDefinition } from './whalewisdom';
-<<<<<<< HEAD
-import { GenerateAudioToolset, GenerateAudioToolsetDefinition } from './generate-audio';
-=======
 import { GoogleDocsToolset, GoogleDocsToolsetDefinition } from './google-docs';
 import { GoogleSheetsToolset, GoogleSheetsToolsetDefinition } from './google-sheets';
 import { GmailToolset, GmailToolsetDefinition } from './gmail';
 import { TwitterToolset, TwitterToolsetDefinition } from './twitter';
 import { NotionToolset, NotionToolsetDefinition } from './notion';
->>>>>>> d793d8f0
+import { GenerateAudioToolset, GenerateAudioToolsetDefinition } from './generate-audio';
 
 export type AnyToolsetClass = new (...args: any[]) => AgentBaseToolset<any>;
 
@@ -54,11 +51,6 @@
     class: WhaleWisdomToolset,
     definition: WhaleWisdomToolsetDefinition,
   },
-<<<<<<< HEAD
-  [GenerateAudioToolsetDefinition.key]: {
-    class: GenerateAudioToolset,
-    definition: GenerateAudioToolsetDefinition,
-=======
   [GoogleDocsToolsetDefinition.key]: {
     class: GoogleDocsToolset,
     definition: GoogleDocsToolsetDefinition,
@@ -78,6 +70,9 @@
   [NotionToolsetDefinition.key]: {
     class: NotionToolset,
     definition: NotionToolsetDefinition,
->>>>>>> d793d8f0
+  },
+  [GenerateAudioToolsetDefinition.key]: {
+    class: GenerateAudioToolset,
+    definition: GenerateAudioToolsetDefinition,
   },
 };