# General Configuration
NODE_ENV=development
PORT=5800
WS_PORT=5801
ORIGIN=http://localhost:5700,http://localhost:5173

# Whether automatic database schema migration is enabled
AUTO_MIGRATE_DB_SCHEMA=1

# Debug Logger Configuration
# Enable debug logging to file (default: false)
DEBUG_TO_FILE=false
# Directory for debug logs (default: ./debug-logs)
DEBUG_DIR=./debug-logs
# Also output debug logs to console (default: false)
DEBUG_CONSOLE=false

# Loki Logger Configuration
# Loki host URL. If set, logs will be sent to Loki instead of console.
# Example: http://localhost:33100
LOKI_HOST=

# Static Endpoint Configuration
STATIC_PUBLIC_ENDPOINT=
STATIC_PRIVATE_ENDPOINT=

# Redis Configuration
REDIS_HOST=
REDIS_PORT=
REDIS_USERNAME=
REDIS_PASSWORD=

# Database Configuration
DATABASE_URL=postgresql://refly:test@localhost:5432/refly?schema=refly

# Vector Store Configuration
VECTOR_STORE_BACKEND=qdrant
QDRANT_HOST=
QDRANT_PORT=
QDRANT_API_KEY=
LANCEDB_URI=

# Elasticsearch Configuration
ELASTICSEARCH_URL=
ELASTICSEARCH_USERNAME=
ELASTICSEARCH_PASSWORD=

# MinIO Configuration
MINIO_INTERNAL_ENDPOINT=
MINIO_INTERNAL_PORT=
MINIO_INTERNAL_USE_SSL=
MINIO_INTERNAL_ACCESS_KEY=
MINIO_INTERNAL_SECRET_KEY=
MINIO_INTERNAL_BUCKET=

MINIO_EXTERNAL_ENDPOINT=
MINIO_EXTERNAL_PORT=
MINIO_EXTERNAL_USE_SSL=
MINIO_EXTERNAL_ACCESS_KEY=
MINIO_EXTERNAL_SECRET_KEY=
MINIO_EXTERNAL_BUCKET=

# Authentication Configuration
AUTH_SKIP_VERIFICATION=true
REFLY_COOKIE_DOMAIN=
REFLY_COOKIE_SECURE=
REFLY_COOKIE_SAME_SITE=
LOGIN_REDIRECT_URL=
JWT_SECRET=
JWT_EXPIRATION_TIME=
JWT_REFRESH_EXPIRATION_TIME=

# Encryption Configuration
# Generate a key with: npx ts-node apps/api/src/scripts/generate-encryption-key.ts
# 32-byte (256-bit) hex-encoded key for encrypting sensitive data like provider API keys
ENCRYPTION_KEY=

# Collaboration Configuration
COLLAB_TOKEN_EXPIRY=

# Email Authentication
EMAIL_AUTH_ENABLED=true
EMAIL_SENDER=

# Resend API Key. Required if email verification is enabled.
# You can get your own key from https://resend.com/
RESEND_API_KEY=re_123

# GitHub Authentication
GITHUB_AUTH_ENABLED=false
GITHUB_CLIENT_ID=
GITHUB_CLIENT_SECRET=
GITHUB_CALLBACK_URL=

# Google Authentication
GOOGLE_AUTH_ENABLED=false
GOOGLE_CLIENT_ID=
GOOGLE_CLIENT_SECRET=
GOOGLE_CALLBACK_URL=

# Skill Configuration
SKILL_IDLE_TIMEOUT=60000
SKILL_EXECUTION_TIMEOUT=180000

# Stripe Configuration
STRIPE_API_KEY=
STRIPE_ACCOUNT_WEBHOOK_SECRET=test
STRIPE_ACCOUNT_TEST_WEBHOOK_SECRET=test
STRIPE_SESSION_SUCCESS_URL=
STRIPE_SESSION_CANCEL_URL=
STRIPE_PORTAL_RETURN_URL=

# Quota Configuration
QUOTA_T1_TOKEN=-1
QUOTA_T2_TOKEN=-1
QUOTA_T1_REQUEST=-1
QUOTA_T2_REQUEST=-1
QUOTA_STORAGE_FILE=-1
QUOTA_STORAGE_OBJECT=-1
QUOTA_STORAGE_VECTOR=-1
QUOTA_FILE_PARSE_PAGE=-1

# Media Generator Configuration
REPLICATE_API_KEY=

TURBO_TEAM=
TURBO_TOKEN=
MARKER_API_KEY=
COMPOSIO_API_KEY=

# Scalebox Configuration
SCALEBOX_API_KEY=
# Sandbox timeout (default: 3600000ms = 1 hour)
SCALEBOX_SANDBOX_TIMEOUT_MS=3600000
# Maximum concurrent sandboxes in pool (default: 10)
SCALEBOX_MAX_SANDBOXES=10
# Maximum pending jobs in queue (default: 100)
SCALEBOX_MAX_QUEUE_SIZE=100
# Delay before auto-pausing idle sandbox (default: 120000ms = 2 minutes)
SCALEBOX_AUTO_PAUSE_DELAY_MS=120000
# Code execution timeout (default: 300s = 5 minutes)
SCALEBOX_RUN_CODE_TIMEOUT_SEC=300
# Max wait time for lock acquisition (default: 60s)
SCALEBOX_LOCK_WAIT_TIMEOUT_SEC=60
# Lock polling interval (default: 100ms)
SCALEBOX_LOCK_POLL_INTERVAL_MS=100
# Lock initial TTL, auto-renewed periodically (default: 10s)
SCALEBOX_LOCK_INITIAL_TTL_SEC=10
# Lock renewal interval, should be < TTL/2 (default: 3000ms)
SCALEBOX_LOCK_RENEWAL_INTERVAL_MS=3000

# OpenTelemetry Configuration
# OTLP endpoint for Tempo. If set, traces will be sent to Tempo.
# Example: http://localhost:34318
OTLP_TRACES_ENDPOINT=

# Loki Logger Configuration
# Loki host URL. If set, logs will be sent to Loki instead of console.
# Example: http://localhost:33100
<<<<<<< HEAD
LOKI_HOST=

# Langfuse Configuration (LLM Tracing - v3)
# Use with deploy/docker/langfuse for self-hosted deployment
# Set LANGFUSE_ENABLED=true to enable tracing
LANGFUSE_ENABLED=false
LANGFUSE_BASE_URL=http://localhost:33001
LANGFUSE_PUBLIC_KEY=pk-lf-dev
LANGFUSE_SECRET_KEY=sk-lf-dev
=======
LOKI_HOST=
>>>>>>> a41232d9
<|MERGE_RESOLUTION|>--- conflicted
+++ resolved
@@ -157,7 +157,6 @@
 # Loki Logger Configuration
 # Loki host URL. If set, logs will be sent to Loki instead of console.
 # Example: http://localhost:33100
-<<<<<<< HEAD
 LOKI_HOST=
 
 # Langfuse Configuration (LLM Tracing - v3)
@@ -166,7 +165,4 @@
 LANGFUSE_ENABLED=false
 LANGFUSE_BASE_URL=http://localhost:33001
 LANGFUSE_PUBLIC_KEY=pk-lf-dev
-LANGFUSE_SECRET_KEY=sk-lf-dev
-=======
-LOKI_HOST=
->>>>>>> a41232d9
+LANGFUSE_SECRET_KEY=sk-lf-dev