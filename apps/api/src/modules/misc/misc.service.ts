--- conflicted
+++ resolved
@@ -36,11 +36,8 @@
 import { FileObject } from '../misc/misc.dto';
 import { createId } from '@paralleldrive/cuid2';
 import { StaticFile } from '@/generated/client';
-<<<<<<< HEAD
 import { PandocParser } from '@/modules/knowledge/parsers/pandoc.parser';
-=======
 import pLimit from 'p-limit';
->>>>>>> c01d7cee
 
 @Injectable()
 export class MiscService implements OnModuleInit {
