--- conflicted
+++ resolved
@@ -790,7 +790,7 @@
     const baseScope = ['profile', 'email'];
     const scopeArray = scope?.split(',') ?? [];
     const finalScope = [...baseScope, ...scopeArray];
-<<<<<<< HEAD
+    this.logger.log(`finalScope: ${finalScope}`);
 
     // Check if user-specified scope contains elements not found in baseScope
     const hasAdditionalScopes = scopeArray.some((s) => !baseScope.includes(s.trim()));
@@ -805,11 +805,6 @@
       ? (this.configService.get('tools.google.callbackUrl') ??
         this.configService.get('auth.google.callbackUrl'))
       : this.configService.get('auth.google.callbackUrl');
-=======
-    this.logger.log(`finalScope: ${finalScope}`);
-    const clientId = this.configService.get('auth.google.clientId');
-    const callbackUrl = this.configService.get('auth.google.callbackUrl');
->>>>>>> 69084b28
 
     // Check if user already has Google OAuth with refresh token
     let prompt = 'consent';
