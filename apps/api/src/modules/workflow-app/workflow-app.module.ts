import { Module } from '@nestjs/common';
import { BullModule } from '@nestjs/bullmq';
import { CommonModule } from '../common/common.module';
import { WorkflowAppController } from './workflow-app.controller';
import { WorkflowAppService } from './workflow-app.service';
import { CanvasModule } from '../canvas/canvas.module';
import { MiscModule } from '../misc/misc.module';
import { WorkflowModule } from '../workflow/workflow.module';
import { ShareModule } from '../share/share.module';
import { ToolModule } from '../tool/tool.module';
import { VariableExtractionModule } from '../variable-extraction/variable-extraction.module';
import { CreditModule } from '../credit/credit.module';
<<<<<<< HEAD
import { NotificationModule } from '../notification/notification.module';
=======
import { isDesktop } from '../../utils/runtime';
import { QUEUE_WORKFLOW_APP_TEMPLATE } from '../../utils/const';
import { WorkflowAppTemplateProcessor } from './workflow-app.processor';
>>>>>>> 041d0653
@Module({
  imports: [
    CommonModule,
    CanvasModule,
    MiscModule,
    WorkflowModule,
    ShareModule,
    ToolModule,
    VariableExtractionModule,
    CreditModule,
<<<<<<< HEAD
    NotificationModule,
=======
    ...(isDesktop() ? [] : [BullModule.registerQueue({ name: QUEUE_WORKFLOW_APP_TEMPLATE })]),
>>>>>>> 041d0653
  ],
  controllers: [WorkflowAppController],
  providers: [WorkflowAppService, ...(isDesktop() ? [] : [WorkflowAppTemplateProcessor])],
  exports: [WorkflowAppService],
})
export class WorkflowAppModule {}<|MERGE_RESOLUTION|>--- conflicted
+++ resolved
@@ -10,13 +10,10 @@
 import { ToolModule } from '../tool/tool.module';
 import { VariableExtractionModule } from '../variable-extraction/variable-extraction.module';
 import { CreditModule } from '../credit/credit.module';
-<<<<<<< HEAD
 import { NotificationModule } from '../notification/notification.module';
-=======
 import { isDesktop } from '../../utils/runtime';
 import { QUEUE_WORKFLOW_APP_TEMPLATE } from '../../utils/const';
 import { WorkflowAppTemplateProcessor } from './workflow-app.processor';
->>>>>>> 041d0653
 @Module({
   imports: [
     CommonModule,
@@ -27,11 +24,8 @@
     ToolModule,
     VariableExtractionModule,
     CreditModule,
-<<<<<<< HEAD
     NotificationModule,
-=======
     ...(isDesktop() ? [] : [BullModule.registerQueue({ name: QUEUE_WORKFLOW_APP_TEMPLATE })]),
->>>>>>> 041d0653
   ],
   controllers: [WorkflowAppController],
   providers: [WorkflowAppService, ...(isDesktop() ? [] : [WorkflowAppTemplateProcessor])],
