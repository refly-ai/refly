--- conflicted
+++ resolved
@@ -1,16 +1,11 @@
 import { User } from '../../generated/client';
-<<<<<<< HEAD
-import { CreateWorkflowAppRequest, WorkflowVariable } from '@refly/openapi-schema';
-=======
 import {
   CreateWorkflowAppRequest,
   WorkflowVariable,
-  ListWorkflowAppsData,
   GenericToolset,
   CanvasNode,
   RawCanvasData,
 } from '@refly/openapi-schema';
->>>>>>> fe793156
 import { Logger } from '@nestjs/common';
 import { PrismaService } from '../common/prisma.service';
 import { CanvasService } from '../canvas/canvas.service';
@@ -264,19 +259,8 @@
     }
   }
 
-<<<<<<< HEAD
   async listWorkflowApps(user: User, query: { canvasId: string }) {
     const whereClause: any = {
-=======
-  async listWorkflowApps(user: User, query: ListWorkflowAppsData) {
-    const { canvasId } = query.query ?? {};
-
-    const whereClause: {
-      uid: string;
-      deletedAt: null;
-      canvasId?: string;
-    } = {
->>>>>>> fe793156
       uid: user.uid,
       deletedAt: null,
     };
