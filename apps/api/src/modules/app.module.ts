--- conflicted
+++ resolved
@@ -40,11 +40,8 @@
 import { WorkflowAppModule } from './workflow-app/workflow-app.module';
 import { ToolModule } from './tool/tool.module';
 import { VariableExtractionModule } from './variable-extraction/variable-extraction.module';
-<<<<<<< HEAD
 import { InvitationModule } from './invitation/invitation.module';
-=======
 import { DriveModule } from './drive/drive.module';
->>>>>>> 6ff6b87c
 
 import { isDesktop } from '../utils/runtime';
 
