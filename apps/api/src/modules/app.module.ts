--- conflicted
+++ resolved
@@ -44,12 +44,9 @@
 import { InvitationModule } from './invitation/invitation.module';
 import { DriveModule } from './drive/drive.module';
 import { FormModule } from './form/form.module';
-<<<<<<< HEAD
 import { VoucherModule } from './voucher/voucher.module';
-=======
 import { CommonModule } from './common/common.module';
 import { RedisService } from './common/redis.service';
->>>>>>> 573af51b
 
 import { isDesktop } from '../utils/runtime';
 import { initTracer } from '../tracer';
