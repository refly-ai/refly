import { Inject, Injectable, Logger, NotFoundException } from '@nestjs/common';
import mime from 'mime';
import pLimit from 'p-limit';
import { PrismaService } from '../common/prisma.service';
import { ConfigService } from '@nestjs/config';
import { RedisService } from '../common/redis.service';
import {
  UpsertDriveFileRequest,
  DeleteDriveFileRequest,
  User,
  ListDriveFilesData,
  ListOrder,
  DriveFile,
  DriveFileCategory,
  DriveFileSource,
} from '@refly/openapi-schema';
import { Prisma, DriveFile as DriveFileModel } from '../../generated/client';
import { genDriveFileID, getFileCategory, pick } from '@refly/utils';
import { ParamsError, DriveFileNotFoundError } from '@refly/errors';
import { ObjectStorageService, OSS_INTERNAL } from '../common/object-storage';
import { streamToBuffer } from '../../utils';
import { driveFilePO2DTO } from './drive.dto';

export interface ExtendedUpsertDriveFileRequest extends UpsertDriveFileRequest {
  buffer?: Buffer;
}

interface ProcessedUpsertDriveFileResult extends ExtendedUpsertDriveFileRequest {
  driveStorageKey: string;
  category: DriveFileCategory;
  size: bigint;
}

type ListDriveFilesParams = ListDriveFilesData['query'] &
  Prisma.DriveFileWhereInput & {
    includeContent?: boolean;
  };

@Injectable()
export class DriveService {
  private logger = new Logger(DriveService.name);

  constructor(
    private config: ConfigService,
    private prisma: PrismaService,
    @Inject(OSS_INTERNAL) private internalOss: ObjectStorageService,
    private redis: RedisService,
  ) {}

  /**
   * Build S3 path for drive files (user uploaded files)
   * Used for user uploaded files and manual resources
   * @returns drive/{uid}/{canvasId}/{name}
   */
  buildS3DrivePath(uid: string, canvasId: string, name = ''): string {
    const prefix = this.config.get<string>('drive.storageKeyPrefix').replace(/\/$/, '');
    return [prefix, uid, canvasId, name].filter(Boolean).join('/');
  }

  private generateStorageKey(
    user: User,
    file: { canvasId: string; name: string; scope?: string; source?: string },
  ): string {
    const prefix = this.config.get<string>('drive.storageKeyPrefix').replace(/\/$/, '');

    if (file.scope === 'archive') {
      if (file.source === 'variable') {
        return `${prefix}/${user.uid}/${file.canvasId}-archive/${file.name}.archive.${Date.now()}`;
      } else if (file.source === 'agent') {
        return `${prefix}/${user.uid}/${file.canvasId}-archive/${file.name}.archive.${Date.now()}`;
      }
    }

    return `${prefix}/${user.uid}/${file.canvasId}/${file.name}`;
  }

  /**
   * Generate a unique filename by adding a random suffix if the name conflicts with existing files
   * @param baseName - Original filename
   * @param existingNames - Set of existing filenames
   * @returns Unique filename
   */
  private generateUniqueFileName(baseName: string, existingNames: Set<string>): string {
    if (!existingNames.has(baseName)) {
      return baseName;
    }

    // Extract name and extension
    const lastDotIndex = baseName.lastIndexOf('.');
    let nameWithoutExt: string;
    let extension: string;

    if (lastDotIndex > 0) {
      nameWithoutExt = baseName.substring(0, lastDotIndex);
      extension = baseName.substring(lastDotIndex); // includes the dot
    } else {
      nameWithoutExt = baseName;
      extension = '';
    }

    // Generate random suffix until we find a unique name
    let attempts = 0;
    while (attempts < 100) {
      // Prevent infinite loop
      const randomSuffix = Math.random().toString(36).substring(2, 7); // 5-character random string
      const newName = `${nameWithoutExt}-${randomSuffix}${extension}`;

      if (!existingNames.has(newName)) {
        return newName;
      }
      attempts++;
    }

    // Fallback: use timestamp if random generation fails
    const timestamp = Date.now();
    return `${nameWithoutExt}-${timestamp}${extension}`;
  }

  /**
   * Download file from URL and return buffer
   * @param url - The URL to download from
   * @returns Buffer containing the downloaded data
   */
  private async downloadFileFromUrl(url: string): Promise<Buffer> {
    if (!url) {
      throw new ParamsError('URL is required');
    }

    try {
      const response = await fetch(url);
      if (!response.ok) {
        throw new Error(`Failed to download file: ${response.status} ${response.statusText}`);
      }

      const arrayBuffer = await response.arrayBuffer();
      return Buffer.from(arrayBuffer);
    } catch (error) {
      this.logger.error(`Failed to download file from URL: ${url}`, error);
      throw new ParamsError(`Unable to download file from URL: ${url}`);
    }
  }

  async archiveFiles(
    user: User,
    canvasId: string,
    conditions: {
      source?: DriveFileSource;
      variableId?: string;
      resultId?: string;
    },
  ): Promise<void> {
    this.logger.log(
      `Archiving files - uid: ${user.uid}, canvasId: ${canvasId}, conditions: ${JSON.stringify(conditions)}`,
    );

    const files = await this.prisma.driveFile.findMany({
      select: { canvasId: true, fileId: true, name: true, storageKey: true },
      where: { canvasId, scope: 'present', uid: user.uid, ...conditions },
    });

    if (!files.length) {
      this.logger.log(
        `No files found to archive - uid: ${user.uid}, canvasId: ${canvasId}, conditions: ${JSON.stringify(conditions)}`,
      );
      return;
    }

    this.logger.log(
      `Found ${files.length} files to archive: ${files.map((f) => f.name).join(', ')}`,
    );

    // Get concurrency limit from config or use default
    const concurrencyLimit = this.config.get<number>('drive.archiveConcurrencyLimit') ?? 10;

    this.logger.log(
      `Starting concurrent archiving of ${files.length} files with concurrency limit: ${concurrencyLimit}`,
    );

    // Create a limit function to control concurrency
    const limit = pLimit(concurrencyLimit);

    // Process all files concurrently with limited concurrency
    const archivePromises = files.map((file) =>
      limit(async () => {
        try {
          const originalStorageKey = file.storageKey ?? this.generateStorageKey(user, file);
          const archiveStorageKey = this.generateStorageKey(user, {
            canvasId,
            name: file.name,
            scope: 'archive',
            source: conditions.source === 'variable' ? 'variable' : 'agent',
          });

          // Update database record
          await this.prisma.driveFile.update({
            where: { fileId: file.fileId },
            data: {
              scope: 'archive',
              storageKey: archiveStorageKey,
            },
          });

          // Move object in storage
          await this.internalOss.moveObject(originalStorageKey, archiveStorageKey);

          this.logger.debug(`Successfully archived file ${file.fileId} to ${archiveStorageKey}`);
          return { success: true, fileId: file.fileId };
        } catch (error) {
          this.logger.error(`Failed to archive file ${file.fileId}: ${error}`);
          return { success: false, fileId: file.fileId, error: error.message };
        }
      }),
    );

    // Wait for all files to complete
    const results = await Promise.allSettled(archivePromises);

    // Count successful and failed operations
    const totalProcessed = results.filter(
      (result) => result.status === 'fulfilled' && result.value.success,
    ).length;
    const totalErrors = results.filter(
      (result) =>
        result.status === 'rejected' || (result.status === 'fulfilled' && !result.value.success),
    ).length;

    this.logger.log(
      `Archive operation completed: ${totalProcessed} files archived, ${totalErrors} errors`,
    );
  }

  /**
   * Process drive file content and store it in object storage
   * @param user - User information
   * @param requests - Array of drive file requests to process
   * @returns Array of file processed results
   */
  private async batchProcessDriveFileRequests(
    user: User,
    canvasId: string,
    requests: ExtendedUpsertDriveFileRequest[],
    options?: {
      archiveFiles?: boolean;
    },
  ): Promise<ProcessedUpsertDriveFileResult[]> {
    // Acquire lock to prevent concurrent file processing for the same canvas
    const lockKey = `drive:canvas:${canvasId}`;
    const releaseLock = await this.redis.waitLock(lockKey);

<<<<<<< HEAD
    if (requests.length > 0) {
      const sample = requests[0];
      this.logger.log(
        `[DriveService] batchProcessDriveFileRequests: Processing ${requests.length} requests, sample - name: ${sample.name}, resultId: ${sample.resultId || 'N/A'}, resultVersion: ${sample.resultVersion || 'N/A'}`,
      );
    }

    // Process each request in the batch
    for (const request of requests) {
      const { canvasId, name, content, storageKey, externalUrl } = request;
=======
    try {
      const presentFiles = await this.prisma.driveFile.findMany({
        select: { name: true },
        where: { canvasId, scope: 'present', deletedAt: null },
      });
>>>>>>> be067722

      // Create a set of existing filenames for quick lookup
      const existingFileNames = new Set(presentFiles.map((file) => file.name));

      const results: ProcessedUpsertDriveFileResult[] = [];

      // Process each request in the batch
      for (const request of requests) {
        const { canvasId, name, content, storageKey, externalUrl, buffer } = request;

        // Generate unique filename to avoid conflicts
        const uniqueName = this.generateUniqueFileName(name, existingFileNames);
        existingFileNames.add(uniqueName); // Add to set to prevent future conflicts in this batch

        // Skip requests that don't have content to process
        if (content === undefined && !storageKey && !externalUrl) {
          continue;
        }

        let source = request.source;
        if (request.variableId) {
          source = 'variable';
        } else if (request.resultId) {
          source = 'agent';
        }

        // Generate drive storage path
        const driveStorageKey = this.generateStorageKey(user, {
          canvasId,
          name: uniqueName,
          source,
          scope: 'present',
        });

        let rawData: Buffer;
        let size: bigint;

        if (buffer) {
          // Case 0: Buffer upload
          rawData = buffer;
          size = BigInt(rawData.length);
        } else if (content !== undefined) {
          // Case 1: Direct content upload
          rawData = Buffer.from(content, 'utf8');
          size = BigInt(rawData.length);
          request.type = 'text/plain';
        } else if (storageKey) {
          // Case 2: Transfer from existing storage key
          let objectInfo = await this.internalOss.statObject(storageKey);
          if (!objectInfo) {
            throw new ParamsError(`Source file not found: ${storageKey}`);
          }

          if (storageKey !== driveStorageKey) {
            objectInfo = await this.internalOss.duplicateFile(storageKey, driveStorageKey);
          }

          size = BigInt(objectInfo?.size ?? 0);
          request.type =
            objectInfo?.metaData?.['Content-Type'] ??
            mime.getType(name) ??
            'application/octet-stream';
        } else if (externalUrl) {
          // Case 3: Download from external URL
          rawData = await this.downloadFileFromUrl(externalUrl);
          size = BigInt(rawData.length);

          // Determine content type based on file extension or default to binary
          request.type = mime.getType(name) ?? 'application/octet-stream';
        }

        if (options?.archiveFiles) {
          if (request.variableId) {
            await this.archiveFiles(user, canvasId, {
              source: 'variable',
              variableId: request.variableId,
            });
          } else if (request.resultId) {
            await this.archiveFiles(user, canvasId, {
              source: 'agent',
              resultId: request.resultId,
            });
          }
        }

        if (rawData) {
          await this.internalOss.putObject(driveStorageKey, rawData, {
            'Content-Type': request.type,
          });
        }

        results.push({
          ...request,
          name: uniqueName,
          driveStorageKey,
          size,
          source,
          category: getFileCategory(request.type),
        });
      }

<<<<<<< HEAD
      const processedResult = {
        ...request,
        driveStorageKey,
        size,
        source,
        category: getFileCategory(request.type),
      };

      this.logger.log(
        `[DriveService] batchProcessDriveFileRequests: Processed file ${name}, has resultId: ${!!processedResult.resultId}, has resultVersion: ${!!processedResult.resultVersion}`,
      );

      results.push(processedResult);
=======
      return results;
    } finally {
      // Always release the lock
      await releaseLock();
>>>>>>> be067722
    }
  }

  /**
   * List drive files with pagination and filtering
   */
  async listDriveFiles(user: User, params: ListDriveFilesParams): Promise<DriveFile[]> {
    const { order, page, pageSize, includeContent } = params;

    const where: Prisma.DriveFileWhereInput = {
      uid: user.uid,
      deletedAt: null,
      ...pick(params, ['canvasId', 'source', 'scope', 'resultId', 'resultVersion', 'variableId']),
    };

    const driveFiles = await this.prisma.driveFile.findMany({
      where,
      orderBy: this.buildOrderBy(order),
      skip: (page - 1) * pageSize,
      take: pageSize,
    });

    if (includeContent) {
      return Promise.all(
        driveFiles.map((file) => this.getDriveFileDetail(user, file.fileId, file)),
      );
    }
    return driveFiles.map(driveFilePO2DTO);
  }

  async getDriveFileDetail(user: User, fileId: string, file?: DriveFileModel): Promise<DriveFile> {
    const driveFile =
      file ??
      (await this.prisma.driveFile.findFirst({
        where: { fileId, uid: user.uid, deletedAt: null },
      }));
    if (!driveFile) {
      throw new DriveFileNotFoundError(`Drive file not found: ${fileId}`);
    }

    let content = driveFile.summary;

    // If file type is text/plain, retrieve actual content from minio storage
    if (driveFile.type === 'text/plain') {
      try {
        const driveStorageKey = driveFile.storageKey ?? this.generateStorageKey(user, driveFile);
        const readable = await this.internalOss.getObject(driveStorageKey);
        if (readable) {
          const buffer = await streamToBuffer(readable);
          content = buffer.toString('utf8');
        }
      } catch (error) {
        this.logger.warn(`Failed to retrieve text content for file ${fileId}:`, error);
        // Fall back to summary if content retrieval fails
        content = driveFile.summary;
      }
    }

    return {
      ...driveFilePO2DTO(driveFile),
      content,
    };
  }

  /**
   * Generates drive file URLs based on configured payload mode
   * @param user - The user requesting the URLs
   * @param files - Array of drive files to generate URLs for
   * @returns Array of URLs (either base64 data URLs or signed URLs depending on config)
   */
  async generateDriveFileUrls(user: User, files: DriveFile[]): Promise<string[]> {
    if (!Array.isArray(files) || files.length === 0) {
      return [];
    }

    let fileMode = this.config.get('drive.payloadMode');
    if (fileMode === 'url' && !this.config.get('static.private.endpoint')) {
      this.logger.warn('Private static endpoint is not configured, fallback to base64 mode');
      fileMode = 'base64';
    }

    this.logger.log(`Generating drive file URLs in ${fileMode} mode for ${files.length} files`);

    try {
      if (fileMode === 'base64') {
        const urls = await Promise.all(
          files.map(async (file) => {
            const driveStorageKey = this.generateStorageKey(user, file);

            try {
              const data = await this.internalOss.getObject(driveStorageKey);
              const chunks: Buffer[] = [];

              for await (const chunk of data) {
                chunks.push(chunk);
              }

              const buffer = Buffer.concat(chunks);
              const base64 = buffer.toString('base64');
              const contentType = file.type ?? 'application/octet-stream';

              return `data:${contentType};base64,${base64}`;
            } catch (error) {
              this.logger.error(
                `Failed to generate base64 for drive file ${file.fileId}: ${error.stack}`,
              );
              return '';
            }
          }),
        );
        return urls.filter(Boolean);
      }

      // URL mode - generate signed URLs for private drive files
      return await Promise.all(
        files.map(async (file) => {
          const driveStorageKey = this.generateStorageKey(user, file);

          try {
            const expiry = Number(this.config.get<number>('drive.presignExpiry') ?? 300);
            const signedUrl = await this.internalOss.presignedGetObject(driveStorageKey, expiry);
            return signedUrl;
          } catch (error) {
            this.logger.error(
              `Failed to generate signed URL for drive file ${file.fileId}: ${error.stack}`,
            );
            return '';
          }
        }),
      );
    } catch (error) {
      this.logger.error('Error generating drive file URLs:', error);
      return [];
    }
  }

  /**
   * Batch create drive files
   */
  async batchCreateDriveFiles(
    user: User,
    request: {
      canvasId: string;
      files: ExtendedUpsertDriveFileRequest[];
    },
  ): Promise<DriveFile[]> {
    const { canvasId, files } = request;

    if (!files?.length) {
      this.logger.log('[DriveService] batchCreateDriveFiles: No files to create');
      return [];
    }

<<<<<<< HEAD
    this.logger.log(
      `[DriveService] batchCreateDriveFiles: Creating ${files.length} files for uid: ${user.uid}, files: ${files.map((f) => f.name).join(', ')}`,
    );

    const processedRequests = await this.batchProcessDriveFileRequests(user, files, {
=======
    const processedRequests = await this.batchProcessDriveFileRequests(user, canvasId, files, {
>>>>>>> be067722
      archiveFiles: true,
    });

    // Process each file to prepare data for bulk creation
    const driveFilesData: Prisma.DriveFileCreateManyInput[] = processedRequests.map((req) => {
      return {
        ...pick(req, ['canvasId', 'name', 'source', 'size', 'resultId', 'resultVersion']),
        fileId: genDriveFileID(),
        uid: user.uid,
        scope: 'present',
        category: req.category,
        type: req.type,
        storageKey: req.driveStorageKey,
      };
    });

    this.logger.log(
      `[DriveService] batchCreateDriveFiles: Inserting ${driveFilesData.length} records to database`,
    );
    if (driveFilesData.length > 0) {
      const sample = driveFilesData[0];
      this.logger.log(
        `[DriveService] batchCreateDriveFiles: Sample record - name: ${sample.name}, resultId: ${sample.resultId || 'N/A'}, resultVersion: ${sample.resultVersion || 'N/A'}, size: ${sample.size}`,
      );
    }

    // Bulk create all drive files
<<<<<<< HEAD
    const result = await this.prisma.driveFile.createManyAndReturn({
      data: driveFilesData,
    });

    this.logger.log(
      `[DriveService] batchCreateDriveFiles: Successfully created ${result.length} files in database`,
    );

    return result;
=======
    const createdFiles = await this.prisma.driveFile.createManyAndReturn({
      data: driveFilesData,
    });
    return createdFiles.map(driveFilePO2DTO);
>>>>>>> be067722
  }

  /**
   * Create a new drive file
   */
  async createDriveFile(user: User, request: ExtendedUpsertDriveFileRequest): Promise<DriveFile> {
    const { canvasId } = request;
    if (!canvasId) {
      throw new ParamsError('Canvas ID is required for create operation');
    }

    const processedResults = await this.batchProcessDriveFileRequests(user, canvasId, [request], {
      archiveFiles: true,
    });
    const processedReq = processedResults[0];

    if (!processedReq) {
      throw new ParamsError('No file content to process');
    }

    const newFileId = genDriveFileID();
    const createData: Prisma.DriveFileCreateInput = {
      fileId: newFileId,
      uid: user.uid,
      ...pick(processedReq, [
        'canvasId',
        'name',
        'size',
        'source',
        'summary',
        'resultId',
        'resultVersion',
      ]),
      scope: 'present',
      category: processedReq.category,
      type: processedReq.type,
      storageKey: processedReq.driveStorageKey,
    };

    const createdFile = await this.prisma.driveFile.create({
      data: createData,
    });
    return driveFilePO2DTO(createdFile);
  }

  /**
   * Update an existing drive file
   */
  async updateDriveFile(user: User, request: ExtendedUpsertDriveFileRequest): Promise<DriveFile> {
    const { canvasId, fileId } = request;
    if (!canvasId || !fileId) {
      throw new ParamsError('Canvas ID and file ID are required for update operation');
    }

    const processedResults = await this.batchProcessDriveFileRequests(user, canvasId, [request]);
    const processedReq = processedResults[0];

    const updateData: Prisma.DriveFileUpdateInput = {
      ...pick(request, [
        'name',
        'type',
        'summary',
        'variableId',
        'resultId',
        'resultVersion',
        'source',
      ]),
      ...(processedReq
        ? {
            ...pick(processedReq, ['type', 'size', 'category']),
            storageKey: processedReq.driveStorageKey,
          }
        : {}),
    };

    const updatedFile = await this.prisma.driveFile.update({
      where: { fileId, uid: user.uid },
      data: updateData,
    });
    return driveFilePO2DTO(updatedFile);
  }

  /**
   * Delete a drive file (soft delete)
   */
  async deleteDriveFile(user: User, request: DeleteDriveFileRequest): Promise<void> {
    const { fileId } = request;

    // Verify the file exists and belongs to the user
    const driveFile = await this.prisma.driveFile.findFirst({
      where: {
        fileId,
        uid: user.uid,
        deletedAt: null,
      },
    });

    if (!driveFile) {
      throw new DriveFileNotFoundError(`Drive file not found: ${fileId}`);
    }

    // Soft delete the file
    await this.prisma.driveFile.update({
      where: { fileId },
      data: {
        deletedAt: new Date(),
      },
    });
    await this.internalOss.removeObject(driveFile.storageKey, true);
  }

  /**
   * Get drive file stream for serving file content
   */
  async getDriveFileStream(
    user: User,
    fileId: string,
  ): Promise<{ data: Buffer; contentType: string; filename: string }> {
    const driveFile = await this.prisma.driveFile.findFirst({
      select: { uid: true, canvasId: true, name: true, type: true, storageKey: true },
      where: { fileId, uid: user.uid, deletedAt: null },
    });

    if (!driveFile) {
      throw new NotFoundException(`Drive file not found: ${fileId}`);
    }

    // Generate drive storage path
    const driveStorageKey = driveFile.storageKey ?? this.generateStorageKey(user, driveFile);

    const readable = await this.internalOss.getObject(driveStorageKey);
    if (!readable) {
      throw new NotFoundException(`File content not found: ${fileId}`);
    }

    const data = await streamToBuffer(readable);

    return {
      data,
      contentType: driveFile.type || 'application/octet-stream',
      filename: driveFile.name,
    };
  }

  /**
   * Build order by clause from string format like "createdAt:desc"
   */
  private buildOrderBy(order: ListOrder): Prisma.DriveFileOrderByWithRelationInput {
    switch (order) {
      case 'creationAsc':
        return { createdAt: 'asc' };
      case 'creationDesc':
        return { createdAt: 'desc' };
      case 'updationAsc':
        return { updatedAt: 'asc' };
      case 'updationDesc':
        return { updatedAt: 'desc' };
      default:
        return { createdAt: 'desc' };
    }
  }
}<|MERGE_RESOLUTION|>--- conflicted
+++ resolved
@@ -247,24 +247,11 @@
     const lockKey = `drive:canvas:${canvasId}`;
     const releaseLock = await this.redis.waitLock(lockKey);
 
-<<<<<<< HEAD
-    if (requests.length > 0) {
-      const sample = requests[0];
-      this.logger.log(
-        `[DriveService] batchProcessDriveFileRequests: Processing ${requests.length} requests, sample - name: ${sample.name}, resultId: ${sample.resultId || 'N/A'}, resultVersion: ${sample.resultVersion || 'N/A'}`,
-      );
-    }
-
-    // Process each request in the batch
-    for (const request of requests) {
-      const { canvasId, name, content, storageKey, externalUrl } = request;
-=======
     try {
       const presentFiles = await this.prisma.driveFile.findMany({
         select: { name: true },
         where: { canvasId, scope: 'present', deletedAt: null },
       });
->>>>>>> be067722
 
       // Create a set of existing filenames for quick lookup
       const existingFileNames = new Set(presentFiles.map((file) => file.name));
@@ -366,26 +353,10 @@
         });
       }
 
-<<<<<<< HEAD
-      const processedResult = {
-        ...request,
-        driveStorageKey,
-        size,
-        source,
-        category: getFileCategory(request.type),
-      };
-
-      this.logger.log(
-        `[DriveService] batchProcessDriveFileRequests: Processed file ${name}, has resultId: ${!!processedResult.resultId}, has resultVersion: ${!!processedResult.resultVersion}`,
-      );
-
-      results.push(processedResult);
-=======
       return results;
     } finally {
       // Always release the lock
       await releaseLock();
->>>>>>> be067722
     }
   }
 
@@ -539,15 +510,7 @@
       return [];
     }
 
-<<<<<<< HEAD
-    this.logger.log(
-      `[DriveService] batchCreateDriveFiles: Creating ${files.length} files for uid: ${user.uid}, files: ${files.map((f) => f.name).join(', ')}`,
-    );
-
-    const processedRequests = await this.batchProcessDriveFileRequests(user, files, {
-=======
     const processedRequests = await this.batchProcessDriveFileRequests(user, canvasId, files, {
->>>>>>> be067722
       archiveFiles: true,
     });
 
@@ -575,22 +538,10 @@
     }
 
     // Bulk create all drive files
-<<<<<<< HEAD
-    const result = await this.prisma.driveFile.createManyAndReturn({
-      data: driveFilesData,
-    });
-
-    this.logger.log(
-      `[DriveService] batchCreateDriveFiles: Successfully created ${result.length} files in database`,
-    );
-
-    return result;
-=======
     const createdFiles = await this.prisma.driveFile.createManyAndReturn({
       data: driveFilesData,
     });
     return createdFiles.map(driveFilePO2DTO);
->>>>>>> be067722
   }
 
   /**
