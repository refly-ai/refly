--- conflicted
+++ resolved
@@ -10,10 +10,6 @@
   ModelUsageDetail,
 } from './credit.dto';
 import { genCreditUsageId, genCreditDebtId, safeParseJSON } from '@refly/utils';
-<<<<<<< HEAD
-import { CreditRecharge, CreditUsage } from '@refly/openapi-schema';
-=======
->>>>>>> 1dd93c61
 import { CreditBalance } from './credit.dto';
 
 @Injectable()
@@ -392,7 +388,7 @@
         createdAt: true,
       },
       orderBy: {
-        createdAt: 'desc',
+        createdAt: 'desc', // Order by creation time, newest first
       },
     });
     return records.map((record) => ({
