--- conflicted
+++ resolved
@@ -750,20 +750,7 @@
   }
 
   async syncToolCreditUsage(data: SyncToolCreditUsageJobData) {
-<<<<<<< HEAD
-    const {
-      uid,
-      discountedPrice,
-      originalPrice,
-      timestamp,
-      resultId,
-      toolsetName,
-      toolName,
-      version,
-    } = data;
-=======
-    const { uid, creditCost, timestamp, resultId, toolCallId, toolCallMeta, version } = data;
->>>>>>> fd82bb05
+    const { uid, discountedPrice, originalPrice, timestamp, resultId, toolCallMeta } = data;
 
     // Find user
     const user = await this.prisma.user.findUnique({ where: { uid } });
@@ -778,12 +765,12 @@
           uid,
           usageId: genCreditUsageId(),
           actionResultId: resultId,
-          version,
+          version: data.version,
           usageType: 'tool_call',
           amount: 0,
           dueAmount: originalPrice ?? 0,
           createdAt: timestamp,
-          toolCallId,
+          toolCallId: data.toolCallId,
           toolCallMeta: JSON.stringify(toolCallMeta),
           description: `Tool call: ${toolCallMeta?.toolsetKey}.${toolCallMeta?.toolName}`,
         },
@@ -794,28 +781,16 @@
     // Use the extracted method to handle credit deduction
     await this.deductCreditsAndCreateUsage(
       uid,
-<<<<<<< HEAD
       discountedPrice,
-=======
-      creditCost,
->>>>>>> fd82bb05
       {
         usageId: genCreditUsageId(),
         actionResultId: resultId,
-        version,
+        version: data.version,
         usageType: 'tool_call',
         createdAt: timestamp,
-<<<<<<< HEAD
-        description: `Tool call: ${toolsetName} ${toolName}`,
+        description: `Tool call: ${toolCallMeta?.toolsetKey}.${toolCallMeta?.toolName}`,
       },
       originalPrice,
-=======
-        toolCallId,
-        toolCallMeta,
-        description: `Tool call: ${toolCallMeta?.toolsetKey}.${toolCallMeta?.toolName}`,
-      },
-      creditCost,
->>>>>>> fd82bb05
     );
   }
 
