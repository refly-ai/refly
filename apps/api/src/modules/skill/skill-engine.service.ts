import { Injectable, Logger, OnModuleInit } from '@nestjs/common';
import { ModuleRef } from '@nestjs/core';
import { ReflyService } from '@refly/agent-tools';
import { SkillEngine, SkillEngineOptions } from '@refly/skill-template';
import { CanvasService } from '../canvas/canvas.service';
import { CanvasSyncService } from '../canvas-sync/canvas-sync.service';
import { ProviderService } from '../provider/provider.service';
import { RAGService } from '../rag/rag.service';
import { SearchService } from '../search/search.service';
import { buildSuccessResponse } from '../../utils';
import { canvasPO2DTO } from '../canvas/canvas.dto';
import { ParserFactory } from '../knowledge/parsers/factory';
import { documentPO2DTO, resourcePO2DTO } from '../knowledge/knowledge.dto';
import { ConfigService } from '@nestjs/config';
import { AuthService } from '../auth/auth.service';
import { MediaGeneratorService } from '../media-generator/media-generator.service';
import { ActionService } from '../action/action.service';
import { NotificationService } from '../notification/notification.service';
import { genBaseRespDataFromError } from '../../utils/exception';
import { CodeArtifactService } from '../code-artifact/code-artifact.service';
import { codeArtifactPO2DTO } from '../code-artifact/code-artifact.dto';
import { ResourceService } from '../knowledge/resource.service';
import { DocumentService } from '../knowledge/document.service';
import { MiscService } from '../misc/misc.service';
import { genImageID } from '@refly/utils';
import { FishAudioService } from '../tool/media/audio/fish-audio.service';
import { HeyGenService } from '../tool/media/video/heygen.service';
import { DriveService } from '../drive/drive.service';
<<<<<<< HEAD
import { driveFilePO2DTO } from '../drive/drive.dto';
import { ToolService } from '../tool/tool.service';
=======
>>>>>>> fd4c42f3

@Injectable()
export class SkillEngineService implements OnModuleInit {
  private logger = new Logger(SkillEngineService.name);

  private searchService: SearchService;
  private resourceService: ResourceService;
  private documentService: DocumentService;
  private ragService: RAGService;
  private canvasService: CanvasService;
  private providerService: ProviderService;
  private authService: AuthService;
  private mediaGeneratorService: MediaGeneratorService;
  private actionService: ActionService;
  private driveService: DriveService;
  private notificationService: NotificationService;
  private codeArtifactService: CodeArtifactService;
  private miscService: MiscService;
  private engine: SkillEngine;
  private canvasSyncService: CanvasSyncService;
  private fishAudioService: FishAudioService;
  private heygenService: HeyGenService;
  private toolService: ToolService;
  constructor(
    private moduleRef: ModuleRef,
    private config: ConfigService,
  ) {}

  async onModuleInit() {
    this.searchService = this.moduleRef.get(SearchService, { strict: false });
    this.resourceService = this.moduleRef.get(ResourceService, { strict: false });
    this.documentService = this.moduleRef.get(DocumentService, { strict: false });
    this.ragService = this.moduleRef.get(RAGService, { strict: false });
    this.canvasService = this.moduleRef.get(CanvasService, { strict: false });
    this.providerService = this.moduleRef.get(ProviderService, { strict: false });
    this.authService = this.moduleRef.get(AuthService, { strict: false });
    this.mediaGeneratorService = this.moduleRef.get(MediaGeneratorService, { strict: false });
    this.actionService = this.moduleRef.get(ActionService, { strict: false });
    this.driveService = this.moduleRef.get(DriveService, { strict: false });
    this.notificationService = this.moduleRef.get(NotificationService, { strict: false });
    this.codeArtifactService = this.moduleRef.get(CodeArtifactService, { strict: false });
    this.miscService = this.moduleRef.get(MiscService, { strict: false });
    this.canvasSyncService = this.moduleRef.get(CanvasSyncService, { strict: false });
    this.fishAudioService = this.moduleRef.get(FishAudioService, { strict: false });
    this.heygenService = this.moduleRef.get(HeyGenService, { strict: false });
    this.toolService = this.moduleRef.get(ToolService, { strict: false });
  }

  /**
   * Build the ReflyService object with all required methods, including the async property.
   */
  buildReflyService = (): ReflyService => {
    return {
      getUserMediaConfig: async (user, mediaType) => {
        const result = await this.providerService.getUserMediaConfig(user, mediaType);
        return result;
      },
      generateMedia: async (user, req) => {
        const result = await this.mediaGeneratorService.generate(user, req);
        return result;
      },
      getActionResult: async (user, req) => {
        const result = await this.actionService.getActionResult(user, req);
        return result;
      },
      createCanvas: async (user, req) => {
        const canvas = await this.canvasService.createCanvas(user, req);
        const canvasDTO = canvasPO2DTO(canvas);
        if (canvasDTO.usedToolsets && canvasDTO.usedToolsets.length > 0) {
          canvasDTO.usedToolsets = await this.toolService.populateToolsetsWithDefinition(
            canvasDTO.usedToolsets,
          );
        }
        return buildSuccessResponse(canvasDTO);
      },
      listCanvases: async (user, param) => {
        const canvasList = await this.canvasService.listCanvases(user, param);
        const canvasDTOs = canvasList.map((canvas) => canvasPO2DTO(canvas));
        const populatedCanvases = await Promise.all(
          canvasDTOs.map(async (canvasDTO) => {
            if (canvasDTO.usedToolsets && canvasDTO.usedToolsets.length > 0) {
              canvasDTO.usedToolsets = await this.toolService.populateToolsetsWithDefinition(
                canvasDTO.usedToolsets,
              );
            }
            return canvasDTO;
          }),
        );
        return buildSuccessResponse(populatedCanvases);
      },
      deleteCanvas: async (user, param) => {
        await this.canvasService.deleteCanvas(user, param);
        return buildSuccessResponse({});
      },
      getDocumentDetail: async (user, param) => {
        const document = await this.documentService.getDocumentDetail(user, param);
        return buildSuccessResponse(documentPO2DTO(document));
      },
      createDocument: async (user, req) => {
        const document = await this.documentService.createDocument(user, req);
        return documentPO2DTO(document);
      },
      listDocuments: async (user, param) => {
        const documentList = await this.documentService.listDocuments(user, param);
        return documentList.map((document) => documentPO2DTO(document));
      },
      deleteDocument: async (user, param) => {
        await this.documentService.deleteDocument(user, param);
      },
      getResourceDetail: async (user, req) => {
        const resource = await this.resourceService.getResourceDetail(user, req);
        return buildSuccessResponse(resourcePO2DTO(resource));
      },
      createResource: async (user, req) => {
        const resource = await this.resourceService.createResource(user, req);
        return buildSuccessResponse(resourcePO2DTO(resource));
      },
      batchCreateResource: async (user, req) => {
        const resources = await this.resourceService.batchCreateResource(user, req);
        return buildSuccessResponse(resources.map(resourcePO2DTO));
      },
      updateResource: async (user, req) => {
        const resource = await this.resourceService.updateResource(user, req);
        return buildSuccessResponse(resourcePO2DTO(resource));
      },
      createCodeArtifact: async (user, req) => {
        const result = await this.codeArtifactService.createCodeArtifact(user, req);
        return codeArtifactPO2DTO(result);
      },
      webSearch: async (user, req) => {
        const result = await this.searchService.webSearch(user, req);
        return buildSuccessResponse(result);
      },
      rerank: async (user, query, results, options) => {
        const result = await this.ragService.rerank(user, query, results, options);
        return buildSuccessResponse(result);
      },
      librarySearch: async (user, req, options) => {
        const result = await this.searchService.search(user, req, options);
        return buildSuccessResponse(result);
      },
      inMemorySearchWithIndexing: async (user, options) => {
        const result = await this.ragService.inMemorySearchWithIndexing(user, options);
        return buildSuccessResponse(result);
      },
      crawlUrl: async (user, url) => {
        try {
          const parserFactory = new ParserFactory(this.config, this.providerService);
          const jinaParser = await parserFactory.createWebParser(user, {
            resourceId: `temp-${Date.now()}`,
          });

          const result = await jinaParser.parse(url);

          return {
            title: result.title,
            content: result.content,
            metadata: { ...result.metadata, url },
          };
        } catch (error) {
          this.logger.error(`Failed to crawl URL ${url}: ${error.stack}`);
          return {
            title: '',
            content: '',
            metadata: { url, error: error.message },
          };
        }
      },
      sendEmail: async (user, req) => {
        try {
          await this.notificationService.sendEmail(req, user);
          return buildSuccessResponse();
        } catch (error) {
          const baseRespData = genBaseRespDataFromError(error);
          this.logger.error(`Failed to send email: ${error.stack}`);
          return baseRespData;
        }
      },
      generateJwtToken: async (user) => {
        // Use the same JWT generation method as AuthService.login()
        const tokenData = await this.authService.login(user);
        return tokenData.accessToken;
      },
      processURL: async (url) => {
        const result = await this.notificationService.processURL(url);
        return result;
      },
      batchProcessURL: async (urls) => {
        const result = await this.notificationService.batchProcessURL(urls);
        return result;
      },
      downloadFile: async (params) => {
        const result = await this.miscService.downloadFile(params);
        return result;
      },
      downloadFileFromUrl: async (url) => {
        const result = await this.miscService.downloadFileFromUrl(url);
        return result;
      },
      uploadFile: async (user, param) => {
        const result = await this.miscService.uploadFile(user, param);
        return result;
      },
      uploadBase64: async (user, param) => {
        const result = await this.miscService.uploadBase64(user, param);
        return result;
      },
      addNodeToCanvasWithoutCanvasId: async (user, node, connectTo, options) => {
        await this.canvasSyncService.addNodeToCanvasWithoutCanvasId(user, node, connectTo, options);
      },
      readFile: async (user, fileId) => {
        const result = await this.driveService.getDriveFileDetail(user, fileId);
        return result;
      },
      writeFile: async (user, param) => {
        return await this.driveService.createDriveFile(user, param);
      },
      genImageID: async () => {
        return genImageID();
      },
      textToSpeech: async (user, req) => {
        return await this.fishAudioService.textToSpeech(user, req);
      },
      speechToText: async (user, req) => {
        return await this.fishAudioService.speechToText(user, req);
      },
      generateVideo: async (user, req) => {
        return await this.heygenService.generateVideo(user, req);
      },
    };
  };

  public getEngine() {
    if (!this.engine) {
      // Get all configuration from config service
      const appConfig = {
        port: this.config.get('port'),
        wsPort: this.config.get('wsPort'),
        origin: this.config.get('origin'),
        static: this.config.get('static'),
        local: this.config.get('local'),
        image: this.config.get('image'),
        redis: this.config.get('redis'),
        objectStorage: this.config.get('objectStorage'),
        vectorStore: this.config.get('vectorStore'),
        fulltextSearch: this.config.get('fulltextSearch'),
        auth: this.config.get('auth'),
        encryption: this.config.get('encryption'),
        skill: this.config.get('skill'),
        defaultModel: this.config.get('defaultModel'),
        stripe: this.config.get('stripe'),
        quota: this.config.get('quota'),
        langfuse: this.config.get('langfuse'),
      };

      const options = {
        config: appConfig,
      } as SkillEngineOptions;

      this.engine = new SkillEngine(this.logger, this.buildReflyService(), options);
    }
    return this.engine;
  }
}<|MERGE_RESOLUTION|>--- conflicted
+++ resolved
@@ -26,11 +26,7 @@
 import { FishAudioService } from '../tool/media/audio/fish-audio.service';
 import { HeyGenService } from '../tool/media/video/heygen.service';
 import { DriveService } from '../drive/drive.service';
-<<<<<<< HEAD
-import { driveFilePO2DTO } from '../drive/drive.dto';
 import { ToolService } from '../tool/tool.service';
-=======
->>>>>>> fd4c42f3
 
 @Injectable()
 export class SkillEngineService implements OnModuleInit {
