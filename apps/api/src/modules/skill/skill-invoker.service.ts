--- conflicted
+++ resolved
@@ -1240,8 +1240,6 @@
           this.addedFilesMap.delete(key);
         }
       }
-<<<<<<< HEAD
-=======
       // Process credit billing for all steps after skill completion
       // Bill credits for successful completions and user aborts (partial usage should be charged)
       const shouldBillCredits = !result.errors.length || result.errorType === 'userAbort';
@@ -1255,7 +1253,6 @@
           data.providerItem,
         );
       }
->>>>>>> 0455ca79
 
       // Dispose message aggregator to clean up resources (stop auto-save timer)
       messageAggregator.dispose();
