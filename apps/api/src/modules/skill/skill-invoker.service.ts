import { Injectable, Logger, Optional } from '@nestjs/common';

import { DirectConnection } from '@hocuspocus/server';
import { AIMessageChunk, BaseMessage, MessageContentComplex } from '@langchain/core/dist/messages';
import { AIMessage, HumanMessage } from '@langchain/core/messages';
import { InjectQueue } from '@nestjs/bullmq';
import { ConfigService } from '@nestjs/config';
import { ProjectNotFoundError } from '@refly/errors';
import {
  ActionResult,
  ActionStep,
  Artifact,
  CreditBilling,
  DriveFile,
  ProviderItem,
  SkillEvent,
  TokenUsageItem,
  User,
} from '@refly/openapi-schema';
import {
  BaseSkill,
  SkillEngine,
  SkillEventMap,
  SkillRunnableConfig,
  SkillRunnableMeta,
  createSkillInventory,
} from '@refly/skill-template';
import { genImageID, getWholeParsedContent, safeParseJSON } from '@refly/utils';
import { Queue } from 'bullmq';
import { Response } from 'express';
import { EventEmitter } from 'node:events';
import * as Y from 'yjs';
import { ToolCallResult } from '../../generated/client';
import {
  QUEUE_AUTO_NAME_CANVAS,
  QUEUE_SYNC_PILOT_STEP,
  QUEUE_SYNC_REQUEST_USAGE,
  QUEUE_SYNC_TOKEN_USAGE,
} from '../../utils/const';
import { genBaseRespDataFromError } from '../../utils/exception';
import { extractChunkContent } from '../../utils/llm';
import { writeSSEResponse } from '../../utils/response';
import { ResultAggregator } from '../../utils/result';
import { ActionService } from '../action/action.service';
import { CanvasSyncService } from '../canvas-sync/canvas-sync.service';
import { AutoNameCanvasJobData } from '../canvas/canvas.dto';
import { PrismaService } from '../common/prisma.service';
import { CreditUsageStep, SyncBatchTokenCreditUsageJobData } from '../credit/credit.dto';
import { CreditService } from '../credit/credit.service';
import { DriveService } from '../drive/drive.service';
import { MiscService } from '../misc/misc.service';
import { SyncPilotStepJobData } from '../pilot/pilot.processor';
import { projectPO2DTO } from '../project/project.dto';
import { ProviderService } from '../provider/provider.service';
import { SkillEngineService } from '../skill/skill-engine.service';
import { StepService } from '../step/step.service';
import { SyncRequestUsageJobData, SyncTokenUsageJobData } from '../subscription/subscription.dto';
import { ToolCallService, ToolCallStatus } from '../tool-call/tool-call.service';
import { ToolService } from '../tool/tool.service';
import { InvokeSkillJobData } from './skill.dto';
<<<<<<< HEAD
=======
import { ToolCallResult } from '../../generated/client';
import { DriveService } from '../drive/drive.service';
import { CanvasSyncService } from '../canvas-sync/canvas-sync.service';
import { genImageID } from '@refly/utils';
>>>>>>> fd4c42f3

@Injectable()
export class SkillInvokerService {
  private readonly logger = new Logger(SkillInvokerService.name);

  private skillEngine: SkillEngine;
  private skillInventory: BaseSkill[];

  // Track added files to prevent duplicates (key: storageKey, value: entityId)
  private addedFilesMap: Map<string, string> = new Map();

  constructor(
    private readonly prisma: PrismaService,
    private readonly config: ConfigService,
    private readonly miscService: MiscService,
    private readonly providerService: ProviderService,
    private readonly driveService: DriveService,
    private readonly toolService: ToolService,
    private readonly toolCallService: ToolCallService,
    private readonly skillEngineService: SkillEngineService,
    private readonly actionService: ActionService,
    private readonly stepService: StepService,
    private readonly creditService: CreditService,
    private readonly canvasSyncService: CanvasSyncService,
    @Optional()
    @InjectQueue(QUEUE_SYNC_REQUEST_USAGE)
    private requestUsageQueue?: Queue<SyncRequestUsageJobData>,
    @Optional()
    @InjectQueue(QUEUE_SYNC_TOKEN_USAGE)
    private usageReportQueue?: Queue<SyncTokenUsageJobData>,
    @Optional()
    @InjectQueue(QUEUE_AUTO_NAME_CANVAS)
    private autoNameCanvasQueue?: Queue<AutoNameCanvasJobData>,
    @Optional()
    @InjectQueue(QUEUE_SYNC_PILOT_STEP)
    private pilotStepQueue?: Queue<SyncPilotStepJobData>,
  ) {
    this.skillEngine = this.skillEngineService.getEngine();
    this.skillInventory = createSkillInventory(this.skillEngine);
    this.logger.log(`Skill inventory initialized: ${this.skillInventory.length}`);
  }

  private async buildLangchainMessages(
    user: User,
    providerItem: ProviderItem,
    result: ActionResult,
    steps: ActionStep[],
  ): Promise<BaseMessage[]> {
    const query = result.input?.query || result.title;

    // Only create content array if images exist
    let messageContent: string | MessageContentComplex[] = query;
    if (result.input?.images?.length > 0 && (providerItem?.config as any)?.capabilities?.vision) {
      const imageUrls = await this.miscService.generateImageUrls(user, result.input.images);
      messageContent = [
        { type: 'text', text: query },
        ...imageUrls.map((url) => ({ type: 'image_url', image_url: { url } })),
      ];
    }

    // Build consolidated tool call history by step from DB to avoid duplicating start/stream/end fragments
    const toolCallsByStep = await this.toolCallService.fetchConsolidatedToolUseOutputByStep(
      result.resultId,
      result.version,
    );

    const aiMessages =
      steps?.length > 0
        ? steps.map((step) => {
            const toolCallOutputs: ToolCallResult[] = toolCallsByStep?.get(step?.name ?? '') ?? [];
            const mergedContent = getWholeParsedContent(step.reasoningContent, step.content ?? '');
            return new AIMessage({
              content: mergedContent,
              additional_kwargs: {
                skillMeta: result.actionMeta,
                structuredData: step.structuredData,
                type: result.type,
                tplConfig:
                  typeof result.tplConfig === 'string'
                    ? safeParseJSON(result.tplConfig)
                    : result.tplConfig,
                toolCalls: toolCallOutputs,
              },
            });
          })
        : [];

    return [new HumanMessage({ content: messageContent }), ...aiMessages];
  }

  private async buildInvokeConfig(
    user: User,
    data: InvokeSkillJobData & {
      eventListener?: (data: SkillEvent) => void;
    },
  ): Promise<SkillRunnableConfig> {
    const {
      context,
      tplConfig,
      runtimeConfig,
      modelConfigMap,
      provider,
      projectId,
      eventListener,
      toolsets,
    } = data;
    const userPo = await this.prisma.user.findUnique({
      select: { uiLocale: true, outputLocale: true },
      where: { uid: user.uid },
    });

    const outputLocale = data?.locale || userPo?.outputLocale;
    // Merge the current context with contexts from result history
    // Current context items have priority, and duplicates are removed

    const config: SkillRunnableConfig = {
      configurable: {
        user,
        context,
        modelConfigMap,
        provider,
        locale: outputLocale,
        uiLocale: userPo.uiLocale,
        tplConfig,
        runtimeConfig,
        mode: data.mode,
        resultId: data.result?.resultId,
        version: data.result?.version,
        canvasId: data.target?.entityType === 'canvas' ? data.target?.entityId : undefined,
      },
    };

    // Add project info if projectId is provided
    if (projectId) {
      const project = await this.prisma.project.findUnique({
        where: { projectId, uid: user.uid, deletedAt: null },
      });
      if (!project) {
        throw new ProjectNotFoundError(`project ${projectId} not found`);
      }
      config.configurable.project = projectPO2DTO(project);
    }

    if (toolsets?.length > 0) {
      const tools = await this.toolService.instantiateToolsets(user, toolsets, this.skillEngine, {
        context,
      });
      config.configurable.selectedTools = tools;
    }

    config.configurable.installedToolsets = await this.toolService.listTools(user, {
      enabled: true,
    });

    if (eventListener) {
      const emitter = new EventEmitter<SkillEventMap>();

      emitter.on('start', eventListener);
      emitter.on('end', eventListener);
      emitter.on('log', eventListener);
      emitter.on('error', eventListener);
      emitter.on('create_node', eventListener);
      emitter.on('artifact', eventListener);
      emitter.on('structured_data', eventListener);

      config.configurable.emitter = emitter;
    }

    return config;
  }

  private categorizeError(err: Error): {
    isNetworkTimeout: boolean;
    isGeneralTimeout: boolean;
    isNetworkError: boolean;
    isAbortError: boolean;
    userFriendlyMessage: string;
    logLevel: 'error' | 'warn';
  } {
    const errorMessage = err.message || 'Unknown error';

    // Categorize errors more reliably
    const isTimeoutError =
      err instanceof Error && (err.name === 'TimeoutError' || /timeout/i.test(err.message));
    const isAbortError =
      err instanceof Error && (err.name === 'AbortError' || /abort/i.test(err.message));
    const isNetworkError =
      err instanceof Error && (err.name === 'NetworkError' || /network|fetch/i.test(err.message));
    const isNetworkTimeout =
      errorMessage.includes('AI model network timeout') ||
      (isTimeoutError && errorMessage.includes('network'));
    const isGeneralTimeout = isTimeoutError && !isNetworkTimeout;

    let userFriendlyMessage = errorMessage;
    let logLevel: 'error' | 'warn' = 'error';

    const ERROR_MESSAGES = {
      NETWORK_TIMEOUT:
        'AI provider network request timeout. Please check provider configuration or network connection.',
      GENERAL_TIMEOUT: 'Request timeout. Please try again later.',
      NETWORK_ERROR: 'Network connection error. Please check your network status.',
      ABORT_ERROR: 'Operation was aborted.',
    } as const;

    if (isNetworkTimeout) {
      userFriendlyMessage = ERROR_MESSAGES.NETWORK_TIMEOUT;
    } else if (isGeneralTimeout) {
      userFriendlyMessage = ERROR_MESSAGES.GENERAL_TIMEOUT;
    } else if (isNetworkError) {
      userFriendlyMessage = ERROR_MESSAGES.NETWORK_ERROR;
    } else if (isAbortError) {
      userFriendlyMessage = ERROR_MESSAGES.ABORT_ERROR;
      logLevel = 'warn';
    }

    return {
      isNetworkTimeout,
      isGeneralTimeout,
      isNetworkError,
      isAbortError,
      userFriendlyMessage,
      logLevel,
    };
  }

  private async _invokeSkill(user: User, data: InvokeSkillJobData, res?: Response) {
    const { input, result, context } = data;
    const { resultId, version, actionMeta, tier } = result;
    this.logger.log(
      `invoke skill with input: ${JSON.stringify(input)}, resultId: ${resultId}, version: ${version}`,
    );

    const imageFiles: DriveFile[] = context?.files
      ?.filter((item) => item.file?.category === 'image' || item.file?.type.startsWith('image/'))
      ?.map((item) => item.file);

    if (imageFiles.length > 0 && (data.providerItem?.config as any)?.capabilities?.vision) {
      input.images = await this.driveService.generateDriveFileUrls(user, imageFiles);
    } else {
      input.images = [];
    }

    if (tier) {
      if (this.requestUsageQueue) {
        await this.requestUsageQueue.add('syncRequestUsage', {
          uid: user.uid,
          tier,
          timestamp: new Date(),
        });
      }
      // In desktop mode, we could handle usage tracking differently if needed
    }

    // Create abort controller for this action
    const abortController = new AbortController();

    // Network timeout tracking for AI model requests
    let networkTimeoutId: NodeJS.Timeout | null = null;

    // Register the abort controller with ActionService
    this.actionService.registerAbortController(resultId, abortController);

    // Simple timeout tracking without Redis
    let lastOutputTime = Date.now();
    let hasAnyOutput = false;

    // Set up periodic timeout check using Redis data
    let timeoutCheckInterval: NodeJS.Timeout | null = null;
    const streamIdleTimeout = this.config.get('skill.streamIdleTimeout');

    // Validate streamIdleTimeout to ensure it's a positive number
    if (!streamIdleTimeout || streamIdleTimeout <= 0) {
      this.logger.error(
        `Invalid streamIdleTimeout: ${streamIdleTimeout}. Must be a positive number.`,
      );
      throw new Error(`Invalid streamIdleTimeout configuration: ${streamIdleTimeout}`);
    }

    // Helper function for timeout message generation
    const getTimeoutMessage = () => {
      return hasAnyOutput
        ? `Execution timeout - no output received within ${streamIdleTimeout / 1000} seconds`
        : `Execution timeout - skill failed to produce any output within ${streamIdleTimeout / 1000} seconds`;
    };

    const startTimeoutCheck = () => {
      timeoutCheckInterval = setInterval(
        async () => {
          if (abortController.signal.aborted) {
            return;
          }

          // Capture hasAnyOutput status at the beginning of the callback
          const hasOutputAtCheck = hasAnyOutput;

          // Once we have any output, stop checking for stream idle timeout
          if (hasOutputAtCheck) {
            stopTimeoutCheck();
            return;
          }

          const now = Date.now();
          const timeSinceLastOutput = now - lastOutputTime;
          const isTimeout = timeSinceLastOutput > streamIdleTimeout;

          if (isTimeout) {
            this.logger.warn(
              `Stream idle timeout detected for action: ${resultId}, ${timeSinceLastOutput}ms since last output`,
            );

            const timeoutReason = getTimeoutMessage();

            // Use ActionService.abortAction to handle timeout consistently
            try {
              await this.actionService.abortActionFromReq(
                user,
                { resultId, version },
                timeoutReason,
              );
              this.logger.log(`Successfully aborted action ${resultId} due to stream idle timeout`);
            } catch (error) {
              this.logger.error(
                `Failed to abort action ${resultId} on stream idle timeout: ${error?.message}`,
              );
              // Fallback to direct abort if ActionService fails
              abortController.abort(timeoutReason);
              result.errors.push(timeoutReason);
            }
            // Stop the timeout check after triggering
            if (timeoutCheckInterval) {
              clearInterval(timeoutCheckInterval);
              timeoutCheckInterval = null;
            }
          }
        },
        this.config.get<number>('skill.streamIdleCheckInterval', 5000),
      ); // Check every N seconds
    };

    const stopTimeoutCheck = () => {
      if (timeoutCheckInterval) {
        clearInterval(timeoutCheckInterval);
        timeoutCheckInterval = null;
      }
    };

    const resultAggregator = new ResultAggregator(this.stepService, resultId, version);

    // Initialize structuredData with original query if available
    const originalQuery = data.input?.originalQuery;
    if (originalQuery) {
      resultAggregator.addSkillEvent({
        event: 'structured_data',
        resultId,
        step: { name: 'start' },
        structuredData: {
          query: originalQuery, // Store original query in structuredData
          processedQuery: data.input?.query, // Store processed query for reference
        },
      });
    }

    // NOTE: Artifacts include both code artifacts and documents
    type ArtifactOutput = Artifact & {
      nodeCreated: boolean; // Whether the canvas node is created
      content: string; // Accumulated content
      connection?: DirectConnection & { document: Y.Doc };
    };
    const artifactMap: Record<string, ArtifactOutput> = {};

    const config = await this.buildInvokeConfig(user, {
      ...data,
      eventListener: async (data: SkillEvent) => {
        if (abortController.signal.aborted) {
          this.logger.warn(`skill invocation aborted, ignore event: ${JSON.stringify(data)}`);
          return;
        }

        // Record output event for simple timeout tracking
        lastOutputTime = Date.now();
        hasAnyOutput = true;

        if (res) {
          writeSSEResponse(res, { ...data, resultId, version });
        }

        const { event, structuredData, artifact, log } = data;
        switch (event) {
          case 'log':
            if (log) {
              resultAggregator.addSkillEvent(data);
            }
            return;
          case 'structured_data':
            if (structuredData) {
              resultAggregator.addSkillEvent(data);
            }
            return;
          case 'artifact':
            this.logger.log(`artifact event received: ${JSON.stringify(artifact)}`);
            return;
          case 'error':
            result.errors.push(data.content);
            return;
        }
      },
    });

    const skill = this.skillInventory.find((s) => s.name === data.skillName);

    let runMeta: SkillRunnableMeta | null = null;
    const basicUsageData = {
      uid: user.uid,
      resultId,
      actionMeta,
    };

    if (res) {
      writeSSEResponse(res, { event: 'start', resultId, version });
    }

    // Consolidated cleanup function to handle ALL timeout intervals and resources
    let cleanupExecuted = false;
    const performCleanup = () => {
      if (cleanupExecuted) return; // Prevent multiple cleanup executions
      cleanupExecuted = true;

      // Stop stream idle timeout check interval
      stopTimeoutCheck();

      // Clear AI model network timeout
      if (networkTimeoutId) {
        clearTimeout(networkTimeoutId);
        networkTimeoutId = null;
      }

      this.logger.debug(
        `Cleaned up all timeout intervals for action ${resultId} due to abort/completion`,
      );
    };

    // Register cleanup on abort signal
    abortController.signal.addEventListener('abort', performCleanup);

    // Start the timeout check when we begin streaming
    startTimeoutCheck();

    try {
      // AI model provider network timeout (30 seconds)
      const aiModelNetworkTimeout = this.config.get<number>('skill.aiModelNetworkTimeout', 30000);

      // Validate aiModelNetworkTimeout to ensure it's a positive number
      if (aiModelNetworkTimeout <= 0) {
        this.logger.error(
          `Invalid aiModelNetworkTimeout: ${aiModelNetworkTimeout}. Must be a positive number.`,
        );
        throw new Error(`Invalid aiModelNetworkTimeout configuration: ${aiModelNetworkTimeout}`);
      }

      this.logger.log(
        `🌐 Starting AI model network request (model timeout: ${aiModelNetworkTimeout}ms) for action: ${resultId}`,
      );

      // Create dedicated timeout for AI model network requests
      const createNetworkTimeout = () => {
        if (abortController.signal.aborted) {
          return;
        }
        if (networkTimeoutId) {
          clearTimeout(networkTimeoutId);
        }
        networkTimeoutId = setTimeout(() => {
          if (abortController.signal.aborted) {
            return;
          }

          this.logger.error(
            `🚨 AI model network timeout (${aiModelNetworkTimeout}ms) for action: ${resultId}`,
          );
          abortController.abort('AI model network timeout');
        }, aiModelNetworkTimeout);
      };

      // Reset network timeout on each network activity
      const resetNetworkTimeout = () => {
        createNetworkTimeout();
      };

      // Start initial network timeout
      createNetworkTimeout();

      // tool callId, now we use first time returned run_id as tool call id
      const startTs = Date.now();
      const toolCallIds: Set<string> = new Set();

      //

      for await (const event of skill.streamEvents(input, {
        ...config,
        version: 'v2',
        signal: abortController.signal,
      })) {
        // Reset network timeout on receiving data from AI model
        resetNetworkTimeout();

        if (abortController.signal.aborted) {
          const abortReason = abortController.signal.reason?.toString() ?? 'Request aborted';
          this.logger.warn(`🚨 Request aborted for action: ${resultId}, reason: ${abortReason}`);
          if (runMeta) {
            result.errors.push(abortReason);
          }
          throw new Error(`Request aborted: ${abortReason}`);
        }

        runMeta = event.metadata as SkillRunnableMeta;
        const chunk: AIMessageChunk = event.data?.chunk ?? event.data?.output;

        // Record stream output for simple timeout tracking
        lastOutputTime = Date.now();
        hasAnyOutput = true;
        switch (event.event) {
          case 'on_tool_end':
          case 'on_tool_error':
          case 'on_tool_start': {
            // Skip non-tool user-visible helpers like commonQnA, and ensure toolsetKey exists
            const { toolsetKey } = event.metadata ?? {};
            if (!toolsetKey) {
              break;
            }
            const stepName = runMeta?.step?.name;
            const toolsetId = toolsetKey;
            let toolName = String(event.metadata?.name ?? '');
            // If name starts with toolsetId_, extract the part after the prefix and convert to lowercase
            const nameParts = toolName.split('_');
            if (nameParts.length >= 2 && nameParts[0].toLowerCase() === toolsetId.toLowerCase()) {
              // Remove the first element (toolsetId) and join the rest
              toolName = nameParts.slice(1).join('_').toLowerCase();
            }
            const runId = event?.run_id ? String(event.run_id) : undefined;
            const toolCallId = this.toolCallService.getOrCreateToolCallId({
              resultId,
              version,
              toolName,
              toolsetId,
              runId,
            });
            const buildToolUseXML = (includeResult: boolean, errorMsg: string, updatedTs: number) =>
              this.toolCallService.generateToolUseXML({
                toolCallId,
                includeResult,
                errorMsg,
                metadata: {
                  name: toolName,
                  type: event.metadata?.type as string | undefined,
                  toolsetKey: toolsetId,
                  toolsetName: event.metadata?.toolsetName,
                },
                input: event.data?.input,
                output: event.data?.output,
                startTs: startTs,
                updatedTs: updatedTs,
              });

            const persistToolCall = async (
              status: ToolCallStatus,
              data: {
                input: string | undefined;
                output: string | undefined;
                errorMessage?: string;
              },
            ) => {
              const input = data.input;
              const output = data.output;
              const errorMessage = String(data.errorMessage ?? '');
              const createdAt = startTs;
              const updatedAt = Date.now();
              await this.toolCallService.persistToolCallResult(
                res,
                user.uid,
                { resultId, version },
                toolsetId,
                toolName,
                input,
                output,
                status,
                toolCallId,
                stepName,
                createdAt,
                updatedAt,
                errorMessage,
              );
            };

            if (event.event === 'on_tool_start') {
              if (!toolCallIds.has(toolCallId)) {
                toolCallIds.add(toolCallId);
                await persistToolCall(ToolCallStatus.EXECUTING, {
                  input: event.data?.input,
                  output: '',
                });
                // Send XML for executing state
                const xmlContent = buildToolUseXML(false, '', Date.now());
                if (xmlContent && res) {
                  resultAggregator.handleStreamContent(runMeta, xmlContent, '');
                  this.toolCallService.emitToolUseStream(res, {
                    resultId,
                    step: runMeta?.step,
                    xmlContent,
                    toolCallId,
                    toolName,
                    event_name: 'stream',
                  });
                }
                break;
              }
            }
            if (event.event === 'on_tool_error') {
              const errorMsg = String((event.data as any)?.error ?? 'Tool execution failed');
              await persistToolCall(ToolCallStatus.FAILED, {
                input: undefined,
                output: event.data?.output,
                errorMessage: errorMsg,
              });
              // Send XML for failed state
              const xmlContent = buildToolUseXML(false, errorMsg, Date.now());
              if (xmlContent && res) {
                resultAggregator.handleStreamContent(runMeta, xmlContent, '');
                this.toolCallService.emitToolUseStream(res, {
                  resultId,
                  step: runMeta?.step,
                  xmlContent,
                  toolCallId,
                  toolName,
                  event_name: 'stream',
                });
              }
              this.toolCallService.releaseToolCallId({
                resultId,
                version,
                toolName,
                toolsetId,
                runId,
              });
              toolCallIds.delete(toolCallId);
              break;
            }
            if (event.event === 'on_tool_end') {
              await persistToolCall(ToolCallStatus.COMPLETED, {
                input: undefined,
                output: event.data?.output,
              });
              // Extract tool_call_chunks from AIMessageChunk
              if (event.metadata.langgraph_node === 'tools' && event.data?.output) {
                const { toolsetKey } = event.metadata ?? {};
                // Skip non-tool user-visible helpers like commonQnA, and ensure toolsetKey exists
                if (!toolsetKey) {
                  break;
                }

                const xmlContent = buildToolUseXML(true, '', Date.now());
                if (xmlContent && res) {
                  resultAggregator.handleStreamContent(runMeta, xmlContent, '');
                  this.toolCallService.emitToolUseStream(res, {
                    resultId,
                    step: runMeta?.step,
                    xmlContent,
                    toolCallId,
                    toolName,
                    event_name: 'stream',
                  });
                }

                // Handle generated files from tools (sandbox, scalebox, etc.)
                // Add them to canvas as image/audio/video/document nodes
                await this.handleToolGeneratedFiles(user, data, event.data.output, resultId).catch(
                  (error) => {
                    this.logger.error(`Failed to handle tool generated files: ${error?.message}`);
                  },
                );
              }
              this.toolCallService.releaseToolCallId({
                resultId,
                version,
                toolName,
                toolsetId,
                runId,
              });
              toolCallIds.delete(toolCallId);
              break;
            }
            break;
          }
          case 'on_chat_model_stream': {
            // Suppress streaming content when inside tool execution to avoid duplicate outputs
            // Tools like generateDoc stream to their own targets (e.g., documents) and should not
            // also stream to the skill response channel.
            // if (event?.metadata?.langgraph_node === 'tools') {
            //   break;
            // }

            const { content, reasoningContent } = extractChunkContent(chunk);

            if ((content || reasoningContent) && !runMeta?.suppressOutput) {
              // Update result content and forward stream events to client
              resultAggregator.handleStreamContent(runMeta, content, reasoningContent);
              if (res) {
                writeSSEResponse(res, {
                  event: 'stream',
                  resultId,
                  content,
                  reasoningContent,
                  step: runMeta?.step,
                });
              }
            }
            break;
          }
          case 'on_chat_model_end':
            if (runMeta && chunk) {
              this.logger.log(`ls_model_name: ${String(runMeta.ls_model_name)}`);
              const providerItem = await this.providerService.findLLMProviderItemByModelID(
                user,
                String(runMeta.ls_model_name),
              );
              if (!providerItem) {
                this.logger.error(`model not found: ${String(runMeta.ls_model_name)}`);
              }
              const usage: TokenUsageItem = {
                tier: providerItem?.tier,
                modelProvider: providerItem?.provider?.name,
                modelName: String(runMeta.ls_model_name),
                modelLabel: providerItem?.name,
                providerItemId: providerItem?.itemId,
                inputTokens: chunk.usage_metadata?.input_tokens ?? 0,
                outputTokens: chunk.usage_metadata?.output_tokens ?? 0,
              };
              resultAggregator.addUsageItem(runMeta, usage);

              if (res) {
                writeSSEResponse(res, {
                  event: 'token_usage',
                  resultId,
                  tokenUsage: usage,
                  step: runMeta?.step,
                });
              }

              if (this.usageReportQueue) {
                const tokenUsage: SyncTokenUsageJobData = {
                  ...basicUsageData,
                  usage,
                  timestamp: new Date(),
                };
                await this.usageReportQueue.add(`usage_report:${resultId}`, tokenUsage);
              }

              // Remove credit billing processing from here - will be handled after skill completion
            }
            break;
        }
      }
      // throw new Error('test-failure');
    } catch (err) {
      const errorInfo = this.categorizeError(err);
      const errorMessage = err.message || 'Unknown error';
      const errorType = err.name || 'Error';

      // Log error based on categorization
      if (errorInfo.isNetworkTimeout) {
        this.logger.error(`🚨 AI model network timeout for action: ${resultId} - ${errorMessage}`);
      } else if (errorInfo.isGeneralTimeout) {
        this.logger.error(`🚨 Network timeout detected for action: ${resultId} - ${errorMessage}`);
      } else if (errorInfo.isNetworkError) {
        this.logger.error(`🌐 Network error for action: ${resultId} - ${errorMessage}`);
      } else if (errorInfo.isAbortError) {
        this.logger.warn(`⏹️  Request aborted for action: ${resultId} - ${errorMessage}`);
      } else {
        this.logger.error(
          `❌ Skill execution error for action: ${resultId} - ${errorType}: ${errorMessage}`,
        );
      }

      this.logger.error(`Full error stack: ${err.stack}`);

      if (res) {
        writeSSEResponse(res, {
          event: 'error',
          resultId,
          version,
          error: genBaseRespDataFromError(new Error(errorInfo.userFriendlyMessage)),
          originError: err.message,
        });
      }
      result.errors.push(errorInfo.userFriendlyMessage);
    } finally {
      // Cleanup all timers and resources to prevent memory leaks
      // Note: consolidated abort signal listener handles cleanup for early abort scenarios

      // Perform cleanup for normal completion or exception scenarios
      // (redundant with abort listener but ensures cleanup in all cases)
      if (!cleanupExecuted) {
        performCleanup();
      }

      // Unregister the abort controller
      this.actionService.unregisterAbortController(resultId);

      for (const artifact of Object.values(artifactMap)) {
        artifact.connection?.disconnect();
      }

      const steps = await resultAggregator.getSteps({ resultId, version });
      const status = result.errors.length > 0 ? 'failed' : 'finish';

      await this.prisma.$transaction([
        this.prisma.actionStep.createMany({ data: steps }),
        ...(result.pilotStepId
          ? [
              this.prisma.pilotStep.updateMany({
                where: { stepId: result.pilotStepId },
                data: { status },
              }),
            ]
          : []),
        ...(result.workflowNodeExecutionId
          ? [
              this.prisma.workflowNodeExecution.updateMany({
                where: { nodeExecutionId: result.workflowNodeExecutionId },
                data: { status, endTime: new Date() },
              }),
            ]
          : []),
        this.prisma.actionResult.updateMany({
          where: { resultId, version },
          data: {
            status,
            errors: JSON.stringify(result.errors),
          },
        }),
      ]);

      writeSSEResponse(res, { event: 'end', resultId, version });

      // Check if we need to auto-name the target canvas
      if (data.target?.entityType === 'canvas' && !result.errors.length) {
        const canvas = await this.prisma.canvas.findFirst({
          where: { canvasId: data.target.entityId, uid: user.uid },
        });
        if (canvas && !canvas.title) {
          if (this.autoNameCanvasQueue) {
            await this.autoNameCanvasQueue.add('autoNameCanvas', {
              uid: user.uid,
              canvasId: canvas.canvasId,
            });
          }
          // In desktop mode, we could handle auto-naming differently if needed
        }
      }

      if (tier) {
        if (this.requestUsageQueue) {
          await this.requestUsageQueue.add('syncRequestUsage', {
            uid: user.uid,
            tier,
            timestamp: new Date(),
          });
        }
        // In desktop mode, we could handle usage tracking differently if needed
      }

      // Sync pilot step if needed
      if (result.pilotStepId && this.pilotStepQueue) {
        this.logger.log(
          `Sync pilot step for result ${resultId}, pilotStepId: ${result.pilotStepId}`,
        );
        await this.pilotStepQueue.add('syncPilotStep', {
          user: { uid: user.uid },
          stepId: result.pilotStepId,
        });
      }

      await resultAggregator.clearCache();

      // Clean up added files map for this result to prevent memory leak
      // Remove all entries for this resultId
      for (const key of this.addedFilesMap.keys()) {
        if (key.startsWith(`${resultId}:`)) {
          this.addedFilesMap.delete(key);
        }
      }

      // Process credit billing for all steps after skill completion
      if (!result.errors.length) {
        await this.processCreditUsageReport(user, resultId, version, resultAggregator);
      }
    }
  }

  getSkillInventory() {
    return this.skillInventory;
  }

  /**
   * Get programming language from MIME type for codeArtifact
   */
  private getLanguageFromMimeType(mimeType?: string): string | undefined {
    if (!mimeType) return undefined;

    const mimeToLanguageMap: Record<string, string> = {
      'text/csv': 'csv',
      'application/json': 'json',
      'text/xml': 'xml',
      'application/xml': 'xml',
      'text/html': 'html',
      'text/markdown': 'markdown',
      'application/vnd.ms-excel': 'excel',
      'application/vnd.openxmlformats-officedocument.spreadsheetml.sheet': 'excel',
      'text/x-python': 'python',
      'text/javascript': 'javascript',
      'application/javascript': 'javascript',
      'text/typescript': 'typescript',
      'application/typescript': 'typescript',
      'text/plain': 'plain',
    };

    return mimeToLanguageMap[mimeType];
  }

  /**
   * Handle files generated by tools (sandbox, scalebox, etc.)
   * Add them to canvas as image/audio/video/document nodes
   */
  private async handleToolGeneratedFiles(
    user: User,
    data: InvokeSkillJobData,
    toolOutput: any,
    parentResultId: string,
  ): Promise<void> {
    try {
      // Check if tool output contains generated files
      const uploadedFiles = toolOutput?.data?.uploadedFiles || toolOutput?.data?.uploads;
      const hasGeneratedFiles = toolOutput?.data?.hasGeneratedFiles;

      if (
        !hasGeneratedFiles ||
        !uploadedFiles ||
        !Array.isArray(uploadedFiles) ||
        uploadedFiles.length === 0
      ) {
        return;
      }

      this.logger.log(
        `Handling ${uploadedFiles.length} generated files from tool for result ${parentResultId}`,
      );

      const { target } = data;
      const targetType = target?.entityType;
      const targetId = target?.entityId;

      // Only add to canvas if target is a canvas
      if (targetType !== 'canvas' || !targetId) {
        this.logger.warn(
          `Target is not a canvas (type: ${targetType}, id: ${targetId}), skipping canvas node creation`,
        );
        return;
      }

      // Add each generated file as a canvas node
      for (const file of uploadedFiles) {
        try {
          const { type, entityId, storageKey, url, title, name, mimeType, artifactType } = file;

          if (!storageKey || !url) {
            this.logger.warn(`File ${name || title} is missing storageKey or url, skipping`);
            continue;
          }

          // Check if this file has already been added to prevent duplicates
          // Use storageKey as unique identifier
          const dedupeKey = `${parentResultId}:${storageKey}`;
          if (this.addedFilesMap.has(dedupeKey)) {
            this.logger.log(
              `File ${storageKey} already added for result ${parentResultId}, skipping duplicate`,
            );
            continue;
          }

          const nodeType = type || 'image'; // Default to image if type is not specified
          const mediaId = entityId || genImageID();
          const nodeTitle = title || name || `Generated ${nodeType}`;

          // Prepare metadata based on node type
          const metadata: any = {
            resultId: mediaId,
            storageKey,
            parentResultId,
          };

          // Add type-specific URL field
          if (nodeType === 'image') {
            metadata.imageUrl = url;
            metadata.imageType = mimeType?.split('/')?.[1] || 'png';
          } else if (nodeType === 'audio') {
            metadata.audioUrl = url;
          } else if (nodeType === 'video') {
            metadata.videoUrl = url;
          } else if (nodeType === 'document') {
            metadata.documentUrl = url;
          } else if (nodeType === 'codeArtifact') {
            // For codeArtifact, store artifact type and URL
            metadata.artifactType = artifactType || mimeType || 'text/csv';
            metadata.artifactUrl = url;
            metadata.language = this.getLanguageFromMimeType(mimeType);
          }

          // Add node to canvas
          await this.canvasSyncService.addNodeToCanvas(
            user,
            targetId,
            {
              type: nodeType,
              data: {
                title: nodeTitle,
                entityId: mediaId,
                metadata,
              },
            },
            [{ type: 'skillResponse', entityId: parentResultId }],
            { autoLayout: true },
          );

          // Mark this file as added
          this.addedFilesMap.set(dedupeKey, mediaId);

          this.logger.log(
            `Successfully added ${nodeType} node to canvas: ${nodeTitle} (${mediaId})`,
          );
        } catch (fileError) {
          this.logger.error(
            `Failed to add file to canvas: ${fileError?.message}`,
            fileError?.stack,
          );
          // Continue processing other files even if one fails
        }
      }
    } catch (error) {
      this.logger.error(`Error in handleToolGeneratedFiles: ${error?.message}`, error?.stack);
      throw error;
    }
  }

  /**
   * Process credit usage report for all steps after skill completion
   * This method extracts token usage from steps and prepares batch credit billing data
   */
  private async processCreditUsageReport(
    user: User,
    resultId: string,
    version: number,
    resultAggregator: ResultAggregator,
  ): Promise<void> {
    const steps = await resultAggregator.getSteps({ resultId, version });

    // Collect all model names used in token usage
    const modelNames = new Set<string>();
    for (const step of steps) {
      if (step.tokenUsage) {
        const tokenUsageArray = safeParseJSON(step.tokenUsage);
        const tokenUsages = Array.isArray(tokenUsageArray) ? tokenUsageArray : [tokenUsageArray];

        for (const tokenUsage of tokenUsages) {
          if (tokenUsage.modelName) {
            modelNames.add(String(tokenUsage.modelName));
          }
        }
      }
    }

    // Batch fetch all provider items for the models used
    const providerItemsMap = new Map<string, any>();
    if (modelNames.size > 0) {
      const providerItems = await this.providerService.findProviderItemsByCategory(user, 'llm');
      for (const item of providerItems) {
        try {
          const config = safeParseJSON(item.config || '{}');
          if (config.modelId && modelNames.has(config.modelId)) {
            providerItemsMap.set(config.modelId, item);
          }
        } catch (error) {
          this.logger.warn(
            `Failed to parse config for provider item ${item.itemId}: ${error?.message}`,
          );
        }
      }
    }

    // Collect all credit usage steps
    const creditUsageSteps: CreditUsageStep[] = [];

    for (const step of steps) {
      if (step.tokenUsage) {
        const tokenUsageArray = safeParseJSON(step.tokenUsage);

        // Handle both array and single object cases
        const tokenUsages = Array.isArray(tokenUsageArray) ? tokenUsageArray : [tokenUsageArray];

        for (const tokenUsage of tokenUsages) {
          const providerItem = providerItemsMap.get(String(tokenUsage.modelName));

          if (providerItem?.creditBilling) {
            const creditBilling: CreditBilling = safeParseJSON(providerItem.creditBilling);

            const usage: TokenUsageItem = {
              tier: providerItem?.tier,
              modelProvider: providerItem?.provider?.name,
              modelName: providerItem?.name,
              inputTokens: tokenUsage.inputTokens || 0,
              outputTokens: tokenUsage.outputTokens || 0,
            };

            creditUsageSteps.push({
              usage,
              creditBilling,
            });
          }
        }
      }
    }

    // Process credit billing for all usages in one batch
    if (creditUsageSteps.length > 0) {
      const batchTokenCreditUsage: SyncBatchTokenCreditUsageJobData = {
        uid: user.uid,
        resultId,
        version,
        creditUsageSteps,
        timestamp: new Date(),
      };

      await this.creditService.syncBatchTokenCreditUsage(batchTokenCreditUsage);

      this.logger.log(
        `Batch credit billing processed for ${resultId}: ${creditUsageSteps.length} usage items`,
      );
    }
  }

  async streamInvokeSkill(user: User, data: InvokeSkillJobData, res?: Response) {
    if (res) {
      res.setHeader('Content-Type', 'text/event-stream');
      res.setHeader('Cache-Control', 'no-cache');
      res.setHeader('Connection', 'keep-alive');
      res.status(200);
    }

    const { resultId, version } = data.result;

    const defaultModel = await this.providerService.findDefaultProviderItem(user, 'chat');
    this.skillEngine.setOptions({ defaultModel: defaultModel?.name });

    try {
      await this._invokeSkill(user, data, res);
    } catch (err) {
      if (res) {
        writeSSEResponse(res, {
          event: 'error',
          resultId,
          version,
          content: JSON.stringify(genBaseRespDataFromError(err)),
          originError: err.message,
        });
      }
      this.logger.error(`invoke skill error: ${err.stack}`);

      await this.prisma.actionResult.updateMany({
        where: { resultId, version },
        data: {
          status: 'failed',
          errors: JSON.stringify([err.message]),
        },
      });
    } finally {
      if (res) {
        res.end('');
      }
    }
  }
}<|MERGE_RESOLUTION|>--- conflicted
+++ resolved
@@ -42,12 +42,10 @@
 import { writeSSEResponse } from '../../utils/response';
 import { ResultAggregator } from '../../utils/result';
 import { ActionService } from '../action/action.service';
-import { CanvasSyncService } from '../canvas-sync/canvas-sync.service';
 import { AutoNameCanvasJobData } from '../canvas/canvas.dto';
 import { PrismaService } from '../common/prisma.service';
 import { CreditUsageStep, SyncBatchTokenCreditUsageJobData } from '../credit/credit.dto';
 import { CreditService } from '../credit/credit.service';
-import { DriveService } from '../drive/drive.service';
 import { MiscService } from '../misc/misc.service';
 import { SyncPilotStepJobData } from '../pilot/pilot.processor';
 import { projectPO2DTO } from '../project/project.dto';
@@ -58,13 +56,8 @@
 import { ToolCallService, ToolCallStatus } from '../tool-call/tool-call.service';
 import { ToolService } from '../tool/tool.service';
 import { InvokeSkillJobData } from './skill.dto';
-<<<<<<< HEAD
-=======
-import { ToolCallResult } from '../../generated/client';
 import { DriveService } from '../drive/drive.service';
 import { CanvasSyncService } from '../canvas-sync/canvas-sync.service';
-import { genImageID } from '@refly/utils';
->>>>>>> fd4c42f3
 
 @Injectable()
 export class SkillInvokerService {
