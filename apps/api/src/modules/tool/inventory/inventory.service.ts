/**
 * Tool Inventory Service
 * Manages the global tool inventory loaded from database
 * Replaces the hardcoded toolsetInventory from @refly/agent-tools
 */

import { Injectable, Logger, OnModuleInit } from '@nestjs/common';
import { PrismaService } from '../../common/prisma.service';
<<<<<<< HEAD
import { ToolsetDefinition, ToolsetConfig, PollingConfig } from '@refly/openapi-schema';
import { safeParseJSON, runModuleInitWithTimeoutAndRetry } from '@refly/utils';
=======
import {
  ToolsetDefinition,
  ToolsetConfig,
  PollingConfig,
  BillingConfig,
} from '@refly/openapi-schema';
import { safeParseJSON } from '@refly/utils';
>>>>>>> 4740b4d3
import { toolsetInventory as staticToolsetInventory } from '@refly/agent-tools';
import { SingleFlightCache } from '../../../utils/cache';
import { BillingType } from '../constant';
import type { ToolMethod, ToolsetInventory } from '@prisma/client';

export interface ToolsetInventoryItem {
  class: any; // Reserved for SDK-based toolsets
  definition: ToolsetDefinition;
}

/**
 * Tool Inventory Service
 * Loads toolset inventory directly from database
 */
@Injectable()
export class ToolInventoryService implements OnModuleInit {
  private readonly logger = new Logger(ToolInventoryService.name);
  private inventoryCache: SingleFlightCache<Map<string, ToolsetInventoryItem>>;

  // Timeout for initialization operations (30 seconds)
  private readonly INIT_TIMEOUT = 30000;

  constructor(private readonly prisma: PrismaService) {
    // Cache inventory with 5-minute TTL
    this.inventoryCache = new SingleFlightCache(this.loadFromDatabase.bind(this), {
      ttl: 5 * 60 * 1000,
    });
  }

  /**
   * Initialize on module startup
   */
  async onModuleInit(): Promise<void> {
    await runModuleInitWithTimeoutAndRetry(
      async () => {
        this.logger.log('Initializing Tool Inventory Service...');
        try {
          const inventory = await this.loadFromDatabase();
          this.logger.log(`Tool Inventory initialized with ${inventory.size} toolsets`);
        } catch (error) {
          this.logger.error(`Failed to initialize Tool Inventory: ${error}`);
          throw error;
        }
      },
      {
        logger: this.logger,
        label: 'ToolInventoryService.onModuleInit',
        timeoutMs: this.INIT_TIMEOUT,
      },
    );
  }

  /**
   * Load inventory directly from database and merge with static inventory
   * @returns Inventory map
   */
  async loadFromDatabase(): Promise<Map<string, ToolsetInventoryItem>> {
    const inventory = new Map<string, ToolsetInventoryItem>();

    // First, load static toolset inventory from @refly/agent-tools
    for (const [key, item] of Object.entries(staticToolsetInventory)) {
      inventory.set(key, {
        class: item.class,
        definition: item.definition,
      });
    }

    // Then, load from database and override static ones if they exist
    const inventoryItems = await this.prisma.toolsetInventory.findMany({
      where: {
        enabled: true,
        deletedAt: null,
      },
      orderBy: {
        key: 'asc',
      },
    });

    // Load all tool methods for enabled inventories
    const toolMethods = await this.prisma.toolMethod.findMany({
      where: {
        inventoryKey: { in: inventoryItems.map((item) => item.key) },
        enabled: true,
        deletedAt: null,
      },
      orderBy: {
        name: 'asc',
      },
    });

    // Group methods by inventory key
    const methodsByKey = new Map<string, typeof toolMethods>();
    for (const method of toolMethods) {
      const existing = methodsByKey.get(method.inventoryKey) || [];
      existing.push(method);
      methodsByKey.set(method.inventoryKey, existing);
    }

    for (const item of inventoryItems) {
      // Get methods for this inventory
      const methods = methodsByKey.get(item.key) || [];

      // Generate authPatterns based on type
      let authPatterns = undefined;
      let requiresAuth = false;

      if (item.type === 'external_oauth') {
        // For external_oauth type, generate oauth auth pattern
        authPatterns = [
          {
            type: 'oauth' as const,
            provider: item.key, // Use toolset key as provider
            scope: '', // Scope will be configured per installation
          },
        ];
        requiresAuth = true;
      }

      const definition: ToolsetDefinition = {
        key: item.key,
        domain: item.domain || undefined,
        labelDict: safeParseJSON(item.labelDict) || {},
        descriptionDict: safeParseJSON(item.descriptionDict) || {},
        tools: methods.map((method) => ({
          name: method.name,
          descriptionDict: { en: method.description, 'zh-CN': method.description },
        })),
        authPatterns,
        requiresAuth,
      };

      // Database entries can have a class (for SDK-based tools)
      // If the static inventory already has this key, preserve its class
      const existingClass = inventory.get(item.key)?.class;

      inventory.set(item.key, {
        class: existingClass || undefined,
        definition,
      });
    }

    this.logger.debug(
      `Loaded ${inventoryItems.length} toolsets from database, ${Object.keys(staticToolsetInventory).length} from static inventory, total: ${inventory.size}`,
    );

    return inventory;
  }

  /**
   * Build ToolsetConfig from raw inventory + methods using schema types
   */
  private buildConfigFromRecords(
    inventory: ToolsetInventory,
    methods: ToolMethod[],
  ): ToolsetConfig | null {
    // Keep only the latest version per method name
    const methodMap = new Map<string, ToolMethod>();
    for (const method of methods) {
      if (!methodMap.has(method.name)) {
        methodMap.set(method.name, method);
      }
    }
    const dedupedMethods = Array.from(methodMap.values()).sort((a, b) =>
      a.name.localeCompare(b.name),
    );

    if (dedupedMethods.length === 0) {
      this.logger.warn(`No methods found for inventory key: ${inventory.key}`);
      return null;
    }

    // Parse credit billing config with backward compatibility
    // Supports both simple number values and full BillingConfig objects
    const creditBillingMap: Record<string, number | BillingConfig> = {};
    let globalCreditDefault: number | undefined;

    const parsePrice = (value: unknown): number | undefined => {
      if (typeof value === 'number' && Number.isFinite(value)) return value;
      if (typeof value === 'string') {
        const num = Number(value);
        if (Number.isFinite(num)) return num;
      }
      if (value && typeof value === 'object') {
        const candidate =
          (value as Record<string, unknown>).price ??
          (value as Record<string, unknown>).credits ??
          (value as Record<string, unknown>).creditsPerCall;
        return parsePrice(candidate);
      }
      return undefined;
    };

    /**
     * Check if a value is a full BillingConfig object
     * A valid BillingConfig must have 'enabled' and 'type' properties
     */
    const isBillingConfig = (value: unknown): value is BillingConfig => {
      if (!value || typeof value !== 'object' || Array.isArray(value)) return false;
      const obj = value as Record<string, unknown>;
      return (
        typeof obj.enabled === 'boolean' &&
        typeof obj.type === 'string' &&
        (obj.type === BillingType.PER_CALL || obj.type === BillingType.PER_QUANTITY)
      );
    };

    if (inventory.creditBilling) {
      try {
        const parsed = JSON.parse(inventory.creditBilling);
        if (parsed && typeof parsed === 'object' && !Array.isArray(parsed)) {
          for (const [methodName, priceValue] of Object.entries(parsed)) {
            // First check if it's a full BillingConfig object
            if (isBillingConfig(priceValue)) {
              creditBillingMap[methodName] = priceValue;
            } else {
              // Fall back to parsing as a simple number
              const parsedPrice = parsePrice(priceValue);
              if (parsedPrice !== undefined) {
                creditBillingMap[methodName] = parsedPrice;
              }
            }
          }
        } else {
          const parsedPrice = parsePrice(parsed);
          if (parsedPrice !== undefined) {
            globalCreditDefault = parsedPrice;
          }
        }
      } catch {
        const parsedPrice = parsePrice(inventory.creditBilling);
        if (parsedPrice !== undefined) {
          globalCreditDefault = parsedPrice;
        }
      }
    }
    const defaultCreditsPerCall = globalCreditDefault ?? 1;

    let apiKeyHeaderFromAdapter: string | undefined;

    const parsedMethods = dedupedMethods.map((method) => {
      // Parse adapter config if present
      let adapterConfig: Record<string, unknown> = {};
      try {
        if (method.adapterConfig) {
          adapterConfig = JSON.parse(method.adapterConfig);
        }
      } catch (error) {
        this.logger.warn(
          `Failed to parse adapterConfig for method ${method.name}: ${(error as Error).message}`,
        );
      }

      // Detect api-key header in adapterConfig to later drive auth header style
      if (!apiKeyHeaderFromAdapter && adapterConfig.headers) {
        const headerKey = Object.keys(adapterConfig.headers as Record<string, unknown>).find(
          (key) => key.toLowerCase().includes('api-key'),
        );
        if (headerKey) {
          apiKeyHeaderFromAdapter = headerKey;
        }
      }

      // Normalize polling config (ensure absolute statusUrl)
      let pollingConfig: PollingConfig | undefined;
      const pollingFromAdapter = adapterConfig.polling as PollingConfig | undefined;
      if (pollingFromAdapter?.statusUrl) {
        let statusUrl = pollingFromAdapter.statusUrl;
        const isAbsolute = /^https?:\/\//i.test(statusUrl);
        if (!isAbsolute && inventory.domain) {
          try {
            statusUrl = new URL(statusUrl, inventory.domain).toString();
          } catch (error) {
            this.logger.warn(
              `Failed to normalize polling.statusUrl for method ${method.name}: ${(error as Error).message}`,
            );
          }
        }
        pollingConfig = {
          ...pollingFromAdapter,
          statusUrl,
        };
      }

      return {
        name: method.name,
        version: Number(method.versionId),
        description: method.description,
        endpoint: method.endpoint,
        method: method.httpMethod as 'GET' | 'POST' | 'PUT' | 'DELETE' | 'PATCH',
        schema: method.requestSchema,
        responseSchema: method.responseSchema,
        useSdk: method.adapterType === 'sdk',
        timeout: (adapterConfig.timeout as number | undefined) || 30000,
        maxRetries: adapterConfig.maxRetries as number | undefined,
        useFormData: adapterConfig.useFormData as boolean | undefined,
        polling: pollingConfig,
        defaultHeaders: adapterConfig.headers as Record<string, string> | undefined,
        billing: this.buildBillingConfig(creditBillingMap[method.name], defaultCreditsPerCall),
      };
    });

    const credentials = inventory.apiKey
      ? {
          apiKey: inventory.apiKey,
          ...(apiKeyHeaderFromAdapter ? { apiKeyHeader: apiKeyHeaderFromAdapter } : {}),
        }
      : undefined;

    return {
      inventoryKey: inventory.key,
      domain: inventory.domain || '',
      name: inventory.name,
      credentials,
      methods: parsedMethods,
    };
  }

  /**
   * Build billing config from method-specific config or default
   * Supports both simple number (credits per call) and full BillingConfig objects
   *
   * @param methodBilling - Method-specific billing config (number or BillingConfig)
   * @param defaultCreditsPerCall - Default credits per call if not specified
   * @returns Complete BillingConfig object
   */
  private buildBillingConfig(
    methodBilling: number | BillingConfig | undefined,
    defaultCreditsPerCall: number,
  ): BillingConfig {
    // If it's a full BillingConfig object, use it directly
    if (
      methodBilling &&
      typeof methodBilling === 'object' &&
      'enabled' in methodBilling &&
      'type' in methodBilling
    ) {
      return methodBilling;
    }

    // Otherwise, create a PER_CALL config with the specified or default credits
    const credits = typeof methodBilling === 'number' ? methodBilling : defaultCreditsPerCall;

    return {
      enabled: true,
      type: BillingType.PER_CALL,
      creditsPerCall: credits,
    };
  }

  /**
   * Load full inventory data (including methods) for a specific key
   * Used by runtime config loader to build ToolsetConfig
   */
  async getInventoryWithMethods(key: string): Promise<ToolsetConfig | null> {
    const inventory = await this.prisma.toolsetInventory.findFirst({
      where: {
        key,
        enabled: true,
        deletedAt: null,
      },
    });

    if (!inventory) {
      return null;
    }

    const methods = await this.prisma.toolMethod.findMany({
      where: {
        inventoryKey: inventory.key,
        enabled: true,
        deletedAt: null,
      },
      orderBy: {
        versionId: 'desc',
      },
    });

    return this.buildConfigFromRecords(inventory, methods);
  }

  /**
   * Load all enabled inventories with their methods
   * Optionally filter by inventory type
   */
  async listInventoriesWithMethods(type?: string): Promise<ToolsetConfig[]> {
    const inventories = await this.prisma.toolsetInventory.findMany({
      where: {
        enabled: true,
        deletedAt: null,
        ...(type ? { type } : {}),
      },
      orderBy: {
        key: 'asc',
      },
    });

    if (inventories.length === 0) {
      return [];
    }

    const methods = await this.prisma.toolMethod.findMany({
      where: {
        inventoryKey: { in: inventories.map((item) => item.key) },
        enabled: true,
        deletedAt: null,
      },
      orderBy: {
        versionId: 'desc',
      },
    });

    const methodsByKey = methods.reduce<Map<string, ToolMethod[]>>((map, method) => {
      const list = map.get(method.inventoryKey) || [];
      list.push(method);
      map.set(method.inventoryKey, list);
      return map;
    }, new Map());

    return inventories
      .map((item) => this.buildConfigFromRecords(item, methodsByKey.get(item.key) || []))
      .filter((config): config is ToolsetConfig => Boolean(config));
  }

  /**
   * Get the entire inventory map
   * Loads directly from database on each call
   * @returns Inventory map (key -> ToolsetInventoryItem)
   */
  async getInventoryMap(): Promise<Record<string, ToolsetInventoryItem>> {
    const inventory = await this.inventoryCache.get();
    return Object.fromEntries(inventory);
  }

  /**
   * Get inventory item by key
   * Loads directly from database on each call
   * @param key - Toolset key
   * @returns ToolsetInventoryItem or undefined
   */
  async getInventoryItem(key: string): Promise<ToolsetInventoryItem | undefined> {
    const inventory = await this.inventoryCache.get();
    return inventory.get(key);
  }

  /**
   * Get toolset definition by inventory key/name
   * Loads directly from database on each call
   * @param key - Toolset inventory key (name)
   * @returns ToolsetDefinition or undefined if not found
   */
  async getDefinitionByKey(key: string): Promise<ToolsetDefinition | undefined> {
    const inventoryItem = await this.getInventoryItem(key);
    return inventoryItem?.definition;
  }

  /**
   * Get toolset name by inventory key
   * Loads from database directly to get the name field
   * @param key - Toolset inventory key
   * @returns Toolset name or undefined if not found
   */
  async getNameByKey(key: string): Promise<string | undefined> {
    const toolset = await this.prisma.toolsetInventory.findUnique({
      where: {
        key,
        enabled: true,
        deletedAt: null,
      },
      select: {
        name: true,
      },
    });
    return toolset?.name;
  }

  /**
   * Get all inventory keys
   * Loads directly from database on each call
   * @returns Array of toolset keys
   */
  async getInventoryKeys(): Promise<string[]> {
    const inventory = await this.inventoryCache.get();
    return Array.from(inventory.keys());
  }

  /**
   * Get all inventory definitions
   * Loads directly from database on each call
   * @returns Array of ToolsetDefinition
   */
  async getInventoryDefinitions(): Promise<ToolsetDefinition[]> {
    const inventory = await this.inventoryCache.get();
    return Array.from(inventory.values()).map((item) => item.definition);
  }

  /**
   * Check if a toolset exists in inventory
   * Loads directly from database on each call
   * @param key - Toolset key
   * @returns boolean
   */
  async hasInventoryItem(key: string): Promise<boolean> {
    const inventory = await this.inventoryCache.get();
    return inventory.has(key);
  }

  /**
   * Get inventory size
   * Loads directly from database on each call
   * @returns Number of toolsets in inventory
   */
  async getInventorySize(): Promise<number> {
    const inventory = await this.inventoryCache.get();
    return inventory.size;
  }

  /**
   * Reload from database
   * Use this when inventory data changes
   */
  async refresh(): Promise<void> {
    this.logger.log('Manual inventory refresh triggered');
    try {
      const inventory = await this.loadFromDatabase();
      // Manually update cache and timestamp
      this.inventoryCache.set(inventory);
      this.logger.log(`Inventory refreshed with ${inventory.size} toolsets`);
    } catch (error) {
      this.logger.error(
        `Failed to refresh inventory: ${(error as Error).message}`,
        (error as Error).stack,
      );
      throw error;
    }
  }
}<|MERGE_RESOLUTION|>--- conflicted
+++ resolved
@@ -6,18 +6,13 @@
 
 import { Injectable, Logger, OnModuleInit } from '@nestjs/common';
 import { PrismaService } from '../../common/prisma.service';
-<<<<<<< HEAD
-import { ToolsetDefinition, ToolsetConfig, PollingConfig } from '@refly/openapi-schema';
-import { safeParseJSON, runModuleInitWithTimeoutAndRetry } from '@refly/utils';
-=======
 import {
   ToolsetDefinition,
   ToolsetConfig,
   PollingConfig,
   BillingConfig,
 } from '@refly/openapi-schema';
-import { safeParseJSON } from '@refly/utils';
->>>>>>> 4740b4d3
+import { safeParseJSON, runModuleInitWithTimeoutAndRetry } from '@refly/utils';
 import { toolsetInventory as staticToolsetInventory } from '@refly/agent-tools';
 import { SingleFlightCache } from '../../../utils/cache';
 import { BillingType } from '../constant';
