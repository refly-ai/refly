--- conflicted
+++ resolved
@@ -807,10 +807,7 @@
         ...config,
         ...authData,
         reflyService: engine.service,
-<<<<<<< HEAD
         user,
-=======
->>>>>>> d793d8f0
       });
 
       return toolset.definition.tools
