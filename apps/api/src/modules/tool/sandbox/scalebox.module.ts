import { Module } from '@nestjs/common';
import { ConfigModule } from '@nestjs/config';
import { CommonModule } from '../../common/common.module';
import { CanvasSyncModule } from '../../canvas-sync/canvas-sync.module';
import { DriveModule } from '../../drive/drive.module';
import { ScaleboxExecutionProcessor } from './scalebox.processor';
import { ScaleboxService } from './scalebox.service';
import { SandboxPool } from './scalebox.pool';
import { ScaleboxStorage } from './scalebox.storage';

/**
 * Scalebox Module
 * Provides code execution capabilities using Scalebox sandbox provider
 */
@Module({
  imports: [ConfigModule, CommonModule, CanvasSyncModule, DriveModule],
<<<<<<< HEAD
  providers: [
    ScaleboxService,
    ScaleboxExecutionProcessor,
    SandboxPool,
    ScaleboxStorage,
    ToolExecutionSyncInterceptor,
  ],
=======
  providers: [ScaleboxService, ScaleboxExecutionProcessor, SandboxPool],
>>>>>>> c14b3752
  exports: [ScaleboxService],
})
export class ScaleboxModule {}<|MERGE_RESOLUTION|>--- conflicted
+++ resolved
@@ -14,17 +14,7 @@
  */
 @Module({
   imports: [ConfigModule, CommonModule, CanvasSyncModule, DriveModule],
-<<<<<<< HEAD
-  providers: [
-    ScaleboxService,
-    ScaleboxExecutionProcessor,
-    SandboxPool,
-    ScaleboxStorage,
-    ToolExecutionSyncInterceptor,
-  ],
-=======
-  providers: [ScaleboxService, ScaleboxExecutionProcessor, SandboxPool],
->>>>>>> c14b3752
+  providers: [ScaleboxService, ScaleboxExecutionProcessor, SandboxPool, ScaleboxStorage],
   exports: [ScaleboxService],
 })
 export class ScaleboxModule {}