--- conflicted
+++ resolved
@@ -257,12 +257,7 @@
   return false;
 }
 
-// ============================================================================
-// Content Truncation and Filtering
-// ============================================================================
-
-/**
-<<<<<<< HEAD
+/**
  * Fast string hash for deduplication (FNV-1a variant)
  * Much faster than storing full normalized strings
  */
@@ -306,21 +301,15 @@
   return result.join('');
 }
 
-/**
- * Core function: Extract and filter content from raw text.
- * This is the internal implementation used by both truncateContent and extractAndFilterContent.
- * Uses simple truncation at the end to avoid circular dependency.
- *
- * Optimized for performance:
- * - Single-pass line processing with inline normalization
- * - Hash-based deduplication instead of full string storage
- * - Avoids regex in hot path
-=======
+// ============================================================================
+// Content Truncation and Filtering
+// ============================================================================
+
+/**
  * Truncate text content to token limit
  * Uses integration-based algorithm for O(1) performance on large content
  *
  * For web content, call this FIRST, then use filterContent on the result.
->>>>>>> c0021918
  */
 export function truncateContent(text: string, maxTokens: number): string {
   if (!text) return '';
@@ -365,31 +354,23 @@
     return { content: '', urls: [], originalUrlCount: 0 };
   }
 
-<<<<<<< HEAD
-  // Step 1: Extract all URLs before cleaning
-=======
   // Extract all URLs before cleaning
->>>>>>> c0021918
   const allUrls = extractUrlsFromText(text);
   const originalUrlCount = allUrls.length;
 
   // Filter and dedupe URLs
   const filteredUrls = filterAndDedupeUrls(allUrls);
 
-<<<<<<< HEAD
   // Step 3: Clean content - remove noise lines
   // Process line by line without split() to reduce allocations
   const len = text.length;
   const cleanedLines: string[] = [];
   const seenHashes = new Set<number>(); // Hash-based dedupe
   let lineStart = 0;
-  let originalLines = 0;
 
   for (let i = 0; i <= len; i++) {
     // Check for line end (newline or end of string)
     if (i === len || text.charCodeAt(i) === 10) {
-      originalLines++;
-
       // Extract line and trim inline
       let start = lineStart;
       let end = i;
@@ -416,20 +397,6 @@
         // Normalize and hash for dedupe
         const normalized = normalizeLineForDedupe(trimmed);
         const hash = fastHash(normalized);
-=======
-  // Clean content - remove noise lines
-  const lines = text.split('\n');
-  const cleanedLines: string[] = [];
-  const seenContent = new Set<string>();
-
-  for (const line of lines) {
-    const trimmed = line.trim();
-    if (isNoiseLine(trimmed)) continue;
-
-    const normalized = trimmed.toLowerCase().replace(/\s+/g, ' ');
-    if (seenContent.has(normalized)) continue;
-    seenContent.add(normalized);
->>>>>>> c0021918
 
         if (!seenHashes.has(hash)) {
           seenHashes.add(hash);
@@ -449,23 +416,7 @@
     const urlSection = `\n\n---\nRelevant URLs (${filteredUrls.length}/${originalUrlCount}):\n${urlLines.join('\n')}`;
     cleanedContent += urlSection;
   }
-
-<<<<<<< HEAD
-  // Step 5: Truncate if still too long (use simple truncation to avoid circular dependency)
-  const maxChars = maxTokens * 4;
-  let finalContent = cleanedContent;
-  if (cleanedContent.length > maxChars) {
-    const truncated = cleanedContent.slice(0, maxChars);
-    const omittedTokens = Math.ceil((cleanedContent.length - maxChars) / 4);
-    finalContent = `${truncated}... [${omittedTokens} tokens omitted]`;
-  }
-
   // Calculate tokens only at the end when needed
-  const originalTokens = Math.ceil(text.length / 4);
-  const finalTokens = Math.ceil(finalContent.length / 4);
-
-=======
->>>>>>> c0021918
   return {
     content: cleanedContent,
     urls: filteredUrls,
