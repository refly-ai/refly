import { Injectable, Logger, Inject, OnModuleInit } from '@nestjs/common';
import { PrismaService } from '../common/prisma.service';
import {
  BatchUpsertProviderItemsRequest,
  DefaultModelConfig,
  DeleteProviderItemRequest,
  DeleteProviderRequest,
  EmbeddingModelConfig,
  ListProviderItemOptionsData,
  ListProviderItemsData,
  ListProvidersData,
  LLMModelConfig,
  ModelScene,
  ModelTier,
  ProviderCategory,
  ProviderItemOption,
  RerankerModelConfig,
  UpsertProviderItemRequest,
  UpsertProviderRequest,
  User,
  UserPreferences,
  MediaGenerationModelConfig,
} from '@refly/openapi-schema';
import { Provider as ProviderModel, ProviderItem as ProviderItemModel } from '@prisma/client';
import {
  genProviderItemID,
  genProviderID,
  providerInfoList,
  safeParseJSON,
  safeStringifyJSON,
  deepmerge,
<<<<<<< HEAD
  isAutoModel,
  AUTO_MODEL_ID,
=======
  runModuleInitWithTimeoutAndRetry,
>>>>>>> 79b3c2af
} from '@refly/utils';
import {
  ProviderNotFoundError,
  ProviderItemNotFoundError,
  ParamsError,
  EmbeddingNotAllowedToChangeError,
  EmbeddingNotConfiguredError,
  ChatModelNotConfiguredError,
} from '@refly/errors';
import { SingleFlightCache } from '../../utils/cache';
import { EncryptionService } from '../common/encryption.service';
import pLimit from 'p-limit';
import {
  getEmbeddings,
  Embeddings,
  FallbackReranker,
  getReranker,
  getChatModel,
  initializeMonitoring,
  ProviderChecker,
  ProviderCheckResult,
} from '@refly/providers';
import { BaseChatModel } from '@langchain/core/language_models/chat_models';
import { ConfigService } from '@nestjs/config';
import { VectorSearchService } from '../common/vector-search';
import { VECTOR_SEARCH } from '../common/vector-search/tokens';
import { providerItemPO2DTO } from './provider.dto';

interface GlobalProviderConfig {
  providers: ProviderModel[];
  items: (ProviderItemModel & { provider: ProviderModel })[];
}

const PROVIDER_ITEMS_BATCH_LIMIT = 50;

@Injectable()
export class ProviderService implements OnModuleInit {
  private logger = new Logger(ProviderService.name);
  private globalProviderCache: SingleFlightCache<GlobalProviderConfig>;

  constructor(
    private readonly prisma: PrismaService,
    @Inject(VECTOR_SEARCH)
    private readonly vectorSearchService: VectorSearchService,
    private readonly configService: ConfigService,
    private readonly encryptionService: EncryptionService,
  ) {
    this.globalProviderCache = new SingleFlightCache(this.fetchGlobalProviderConfig.bind(this));
  }

  async onModuleInit() {
    await runModuleInitWithTimeoutAndRetry(
      async () => {
        const langfuseConfig = {
          publicKey: this.configService.get('langfuse.publicKey'),
          secretKey: this.configService.get('langfuse.secretKey'),
          baseUrl: this.configService.get('langfuse.baseUrl'),
          enabled: !!(
            this.configService.get('langfuse.publicKey') &&
            this.configService.get('langfuse.secretKey')
          ),
        };

        if (langfuseConfig.enabled) {
          initializeMonitoring(langfuseConfig);
          this.logger.log('Langfuse monitoring initialized successfully');
        } else {
          this.logger.warn('Langfuse monitoring disabled - missing configuration');
        }
      },
      {
        logger: this.logger,
        label: 'ProviderService.onModuleInit',
      },
    );

    // Initialize default embedding provider if none exists
    // await this.initializeDefaultEmbeddingProvider();
  }

  /**
   * Initialize default embedding provider if none exists
   */
  private async initializeDefaultEmbeddingProvider() {
    try {
      // Check if any embedding provider items exist
      const existingEmbeddingItems = await this.prisma.providerItem.findFirst({
        where: {
          category: 'embedding',
          deletedAt: null,
        },
      });

      if (existingEmbeddingItems) {
        this.logger.log('Embedding provider already exists, skipping initialization');
        return;
      }

      // Check if OpenAI provider exists
      let openaiProvider = await this.prisma.provider.findFirst({
        where: {
          providerKey: 'openai',
          isGlobal: true,
          deletedAt: null,
        },
      });

      // Create OpenAI provider if it doesn't exist
      if (!openaiProvider) {
        openaiProvider = await this.prisma.provider.create({
          data: {
            providerId: genProviderID(),
            providerKey: 'openai',
            name: 'OpenAI',
            baseUrl: 'https://api.openai.com/v1',
            enabled: true,
            categories: 'llm,embedding',
            isGlobal: true,
            apiKey: this.encryptionService.encrypt(''), // Empty API key, user needs to configure
          },
        });
        this.logger.log(`Created default OpenAI provider ${openaiProvider.providerId}`);
      }

      // Create default embedding model item
      const embeddingItem = await this.prisma.providerItem.create({
        data: {
          itemId: genProviderItemID(),
          providerId: openaiProvider.providerId,
          category: 'embedding',
          name: 'text-embedding-3-small',
          enabled: true,
          config: JSON.stringify({
            model: 'text-embedding-3-small',
            dimensions: 1536,
          }),
          tier: 't2',
          order: 0,
          groupName: 'Default',
        },
      });

      this.logger.log(`Created default embedding model item ${embeddingItem.itemId}`);
    } catch (error) {
      this.logger.error('Failed to initialize default embedding provider:', error);
    }
  }

  async fetchGlobalProviderConfig(): Promise<GlobalProviderConfig> {
    const providers = await this.prisma.provider.findMany({
      where: {
        isGlobal: true,
        deletedAt: null,
      },
    });

    // Initialize searxng global provider if SEARXNG_BASE_URL is set
    if (process.env.SEARXNG_BASE_URL) {
      const searXngProvider = providers.find((provider) => provider.providerKey === 'searxng');
      if (!searXngProvider) {
        const provider = await this.prisma.provider.create({
          data: {
            providerId: genProviderID(),
            providerKey: 'searxng',
            name: 'SearXNG',
            baseUrl: process.env.SEARXNG_BASE_URL,
            enabled: true,
            categories: 'webSearch',
            isGlobal: true,
          },
        });
        this.logger.log(`Initialized global searxng provider ${provider.providerId}`);

        providers.push(provider);
      }
    }

    // Decrypt API keys for all providers
    const decryptedProviders = providers.map((provider) => ({
      ...provider,
      apiKey: this.encryptionService.decrypt(provider.apiKey),
    }));

    const items = await this.prisma.providerItem.findMany({
      where: {
        providerId: {
          in: providers.map((provider) => provider.providerId),
        },
        enabled: true,
        uid: null,
        deletedAt: null,
      },
      include: {
        provider: true,
      },
    });

    // Decrypt API keys for all providers included in items
    const decryptedItems = items.map((item) => ({
      ...item,
      provider: {
        ...item.provider,
        apiKey: this.encryptionService.decrypt(item.provider.apiKey),
      },
    }));

    return { providers: decryptedProviders, items: decryptedItems };
  }

  async findProvider(user: User, param: ListProvidersData['query']) {
    const { enabled, providerKey, category, isGlobal } = param;
    const provider = await this.prisma.provider.findFirst({
      where: {
        enabled,
        providerKey,
        deletedAt: null,
        ...(isGlobal ? { isGlobal: true } : { uid: user.uid }),
        ...(category ? { categories: { contains: category } } : {}),
      },
    });

    if (!provider) {
      return null;
    }

    // Encrypt API key before storing
    const decryptedApiKey = provider.apiKey
      ? this.encryptionService.decrypt(provider.apiKey)
      : null;

    return {
      ...provider,
      apiKey: decryptedApiKey,
    };
  }

  async listProviders(user: User, param: ListProvidersData['query']) {
    const { enabled, providerKey, category, isGlobal } = param;

    if (isGlobal) {
      const { providers } = await this.globalProviderCache.get();
      return providers.filter(
        (provider) =>
          (!providerKey || provider.providerKey === providerKey) &&
          (!category || provider.categories.includes(category)) &&
          (enabled === undefined || provider.enabled === enabled),
      );
    }

    const providers = await this.prisma.provider.findMany({
      where: {
        ...(isGlobal === false
          ? { uid: user.uid }
          : { OR: [{ uid: user.uid }, { isGlobal: true }] }),
        enabled,
        providerKey,
        deletedAt: null,
        ...(category ? { categories: { contains: category } } : {}),
      },
    });

    return providers;
  }

  async createProvider(user: User, param: UpsertProviderRequest) {
    const { providerKey, name, apiKey, baseUrl, enabled, categories = [] } = param;

    if (!providerKey || !name) {
      throw new ParamsError('Provider key and name are required');
    }

    // Find the provider info from providerInfoList
    const providerInfo = providerInfoList.find((info) => info.key === providerKey);
    if (!providerInfo) {
      throw new ParamsError(`Unknown provider key: ${providerKey}`);
    }

    // Validate fields based on fieldConfig
    const fieldErrors: string[] = [];

    // Check apiKey requirement
    if (providerInfo.fieldConfig.apiKey.presence === 'required' && !apiKey) {
      fieldErrors.push(`API key is required for ${providerInfo.name} provider`);
    }

    // Check baseUrl requirement
    if (providerInfo.fieldConfig.baseUrl.presence === 'required' && !baseUrl) {
      fieldErrors.push(`Base URL is required for ${providerInfo.name} provider`);
    }

    // Throw error if validation fails
    if (fieldErrors.length > 0) {
      throw new ParamsError(fieldErrors.join('; '));
    }

    const providerId = genProviderID();

    // Use default baseUrl if available and not provided
    const finalBaseUrl = baseUrl || providerInfo.fieldConfig.baseUrl?.defaultValue;

    // Encrypt API key before storing
    const encryptedApiKey = this.encryptionService.encrypt(apiKey);

    const provider = await this.prisma.provider.create({
      data: {
        providerId,
        providerKey,
        name,
        apiKey: encryptedApiKey,
        baseUrl: finalBaseUrl,
        enabled,
        categories: categories.join(','),
        uid: user.uid,
      },
    });

    // Return provider with decrypted API key
    return {
      ...provider,
      apiKey: this.encryptionService.decrypt(provider.apiKey),
    };
  }

  async updateProvider(user: User, param: UpsertProviderRequest) {
    const { providerId, providerKey, name, apiKey, baseUrl, enabled, categories } = param;

    if (!providerId) {
      throw new ParamsError('Provider ID is required');
    }

    const provider = await this.prisma.provider.findUnique({
      where: {
        providerId,
        OR: [{ uid: user.uid }, { isGlobal: true }],
        deletedAt: null,
      },
    });

    if (!provider) {
      throw new ProviderNotFoundError();
    }
    if (provider.isGlobal) {
      throw new ParamsError('Global model provider cannot be updated');
    }

    // Only validate if providerKey is being updated
    if (providerKey) {
      // Find the provider info from providerInfoList
      const providerInfo = providerInfoList.find((info) => info.key === providerKey);
      if (!providerInfo) {
        throw new ParamsError(`Unknown provider key: ${providerKey}`);
      }

      // Validate fields based on fieldConfig
      const fieldErrors: string[] = [];

      // Check apiKey requirement
      if (providerInfo.fieldConfig.apiKey.presence === 'required' && apiKey === '') {
        fieldErrors.push(`API key is required for ${providerInfo.name} provider`);
      }

      // Check baseUrl requirement
      if (providerInfo.fieldConfig.baseUrl.presence === 'required' && baseUrl === '') {
        fieldErrors.push(`Base URL is required for ${providerInfo.name} provider`);
      }

      // Throw error if validation fails
      if (fieldErrors.length > 0) {
        throw new ParamsError(fieldErrors.join('; '));
      }
    }

    // Get the provider info for the current or updated provider key
    const providerInfo = providerInfoList.find(
      (info) => info.key === (providerKey || provider.providerKey),
    );
    // Use default baseUrl if available and not provided but required
    const finalBaseUrl =
      baseUrl !== undefined
        ? baseUrl
        : providerInfo?.fieldConfig.baseUrl?.defaultValue || provider.baseUrl;

    const finalCategories = categories || provider.categories.split(',');

    // Encrypt API key if provided
    const encryptedApiKey =
      apiKey !== undefined ? this.encryptionService.encrypt(apiKey) : undefined;

    const updatedProvider = await this.prisma.provider.update({
      where: {
        pk: provider.pk,
      },
      data: {
        providerKey,
        name,
        apiKey: encryptedApiKey,
        baseUrl: finalBaseUrl,
        categories: finalCategories.join(','),
        enabled,
      },
    });

    // Return provider with decrypted API key
    return {
      ...updatedProvider,
      apiKey: this.encryptionService.decrypt(updatedProvider.apiKey),
    };
  }

  async deleteProvider(user: User, param: DeleteProviderRequest) {
    const { providerId } = param;

    if (!providerId) {
      throw new ParamsError('Provider ID is required');
    }

    const provider = await this.prisma.provider.findUnique({
      where: {
        providerId,
        OR: [{ uid: user.uid }, { isGlobal: true }],
        deletedAt: null,
      },
    });

    if (!provider) {
      throw new ProviderNotFoundError();
    }
    if (provider.isGlobal) {
      throw new ParamsError('Global model provider cannot be deleted');
    }

    return this.prisma.provider.update({
      where: {
        pk: provider.pk,
      },
      data: {
        deletedAt: new Date(),
      },
    });
  }

  /**
   * Get user preferences from database or existing preference json config.
   */
  async getUserPreferences(user: User, preferenceJson?: string): Promise<UserPreferences> {
    const { uid } = user;
    const systemPreferences: UserPreferences = {
      providerMode: this.configService.get('provider.defaultMode'),
      defaultModel: await this.getGlobalDefaultModelConfig(),
    };

    try {
      let rawPreference = preferenceJson;
      if (!rawPreference) {
        const userPo = await this.prisma.user.findUnique({
          where: { uid },
          select: {
            preferences: true,
          },
        });
        rawPreference = userPo?.preferences;
      }

      if (!rawPreference) {
        return systemPreferences;
      }

      // System preferences should have higher priority
      return deepmerge(safeParseJSON(rawPreference), systemPreferences);
    } catch (error) {
      this.logger.warn(`Failed to get user preferences for ${uid}: ${error?.message || error}`);
      return systemPreferences;
    }
  }

  /**
   * Get user's configured media generation provider and model from default model settings
   */
  async getUserMediaConfig(
    user: User,
    mediaType: 'image' | 'audio' | 'video',
  ): Promise<{
    provider: string;
    providerItemId: string;
    model: string;
  } | null> {
    if (!mediaType) {
      return null;
    }

    try {
      // Get user's default model configuration from preferences
      const userPreferences = await this.getUserPreferences(user);
      const userDefaultModel = userPreferences?.defaultModel;

      // Get the specific media model configuration based on mediaType
      const mediaModelConfig = userDefaultModel?.[mediaType];

      // Find the provider item for this configured model
      const providerItems = await this.listProviderItems(user, {
        category: 'mediaGeneration',
        enabled: true,
      });

      let configuredProviderItem = providerItems.find(
        (item) => item.itemId === mediaModelConfig?.itemId,
      );

      if (!configuredProviderItem) {
        // Fallback: find an enabled model that supports the requested mediaType
        const fallbackProviderItem = providerItems.find((item) => {
          try {
            const config: MediaGenerationModelConfig = safeParseJSON(item.config || '{}');

            return config.capabilities?.[mediaType];
          } catch (error) {
            this.logger.warn(
              `Failed to parse config for provider item ${item.itemId}: ${error?.message}`,
            );
            return false;
          }
        });

        if (!fallbackProviderItem) {
          this.logger.warn(`No enabled ${mediaType} model found in user's provider items`);
          return null;
        }

        configuredProviderItem = fallbackProviderItem;
      }

      // Parse the model configuration
      const config: MediaGenerationModelConfig = safeParseJSON(
        configuredProviderItem.config || '{}',
      );

      this.logger.log(
        `Using user configured ${mediaType} model: ${config.modelId} from provider: ${configuredProviderItem.provider?.providerKey}`,
      );

      return {
        provider: configuredProviderItem.provider?.providerKey,
        providerItemId: configuredProviderItem.itemId,
        model: config.modelId,
      };
    } catch (error) {
      this.logger.warn(`Failed to get user media config: ${error?.message || error}`);
      return null;
    }
  }

  async listProviderItems(user: User, param: ListProviderItemsData['query']) {
    const { providerId, category, enabled, isGlobal } = param;

    if (isGlobal) {
      const { items: globalItems } = await this.globalProviderCache.get();
      return globalItems.filter(
        (item) =>
          (!providerId || item.providerId === providerId) &&
          (!category || item.category === category) &&
          (enabled === undefined || item.enabled === enabled),
      );
    }

    // Fetch user's provider items
    return this.prisma.providerItem.findMany({
      where: {
        ...(isGlobal === false ? { uid: user.uid } : { OR: [{ uid: user.uid }, { uid: null }] }),
        providerId,
        category,
        enabled,
        deletedAt: null,
      },
      include: {
        provider: true,
      },
      orderBy: {
        order: 'asc',
      },
    });
  }

  /**
   * Try to find credit billing config for user-specific provider items
   * @param items - The provider items to find credit billing for
   * @returns A map of itemId to credit billing config
   */
  private async findCreditBillingForItems(
    items: ProviderItemModel[],
  ): Promise<Record<string, string>> {
    if (!items?.length) {
      return {};
    }

    // Get global items once instead of calling cache multiple times
    const { items: globalItems } = await this.globalProviderCache.get();

    const globalProviderIds = new Set<string>();

    // Create a lookup map for global items to avoid O(n) search for each item
    const globalItemsMap = new Map<string, ProviderItemModel>();

    for (const globalItem of globalItems) {
      globalProviderIds.add(globalItem.providerId);
      try {
        const config = safeParseJSON(globalItem.config || '{}');
        const key = `${globalItem.providerId}:${config.modelId}`;
        globalItemsMap.set(key, globalItem);
      } catch (error) {
        this.logger.warn(
          `Failed to parse config for global item ${globalItem.itemId}: ${error?.message}`,
        );
      }
    }

    const creditBillingMap: Record<string, string> = {};

    // Process all items in a single pass
    for (const item of items) {
      // Skip items that are not from global providers
      if (!globalProviderIds.has(item.providerId)) {
        continue;
      }

      const config = safeParseJSON(item.config || '{}') ?? {};
      const modelId = (config as any).modelId;
      if (!modelId) {
        throw new Error(`Missing modelId in config for global item ${item.itemId}`);
      }
      const key = `${item.providerId}:${modelId}`;
      const sourceGlobalProviderItem = globalItemsMap.get(key);

      if (sourceGlobalProviderItem?.creditBilling) {
        creditBillingMap[item.itemId] = sourceGlobalProviderItem.creditBilling;
      } else {
        this.logger.warn(
          `No valid credit billing config found for item ${item.itemId}, billing will be skipped`,
        );
      }
    }

    return creditBillingMap;
  }

  async findProviderItemById(user: User, itemId: string) {
    const item = await this.prisma.providerItem.findUnique({
      where: { itemId, deletedAt: null },
      include: {
        provider: true,
      },
    });

    if (!item) {
      return null;
    }

    // If the provider item is not global, check if it belongs to the user
    if (item.uid && item.uid !== user.uid) {
      throw new ProviderItemNotFoundError(`provider item ${itemId} not found`);
    }

    if (item.uid) {
      // Try to inherit credit billing from global provider item
      const creditBillingMap = await this.findCreditBillingForItems([item]);
      const creditBilling = creditBillingMap[item.itemId];
      if (creditBilling) {
        item.creditBilling = creditBilling;
      }
    }

    // Decrypt API key
    return {
      ...item,
      provider: {
        ...item.provider,
        apiKey: this.encryptionService.decrypt(item.provider.apiKey),
      },
    };
  }

  private async getGlobalDefaultModelConfig() {
    const defaultModel = this.configService.get<Record<string, string>>('defaultModel');

    const defaultModelConfig: DefaultModelConfig = {};

    const { items } = await this.globalProviderCache.get();

    if (defaultModel.chat) {
      const chatItem = items.find((item) => {
        const config: LLMModelConfig = safeParseJSON(item.config);
        return item.itemId === defaultModel.chat || config.modelId === defaultModel.chat;
      });
      if (chatItem) {
        defaultModelConfig.chat = providerItemPO2DTO(chatItem);
      }
    }

    if (defaultModel.agent) {
      const agentItem = items.find((item) => {
        const config: LLMModelConfig = safeParseJSON(item.config);
        return item.itemId === defaultModel.agent || config.modelId === defaultModel.agent;
      });
      if (agentItem) {
        defaultModelConfig.agent = providerItemPO2DTO(agentItem);
      }
    }

    if (defaultModel.queryAnalysis) {
      const queryAnalysisItem = items.find((item) => {
        const config: LLMModelConfig = safeParseJSON(item.config);
        return (
          item.itemId === defaultModel.queryAnalysis ||
          config.modelId === defaultModel.queryAnalysis
        );
      });
      if (queryAnalysisItem) {
        defaultModelConfig.queryAnalysis = providerItemPO2DTO(queryAnalysisItem);
      }
    }

    if (defaultModel.titleGeneration) {
      const titleGenerationItem = items.find((item) => {
        const config: LLMModelConfig = safeParseJSON(item.config);
        return (
          item.itemId === defaultModel.titleGeneration ||
          config.modelId === defaultModel.titleGeneration
        );
      });
      if (titleGenerationItem) {
        defaultModelConfig.titleGeneration = providerItemPO2DTO(titleGenerationItem);
      }
    }

    if (defaultModel.image) {
      const imageItem = items.find((item) => {
        const config: MediaGenerationModelConfig = safeParseJSON(item.config);
        return item.itemId === defaultModel.image || config.modelId === defaultModel.image;
      });
      if (imageItem) {
        defaultModelConfig.image = providerItemPO2DTO(imageItem);
      }
    }

    if (defaultModel.video) {
      const videoItem = items.find((item) => {
        const config: MediaGenerationModelConfig = safeParseJSON(item.config);
        return item.itemId === defaultModel.video || config.modelId === defaultModel.video;
      });
      if (videoItem) {
        defaultModelConfig.video = providerItemPO2DTO(videoItem);
      }
    }

    if (defaultModel.audio) {
      const audioItem = items.find((item) => {
        const config: MediaGenerationModelConfig = safeParseJSON(item.config);
        return item.itemId === defaultModel.audio || config.modelId === defaultModel.audio;
      });
      if (audioItem) {
        defaultModelConfig.audio = providerItemPO2DTO(audioItem);
      }
    }

    return defaultModelConfig;
  }

  async findProviderItemsByCategory(user: User, category: ProviderCategory) {
    const { items: globalItems } = await this.globalProviderCache.get();
    const globalItemsByCategory = globalItems.filter((item) => item.category === category);

    const userPreferences = await this.getUserPreferences(user);

    // If user is using global provider mode, return global provider items
    if (userPreferences.providerMode === 'global') {
      return globalItemsByCategory;
    }

    // In custom provider mode, find user configured provider items
    const items = await this.prisma.providerItem.findMany({
      where: { uid: user.uid, category, deletedAt: null },
      include: {
        provider: true,
      },
    });

    if (items.length > 0) {
      // Try to inherit credit billing from global provider items using batch lookup
      const creditBillingMap = await this.findCreditBillingForItems(items);

      // Decrypt API key and return
      return items.map((item) => ({
        ...item,
        creditBilling: creditBillingMap[item.itemId],
        provider: {
          ...item.provider,
          apiKey: this.encryptionService.decrypt(item.provider.apiKey),
        },
      }));
    }

    // Fallback to global provider items if no user configured provider items found
    return globalItemsByCategory;
  }

  async findLLMProviderItemByModelID(user: User, modelId: string) {
    if (!modelId) {
      return null;
    }

    const items = await this.findProviderItemsByCategory(user, 'llm');

    for (const item of items) {
      try {
        const config: LLMModelConfig = safeParseJSON(item.config);
        if (config.modelId === modelId) {
          return item;
        }
      } catch (error) {
        this.logger.warn(`Failed to parse config for item ${item.itemId}: ${error?.message}`);
      }
    }

    return null;
  }

  async findMediaProviderItemByModelID(user: User, modelId: string) {
    if (!modelId) {
      return null;
    }

    const items = await this.findProviderItemsByCategory(user, 'mediaGeneration');

    for (const item of items) {
      try {
        const config: LLMModelConfig = safeParseJSON(item.config);
        if (config.modelId === modelId) {
          return item;
        }
      } catch (error) {
        this.logger.warn(`Failed to parse config for item ${item.itemId}: ${error?.message}`);
      }
    }

    return null;
  }

  /**
   * Auto model routing priority list
   * The system will try to route to models in this order until it finds an available one
   * Priority: Claude 4.5 Sonnet > Claude 4 Sonnet
   */
  private readonly AUTO_MODEL_ROUTING_PRIORITY = [
    'us.anthropic.claude-sonnet-4-5-20250929-v1:0', // Claude 4.5 Sonnet (primary target)
    'us.anthropic.claude-sonnet-4-20250514-v1:0', // Claude 4 Sonnet (fallback)
  ];

  /**
   * Route Auto model to the target model with monitoring metadata
   * If the input is not an Auto model, returns it unchanged
   * Routes to the first available model from the priority list
   * @param chatItem The chat model item to potentially route
   * @param user The user context
   * @returns The routed model item or original item
   * @throws ProviderItemNotFoundError if no suitable model is found
   */
  private async routeAutoModel(
    chatItem: ProviderItemModel,
    user: User,
  ): Promise<ProviderItemModel> {
    if (!isAutoModel(chatItem.config)) {
      return chatItem;
    }

    // Find the first available model from the priority list
    const routedItem = await this.findAvailableModelForAutoRouting(user);

    this.logger.log(
      `Routed auto model to ${routedItem.name} (itemId: ${routedItem.itemId}) for user ${user.uid}`,
    );

    // Inject route data for monitoring
    const config = safeParseJSON(routedItem.config || '{}');
    config.routeData = {
      originalItemId: chatItem.itemId,
      originalModelId: AUTO_MODEL_ID,
    };

    return {
      ...routedItem,
      config: safeStringifyJSON(config),
    };
  }

  /**
   * Find an available LLM provider item for Auto model routing
   * This method iterates through the AUTO_MODEL_ROUTING_PRIORITY list and returns
   * the first available and valid model
   * Reasoning models (capabilities.reasoning = true) are excluded
   * @param user The user context
   * @returns An object containing the provider item and its modelId, or null if no suitable model is found
   */
  private async findAvailableModelForAutoRouting(user: User): Promise<ProviderItemModel> {
    const items = await this.findProviderItemsByCategory(user, 'llm');

    // Key: modelId, value: item
    const modelMap = new Map<string, ProviderItemModel>();
    for (const item of items) {
      const config: LLMModelConfig = safeParseJSON(item.config);

      if (!config) {
        continue;
      }

      // Skip reasoning models
      if (config.capabilities?.reasoning === true) {
        continue;
      }

      if (config.modelId) {
        modelMap.set(config.modelId, item);
      }
    }

    // Find the first available model from the priority list
    for (const candidateModelId of this.AUTO_MODEL_ROUTING_PRIORITY) {
      const item = modelMap.get(candidateModelId);
      if (item) {
        return item;
      }
    }

    // Fallback to the first available model
    if (items.length > 0) {
      return items[0];
    }

    throw new ProviderItemNotFoundError('Auto model routing failed: no model available');
  }

  async prepareChatModel(user: User, itemId: string): Promise<BaseChatModel> {
    const item = await this.findProviderItemById(user, itemId);
    if (!item) {
      throw new ChatModelNotConfiguredError();
    }

    const { provider, config } = item;
    const chatConfig: LLMModelConfig = safeParseJSON(config);

    // Pass user context for monitoring
    return getChatModel(provider, chatConfig, undefined, { userId: user.uid });
  }

  /**
   * Prepare embeddings to use according to provider configuration
   * @param user The user to prepare embeddings for
   * @returns The embeddings
   */
  async prepareEmbeddings(user: User): Promise<Embeddings> {
    const providerItems = await this.findProviderItemsByCategory(user, 'embedding');
    if (!providerItems?.length) {
      throw new EmbeddingNotConfiguredError();
    }

    const providerItem = providerItems[0];
    const { provider, config } = providerItem;
    const embeddingConfig: EmbeddingModelConfig = safeParseJSON(config);

    // Pass user context for monitoring
    return getEmbeddings(provider, embeddingConfig, { userId: user.uid });
  }

  /**
   * Prepare reranker to use according to provider configuration
   * @param user The user to prepare reranker for
   * @returns The reranker
   */
  async prepareReranker(user: User) {
    const providerItems = await this.findProviderItemsByCategory(user, 'reranker');

    // Rerankers are optional, so return null if no provider item is found
    if (!providerItems?.length) {
      return new FallbackReranker();
    }

    const providerItem = providerItems[0];
    const { provider, config } = providerItem;
    const rerankerConfig: RerankerModelConfig = safeParseJSON(config);

    return getReranker(provider, rerankerConfig);
  }

  /**
   * Prepare the model provider map for the skill invocation
   * @param user The user to prepare the model provider map for
   * @param modelItemId The modelItemId passed in the skill invocation params
   * @returns The model provider map
   */
  async prepareModelProviderMap(
    user: User,
    modelItemId: string,
  ): Promise<Record<ModelScene, ProviderItemModel>> {
    const userPo = await this.prisma.user.findUnique({
      where: { uid: user.uid },
      select: {
        preferences: true,
      },
    });
    const defaultChatItem = await this.findDefaultProviderItem(user, 'chat', userPo);
    let chatItem = modelItemId
      ? await this.findProviderItemById(user, modelItemId)
      : defaultChatItem;

    if (!chatItem) {
      throw new ProviderItemNotFoundError('chat model not configured');
    }

    if (chatItem.category !== 'llm' || !chatItem.enabled) {
      throw new ProviderItemNotFoundError(`provider item ${modelItemId} not valid`);
    }

    // Auto model routing
    chatItem = await this.routeAutoModel(chatItem, user);

    const agentItem = await this.findDefaultProviderItem(user, 'agent', userPo);
    const titleGenerationItem = await this.findDefaultProviderItem(user, 'titleGeneration', userPo);
    const queryAnalysisItem = await this.findDefaultProviderItem(user, 'queryAnalysis', userPo);
    const imageItem = await this.findDefaultProviderItem(user, 'image', userPo);
    const videoItem = await this.findDefaultProviderItem(user, 'video', userPo);
    const audioItem = await this.findDefaultProviderItem(user, 'audio', userPo);

    const modelConfigMap: Record<ModelScene, ProviderItemModel> = {
      chat: chatItem,
      agent: agentItem,
      titleGeneration: titleGenerationItem,
      queryAnalysis: queryAnalysisItem,
      image: imageItem,
      video: videoItem,
      audio: audioItem,
    };

    return modelConfigMap;
  }

  async findDefaultProviderItem(
    user: User,
    scene: ModelScene,
    userPo?: { preferences: string },
  ): Promise<ProviderItemModel | null> {
    const userPreferences = await this.getUserPreferences(user, userPo?.preferences);
    const { defaultModel: userDefaultModel } = userPreferences;

    let itemId: string | null = null;

    // First, try to get from user preferences
    if (scene === 'chat' && userDefaultModel?.chat) {
      itemId = userDefaultModel.chat.itemId;
    }
    if (scene === 'titleGeneration' && userDefaultModel?.titleGeneration) {
      itemId = userDefaultModel.titleGeneration.itemId || userDefaultModel.chat?.itemId;
    }
    if (scene === 'queryAnalysis' && userDefaultModel?.queryAnalysis) {
      itemId = userDefaultModel.queryAnalysis.itemId || userDefaultModel.chat?.itemId;
    }
    if (scene === 'agent' && userDefaultModel?.agent) {
      itemId = userDefaultModel.agent.itemId;
    }
    if (scene === 'image' && userDefaultModel?.image) {
      itemId = userDefaultModel.image.itemId;
    }
    if (scene === 'video' && userDefaultModel?.video) {
      itemId = userDefaultModel.video.itemId;
    }
    if (scene === 'audio' && userDefaultModel?.audio) {
      itemId = userDefaultModel.audio.itemId;
    }

    // If found in user preferences, try to use it
    if (itemId) {
      const providerItem = await this.prisma.providerItem.findUnique({
        where: { itemId, enabled: true, deletedAt: null },
      });
      if (providerItem && (providerItem.uid === user.uid || !providerItem.uid)) {
        return providerItem;
      }
    }

    // Fallback to global default model configuration
    const globalDefaultModel = this.configService.get('defaultModel');
    let globalModelId: string | null = null;

    if (scene === 'chat' && globalDefaultModel?.chat) {
      globalModelId = globalDefaultModel.chat;
    }
    if (scene === 'titleGeneration' && globalDefaultModel?.titleGeneration) {
      globalModelId = globalDefaultModel.titleGeneration || globalDefaultModel.chat;
    }
    if (scene === 'queryAnalysis' && globalDefaultModel?.queryAnalysis) {
      globalModelId = globalDefaultModel.queryAnalysis || globalDefaultModel.chat;
    }
    if (scene === 'agent' && globalDefaultModel?.agent) {
      globalModelId = globalDefaultModel.agent;
    }
    if (scene === 'image' && globalDefaultModel?.image) {
      globalModelId = globalDefaultModel.image || globalDefaultModel.image;
    }
    if (scene === 'video' && globalDefaultModel?.video) {
      globalModelId = globalDefaultModel.video || globalDefaultModel.video;
    }
    if (scene === 'audio' && globalDefaultModel?.audio) {
      globalModelId = globalDefaultModel.audio || globalDefaultModel.chat;
    }

    // Try to find provider item with the global model ID
    if (globalModelId) {
      const category = ['image', 'video', 'audio'].includes(scene) ? 'mediaGeneration' : 'llm';
      const availableItems = await this.findProviderItemsByCategory(user, category);
      const globalModelItem = availableItems.find((item) => {
        if (category === 'mediaGeneration') {
          const config: MediaGenerationModelConfig = safeParseJSON(item.config);
          return item.itemId === globalModelId || config.modelId === globalModelId;
        } else {
          const config: LLMModelConfig = safeParseJSON(item.config);
          return item.itemId === globalModelId || config.modelId === globalModelId;
        }
      });

      if (globalModelItem) {
        this.logger.log(
          `Using global default model ${globalModelId} for scene ${scene} for user ${user.uid}`,
        );
        return globalModelItem;
      } else {
        this.logger.warn(
          `Global default model ${globalModelId} for scene ${scene} not found in user's available models`,
        );
      }
    }

    // Final fallback to the first available item
    this.logger.log(
      `Default provider item for scene ${scene} not found in user preferences or global config, fallback to the first available model`,
    );
    const category = ['image', 'video', 'audio'].includes(scene) ? 'mediaGeneration' : 'llm';
    const availableItems = await this.findProviderItemsByCategory(user, category);
    if (availableItems.length > 0) {
      return availableItems[0];
    }

    return null;
  }

  async findProviderByCategory(user: User, category: ProviderCategory) {
    const userPreferences = await this.getUserPreferences(user);

    let providerId: string | null = null;
    if (category === 'webSearch' && userPreferences.webSearch) {
      providerId = userPreferences.webSearch?.providerId;
    } else if (category === 'urlParsing' && userPreferences.urlParsing) {
      providerId = userPreferences.urlParsing?.providerId;
    } else if (category === 'pdfParsing' && userPreferences.pdfParsing) {
      providerId = userPreferences.pdfParsing?.providerId;
    }

    if (providerId) {
      const provider = await this.prisma.provider.findUnique({
        where: {
          providerId,
          OR: [{ uid: user.uid }, { isGlobal: true }],
          deletedAt: null,
        },
      });
      if (provider?.enabled) {
        // Decrypt API key and return
        return {
          ...provider,
          apiKey: this.encryptionService.decrypt(provider.apiKey),
        };
      }
      this.logger.warn(`Provider ${providerId} not valid, fallback to search for global provider`);
    }

    const { providers: globalProviders } = await this.globalProviderCache.get();
    const globalProvider = globalProviders.find((provider) =>
      provider.categories.includes(category),
    );
    if (globalProvider) {
      return globalProvider; // Already decrypted by the global provider cache
    }

    this.logger.warn(`No valid provider found for category ${category}`);
    return null;
  }

  async createProviderItemFromGlobal(
    user: User,
    param: UpsertProviderItemRequest,
    item: ProviderItemModel,
  ) {
    return this.prisma.providerItem.create({
      data: {
        itemId: genProviderItemID(),
        category: item.category,
        name: param.name ?? item.name,
        providerId: item.providerId,
        enabled: param.enabled ?? item.enabled,
        order: param.order,
        groupName: param.group,
        uid: user.uid,
        tier: item.tier,
        config: item.config,
        creditBilling: item.creditBilling,
        globalItemId: item.itemId,
      },
    });
  }

  async createProviderItem(user: User, param: UpsertProviderItemRequest) {
    const { providerId, name, category, enabled, config, order, group, globalItemId } = param;

    // Create from global provider item
    if (globalItemId) {
      const { items: globalItems } = await this.globalProviderCache.get();
      const globalItem = globalItems.find((item) => item.itemId === globalItemId);
      if (!globalItem || !globalItem.enabled) {
        throw new ParamsError('Invalid global provider item ID');
      }

      return this.createProviderItemFromGlobal(user, param, globalItem);
    }

    if (!providerId || !category || !name) {
      throw new ParamsError('Invalid model item parameters');
    }

    const provider = await this.prisma.provider.findUnique({
      where: {
        providerId,
        deletedAt: null,
        OR: [{ uid: user.uid }, { isGlobal: true }],
      },
    });

    if (!provider) {
      throw new ProviderNotFoundError();
    }

    if (provider.isGlobal) {
      throw new ParamsError('Global models can only be added via globalItemId');
    }

    const itemId = genProviderItemID();

    return this.prisma.providerItem.create({
      data: {
        itemId,
        category,
        name,
        providerId,
        enabled,
        order,
        groupName: group,
        uid: user.uid,
        config: JSON.stringify(config),
      },
    });
  }

  async batchCreateProviderItems(user: User, param: BatchUpsertProviderItemsRequest) {
    const { items } = param;

    if (!items || items.length === 0) {
      throw new ParamsError('Items are required');
    }

    if (items.length > PROVIDER_ITEMS_BATCH_LIMIT) {
      throw new ParamsError('Too many items to create');
    }

    const providerIds = new Set<string>();

    for (const item of items) {
      if (!item.providerId || !item.category || !item.name) {
        throw new ParamsError('Invalid model item parameters');
      }
      providerIds.add(item.providerId);
    }

    const providerCnt = await this.prisma.provider.count({
      where: {
        providerId: { in: Array.from(providerIds) },
        OR: [{ uid: user.uid }, { isGlobal: true }],
        deletedAt: null,
      },
    });
    if (providerCnt !== providerIds.size) {
      throw new ParamsError('Invalid provider IDs');
    }

    return this.prisma.providerItem.createManyAndReturn({
      data: items.map((item) => ({
        itemId: genProviderItemID(),
        category: item.category,
        name: item.name,
        providerId: item.providerId,
        enabled: item.enabled,
        order: item.order,
        group: item.group,
        uid: user.uid,
        config: JSON.stringify(item.config),
      })),
    });
  }

  async updateProviderItem(user: User, param: UpsertProviderItemRequest) {
    const { itemId, name, enabled, config, providerId, order, group } = param;

    if (!itemId) {
      throw new ParamsError('Item ID is required');
    }

    const item = await this.prisma.providerItem.findUnique({
      where: {
        itemId,
        uid: user.uid,
        deletedAt: null,
      },
    });

    if (!item) {
      throw new ProviderItemNotFoundError();
    }

    if (item.category === 'embedding') {
      if (!(await this.vectorSearchService.isCollectionEmpty())) {
        throw new EmbeddingNotAllowedToChangeError();
      }
    }

    return this.prisma.providerItem.update({
      where: {
        pk: item.pk,
      },
      data: {
        name,
        enabled,
        providerId,
        order,
        groupName: group,
        ...(config ? { config: JSON.stringify(config) } : {}),
      },
    });
  }

  async batchUpdateProviderItems(user: User, param: BatchUpsertProviderItemsRequest) {
    const { items } = param;

    if (!items || items.length === 0) {
      throw new ParamsError('Items are required');
    }

    if (items.length > PROVIDER_ITEMS_BATCH_LIMIT) {
      throw new ParamsError('Too many items to update');
    }

    // Validate all items have an itemId
    for (const item of items) {
      if (!item.itemId) {
        throw new ParamsError('Item ID is required for all items');
      }
    }

    // Find all items to update
    const itemIds = items.map((item) => item.itemId);
    const existingItems = await this.prisma.providerItem.findMany({
      where: {
        itemId: { in: itemIds },
        uid: user.uid,
        deletedAt: null,
      },
    });

    // Verify all requested items exist
    if (existingItems.length !== itemIds.length) {
      throw new ProviderItemNotFoundError('One or more items not found');
    }

    // Create a map of existing items for easy lookup
    const itemMap = new Map();
    for (const item of existingItems) {
      itemMap.set(item.itemId, item);
    }

    // Process updates in parallel
    const limit = pLimit(10);
    const updatePromises = items.map((item) =>
      limit(() => {
        const existingItem = itemMap.get(item.itemId);

        return this.prisma.providerItem.update({
          where: {
            pk: existingItem.pk,
          },
          data: {
            name: item.name,
            enabled: item.enabled,
            providerId: item.providerId,
            order: item.order,
            groupName: item.group,
            ...(item.config ? { config: JSON.stringify(item.config) } : {}),
          },
        });
      }),
    );

    return Promise.all(updatePromises);
  }

  async deleteProviderItem(user: User, param: DeleteProviderItemRequest) {
    const { itemId } = param;

    if (!itemId) {
      throw new ParamsError('Item ID is required');
    }

    const item = await this.prisma.providerItem.findUnique({
      where: {
        itemId,
        uid: user.uid,
        deletedAt: null,
      },
    });

    if (!item) {
      throw new ProviderItemNotFoundError();
    }

    return this.prisma.providerItem.update({
      where: {
        pk: item.pk,
      },
      data: {
        deletedAt: new Date(),
      },
    });
  }

  async listProviderItemOptions(
    user: User,
    param: ListProviderItemOptionsData['query'],
  ): Promise<ProviderItemOption[]> {
    const { providerId, category } = param;

    if (!providerId) {
      throw new ParamsError('Provider ID is required');
    }

    const provider = await this.prisma.provider.findUnique({
      where: {
        providerId,
        OR: [{ uid: user.uid }, { isGlobal: true }],
        deletedAt: null,
      },
    });

    if (!provider) {
      throw new ProviderNotFoundError();
    }

    if (provider.isGlobal) {
      const { items: globalItems } = await this.globalProviderCache.get();
      return globalItems
        .filter(
          (item) => item.providerId === providerId && (!category || item.category === category),
        )
        .map((item) => ({
          name: item.name,
          category: item.category as ProviderCategory,
          tier: item.tier as ModelTier,
          config: safeParseJSON(item.config || '{}'),
        }));
    }

    const apiKey = provider.apiKey ? this.encryptionService.decrypt(provider.apiKey) : null;

    try {
      const res = await fetch(`${provider.baseUrl}/models`, {
        headers: {
          ...(apiKey ? { Authorization: `Bearer ${apiKey}` } : {}),
        },
      });

      const data = await res.json();

      return (
        data?.data?.map(
          (model) =>
            ({
              name: model.name || model.id,
              category,
              config: { modelId: model.id, modelName: model.name || model.id },
            }) as ProviderItemOption,
        ) ?? []
      );
    } catch (error) {
      this.logger.warn(
        `Failed to list provider item options for provider ${providerId}: ${error.stack}`,
      );
      return [];
    }
  }

  /**
   * Test provider connection and API availability
   * @param user The user to test provider for
   * @param param Test connection parameters
   * @returns Test result with status and details
   */
  async testProviderConnection(
    user: User,
    param: { providerId: string; category?: ProviderCategory },
  ): Promise<ProviderCheckResult> {
    const { providerId, category } = param;

    // Confirm method is being called
    if (!providerId) {
      throw new ParamsError('Provider ID is required');
    }

    const provider = await this.prisma.provider.findUnique({
      where: { providerId, deletedAt: null, OR: [{ uid: user.uid }, { isGlobal: true }] },
    });

    if (!provider) {
      throw new ProviderNotFoundError();
    }

    // Identify the test scenario
    const isTemporaryProvider = provider.name.startsWith('temp_test_');
    const _testScenario = provider.isGlobal
      ? 'Global Provider Test'
      : isTemporaryProvider
        ? 'New Config Test (Temporary Provider)' // Case 2&3: New or modify config test
        : 'Existing Provider Test'; // Case 1: Edit mode directly test

    try {
      // Check if encrypted API key exists in database
      const apiKey = provider.apiKey ? this.encryptionService.decrypt(provider.apiKey) : null;

      // Create provider check configuration
      const checkConfig = {
        providerId,
        providerKey: provider.providerKey,
        name: provider.name,
        baseUrl: provider.baseUrl,
        apiKey,
        categories: provider.categories.split(','),
      };

      // Use ProviderChecker from packages/providers
      const providerChecker = new ProviderChecker();
      const result = await providerChecker.checkProvider(checkConfig, category);

      return result;
    } catch (error) {
      // Re-throw the error to let the global error handler deal with it
      // or create a proper error response using ProviderChecker's error format
      const errorResult: ProviderCheckResult = {
        providerId,
        providerKey: provider.providerKey,
        name: provider.name,
        baseUrl: provider.baseUrl,
        categories: provider.categories.split(','),
        status: 'failed',
        message: error?.message || 'Connection check failed',
        details: {
          error: {
            status: 'failed',
            error: {
              type: error?.constructor?.name || 'Error',
              message: error?.message,
              ...(error?.response ? { response: error.response } : {}),
            },
          },
        },
        timestamp: new Date().toISOString(),
      };

      return errorResult;
    }
  }
}<|MERGE_RESOLUTION|>--- conflicted
+++ resolved
@@ -29,12 +29,9 @@
   safeParseJSON,
   safeStringifyJSON,
   deepmerge,
-<<<<<<< HEAD
+  runModuleInitWithTimeoutAndRetry,
   isAutoModel,
   AUTO_MODEL_ID,
-=======
-  runModuleInitWithTimeoutAndRetry,
->>>>>>> 79b3c2af
 } from '@refly/utils';
 import {
   ProviderNotFoundError,
