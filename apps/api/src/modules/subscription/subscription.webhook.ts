import { Injectable, Logger, Inject, forwardRef } from '@nestjs/common';
import Stripe from 'stripe';
import { StripeWebhookHandler } from '@golevelup/nestjs-stripe';
<<<<<<< HEAD
import { VoucherService } from '../voucher/voucher.service';
=======
>>>>>>> cc2e3f74
import { SubscriptionInterval, SubscriptionPlanType } from '@refly/openapi-schema';
import { PrismaService } from '../common/prisma.service';
import { CreditService } from '../credit/credit.service';
import { SubscriptionService } from './subscription.service';
import { Prisma } from '@prisma/client';
import { logEvent } from '@refly/telemetry-node';

@Injectable()
export class SubscriptionWebhooks {
  private logger = new Logger(SubscriptionWebhooks.name);

  constructor(
    private readonly prisma: PrismaService,
    private readonly subscriptionService: SubscriptionService,
<<<<<<< HEAD
    @Inject(forwardRef(() => VoucherService))
    private readonly voucherService: VoucherService,
=======
>>>>>>> cc2e3f74
    private readonly creditService: CreditService,
  ) {}

  @StripeWebhookHandler('checkout.session.completed')
  async handleCheckoutSessionCompleted(event: Stripe.Event) {
    const session = event.data.object as Stripe.Checkout.Session;
    this.logger.log(`Checkout session completed: ${JSON.stringify(session)}`);

    if (session.payment_status !== 'paid') {
      this.logger.warn(`Checkout session ${session.id} not paid`);
      return;
    }

    const uid = session.client_reference_id;
    const customerId = session.customer as string;
    const purpose = session.metadata?.purpose ?? 'subscription';
    const mode = session.mode ?? 'subscription';

    const checkoutSession = await this.prisma.checkoutSession.findFirst({
      where: { sessionId: session.id },
      orderBy: { pk: 'desc' },
    });

    if (!checkoutSession) {
      this.logger.error(`No checkout session found for session ${session.id}`);
      return;
    }

    if (checkoutSession.uid !== uid) {
      this.logger.error(`Checkout session ${session.id} does not match user ${uid}`);
      return;
    }

    await this.prisma.checkoutSession.update({
      where: { pk: checkoutSession.pk },
      data: {
        paymentStatus: session.payment_status,
        subscriptionId: (session.subscription as string | null) ?? null,
        customerId,
      },
    });

    // Check if customerId is already associated with this user
    const user = await this.prisma.user.findUnique({
      where: { uid },
      select: { uid: true, customerId: true, email: true },
    });

    // Update user's customerId if it's missing or different
    if (!user?.customerId || user.customerId !== customerId) {
      await this.prisma.user.update({
        where: { uid },
        data: { customerId },
      });
    }

    // Handle credit pack purchase when purpose is credit_pack or mode is payment
    if (purpose === 'credit_pack' || mode === 'payment') {
      const packPlan = await this.prisma.creditPackPlan.findFirst({
        where: {
          lookupKey: checkoutSession.lookupKey,
          enabled: true,
        },
      });

      if (!packPlan) {
        this.logger.error(`No credit pack plan found for lookupKey ${checkoutSession.lookupKey}`);
        return;
      }

      const creditAmount = packPlan.creditQuota;

      await this.creditService.createCreditPackRecharge(
        uid ?? '',
        creditAmount,
        session.id,
        `Credit pack purchase: ${packPlan.name}`,
      );

<<<<<<< HEAD
=======
      logEvent(user, `purchase_${packPlan.packId}_success`, null, {
        user_plan: checkoutSession.currentPlan,
        source: checkoutSession.source,
      });

>>>>>>> cc2e3f74
      this.logger.log(
        `Successfully processed credit pack purchase checkout session ${session.id} for user ${uid}`,
      );
      return;
    }

    const subscriptionId = session.subscription as string;

    const plan = await this.prisma.subscriptionPlan.findFirstOrThrow({
      where: { lookupKey: checkoutSession.lookupKey },
    });

    const { planType, interval } = plan;

    await this.subscriptionService.createSubscription(uid, {
      planType: planType as SubscriptionPlanType,
      interval: interval as SubscriptionInterval,
      lookupKey: checkoutSession.lookupKey,
      status: 'active',
      subscriptionId,
      customerId,
    });

<<<<<<< HEAD
    // Mark voucher as used if one was applied
    const voucherId = session.metadata?.voucherId;
    if (voucherId) {
      try {
        await this.voucherService.useVoucher({
          voucherId,
          subscriptionId,
        });
        this.logger.log(`Marked voucher ${voucherId} as used for subscription ${subscriptionId}`);
      } catch (error) {
        this.logger.error(`Failed to mark voucher ${voucherId} as used: ${error.message}`);
        // Don't throw - subscription was already created successfully
      }
    }
=======
    logEvent(user, 'purchase_plus_success', null, {
      user_plan: checkoutSession.currentPlan,
      source: checkoutSession.source,
    });
>>>>>>> cc2e3f74

    this.logger.log(`Successfully processed checkout session ${session.id} for user ${uid}`);
  }

  @StripeWebhookHandler('customer.subscription.created')
  async handleSubscriptionCreated(event: Stripe.Event) {
    const subscription = event.data.object as Stripe.Subscription;
    this.logger.log(`New subscription created: ${subscription.id}`);
  }

  @StripeWebhookHandler('customer.subscription.updated')
  async handleSubscriptionUpdated(event: Stripe.Event) {
    const subscription = event.data.object as Stripe.Subscription;
    this.logger.log(`Subscription updated: ${subscription.id}`);

    const sub = await this.prisma.subscription.findUnique({
      where: { subscriptionId: subscription.id },
    });
    if (!sub) {
      this.logger.error(`No subscription found for subscription ${subscription.id}`);
      return;
    }

    const updates: Prisma.SubscriptionUpdateInput = {};

    // Track status changes
    if (subscription.status !== sub.status) {
      updates.status = subscription.status;
    }

    // Track cancellation changes
    if (subscription.cancel_at && !sub.cancelAt) {
      updates.cancelAt = new Date(subscription.cancel_at * 1000);
    } else if (!subscription.cancel_at && sub.cancelAt) {
      // Handle cancellation removal (user undid cancellation)
      updates.cancelAt = null;
    }

    if (Object.keys(updates).length > 0) {
      this.logger.log(
        `Subscription ${sub.subscriptionId} received updates: ${JSON.stringify(updates)}`,
      );
      await this.prisma.subscription.update({
        where: { subscriptionId: subscription.id },
        data: updates,
      });
    }
  }

  @StripeWebhookHandler('customer.subscription.deleted')
  async handleSubscriptionDeleted(event: Stripe.Event) {
    const subscription = event.data.object as Stripe.Subscription;
    this.logger.log(`Subscription deleted: ${subscription.id}`);

    const sub = await this.prisma.subscription.findUnique({
      where: { subscriptionId: subscription.id },
    });
    if (!sub) {
      this.logger.error(`No subscription found for subscription ${subscription.id}`);
      return;
    }

    if (sub.status === 'canceled') {
      this.logger.log(`Subscription ${sub.subscriptionId} already canceled`);
      return;
    }

    await this.subscriptionService.cancelSubscription(sub);
  }
}<|MERGE_RESOLUTION|>--- conflicted
+++ resolved
@@ -1,10 +1,7 @@
 import { Injectable, Logger, Inject, forwardRef } from '@nestjs/common';
 import Stripe from 'stripe';
 import { StripeWebhookHandler } from '@golevelup/nestjs-stripe';
-<<<<<<< HEAD
 import { VoucherService } from '../voucher/voucher.service';
-=======
->>>>>>> cc2e3f74
 import { SubscriptionInterval, SubscriptionPlanType } from '@refly/openapi-schema';
 import { PrismaService } from '../common/prisma.service';
 import { CreditService } from '../credit/credit.service';
@@ -19,11 +16,8 @@
   constructor(
     private readonly prisma: PrismaService,
     private readonly subscriptionService: SubscriptionService,
-<<<<<<< HEAD
     @Inject(forwardRef(() => VoucherService))
     private readonly voucherService: VoucherService,
-=======
->>>>>>> cc2e3f74
     private readonly creditService: CreditService,
   ) {}
 
@@ -103,14 +97,11 @@
         `Credit pack purchase: ${packPlan.name}`,
       );
 
-<<<<<<< HEAD
-=======
       logEvent(user, `purchase_${packPlan.packId}_success`, null, {
         user_plan: checkoutSession.currentPlan,
         source: checkoutSession.source,
       });
 
->>>>>>> cc2e3f74
       this.logger.log(
         `Successfully processed credit pack purchase checkout session ${session.id} for user ${uid}`,
       );
@@ -134,7 +125,6 @@
       customerId,
     });
 
-<<<<<<< HEAD
     // Mark voucher as used if one was applied
     const voucherId = session.metadata?.voucherId;
     if (voucherId) {
@@ -149,12 +139,10 @@
         // Don't throw - subscription was already created successfully
       }
     }
-=======
     logEvent(user, 'purchase_plus_success', null, {
       user_plan: checkoutSession.currentPlan,
       source: checkoutSession.source,
     });
->>>>>>> cc2e3f74
 
     this.logger.log(`Successfully processed checkout session ${session.id} for user ${uid}`);
   }
