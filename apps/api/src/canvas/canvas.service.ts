--- conflicted
+++ resolved
@@ -330,10 +330,7 @@
   }
 
   async updateCanvas(user: User, param: UpsertCanvasRequest) {
-<<<<<<< HEAD
-    const { canvasId, title } = param;
-=======
-    const { canvasId, title, isPublic, minimapStorageKey } = param;
+    const { canvasId, title, minimapStorageKey } = param;
 
     const canvas = await this.prisma.canvas.findUnique({
       where: { canvasId, uid: user.uid, deletedAt: null },
@@ -341,7 +338,6 @@
     if (!canvas) {
       throw new CanvasNotFoundError();
     }
->>>>>>> 5f2cecb9
 
     const originalMinimap = canvas.minimap;
     const updates: Prisma.CanvasUpdateInput = {};
@@ -349,15 +345,9 @@
     if (title !== undefined) {
       updates.title = title;
     }
-<<<<<<< HEAD
-=======
-    if (isPublic !== undefined) {
-      updates.isPublic = isPublic;
-    }
     if (minimapStorageKey !== undefined) {
       updates.minimap = minimapStorageKey;
     }
->>>>>>> 5f2cecb9
 
     const updatedCanvas = await this.prisma.$transaction(async (tx) => {
       const canvas = await tx.canvas.update({
