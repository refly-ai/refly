--- conflicted
+++ resolved
@@ -30,11 +30,8 @@
 import { HumanMessage } from '@langchain/core/messages';
 import { SystemMessage } from '@langchain/core/messages';
 import { AutoNameCanvasJobData } from './canvas.dto';
-<<<<<<< HEAD
 import { streamToBuffer } from '@/utils';
-=======
 import { SubscriptionService } from '@/subscription/subscription.service';
->>>>>>> bace62ef
 
 @Injectable()
 export class CanvasService {
