# Build stage
FROM node:20-alpine@sha256:b5b9467fe7b33aad47f1ec3f6e0646a658f85f05c18d4243024212a91f3b7554 AS builder
WORKDIR /app
COPY . .
RUN npm install -g pnpm
RUN pnpm install
RUN pnpm build:api

# Production stage
FROM node:20-alpine@sha256:b5b9467fe7b33aad47f1ec3f6e0646a658f85f05c18d4243024212a91f3b7554
WORKDIR /app
RUN apk add --no-cache curl gcompat

# Install pandoc
ARG TARGETARCH
RUN if [ "$TARGETARCH" = "amd64" ]; then \
        wget https://github.com/jgm/pandoc/releases/download/3.6.3/pandoc-3.6.3-linux-amd64.tar.gz \
        && tar xvzf pandoc-3.6.3-linux-amd64.tar.gz --strip-components 1 -C /usr/local/ \
        && rm pandoc-3.6.3-linux-amd64.tar.gz; \
    elif [ "$TARGETARCH" = "arm64" ]; then \
        wget https://github.com/jgm/pandoc/releases/download/3.6.3/pandoc-3.6.3-linux-arm64.tar.gz \
        && tar xvzf pandoc-3.6.3-linux-arm64.tar.gz --strip-components 1 -C /usr/local/ \
        && rm pandoc-3.6.3-linux-arm64.tar.gz; \
    fi

<<<<<<< HEAD
WORKDIR /app

RUN npm install -g pnpm@8.15.8

COPY . .
# Install dependencies, build the app, then clean up and install only production dependencies
RUN pnpm install && \
    pnpm build:api && \
    rm -rf node_modules && \
    find . -type d -name node_modules -exec rm -rf {} + 2>/dev/null || true && \
    pnpm install --prod --ignore-scripts

EXPOSE 3000
CMD [ "node", "apps/api/dist/server/main.js" ]
=======
COPY --from=builder /app/apps/api/dist ./apps/api/dist
COPY --from=builder /app/node_modules ./node_modules
COPY --from=builder /app/apps/api/prisma ./apps/api/prisma
COPY --from=builder /app/apps/api/node_modules ./apps/api/node_modules
COPY --from=builder /app/packages/ ./packages/

EXPOSE 3000
CMD ["node", "apps/api/dist/main.js"]
>>>>>>> 1a002d45
<|MERGE_RESOLUTION|>--- conflicted
+++ resolved
@@ -5,6 +5,9 @@
 RUN npm install -g pnpm
 RUN pnpm install
 RUN pnpm build:api
+RUN rm -rf node_modules && \
+    find . -type d -name node_modules -exec rm -rf {} + 2>/dev/null || true
+RUN pnpm install --prod --ignore-scripts
 
 # Production stage
 FROM node:20-alpine@sha256:b5b9467fe7b33aad47f1ec3f6e0646a658f85f05c18d4243024212a91f3b7554
@@ -23,22 +26,6 @@
         && rm pandoc-3.6.3-linux-arm64.tar.gz; \
     fi
 
-<<<<<<< HEAD
-WORKDIR /app
-
-RUN npm install -g pnpm@8.15.8
-
-COPY . .
-# Install dependencies, build the app, then clean up and install only production dependencies
-RUN pnpm install && \
-    pnpm build:api && \
-    rm -rf node_modules && \
-    find . -type d -name node_modules -exec rm -rf {} + 2>/dev/null || true && \
-    pnpm install --prod --ignore-scripts
-
-EXPOSE 3000
-CMD [ "node", "apps/api/dist/server/main.js" ]
-=======
 COPY --from=builder /app/apps/api/dist ./apps/api/dist
 COPY --from=builder /app/node_modules ./node_modules
 COPY --from=builder /app/apps/api/prisma ./apps/api/prisma
@@ -46,5 +33,4 @@
 COPY --from=builder /app/packages/ ./packages/
 
 EXPOSE 3000
-CMD ["node", "apps/api/dist/main.js"]
->>>>>>> 1a002d45
+CMD ["node", "apps/api/dist/main.js"]