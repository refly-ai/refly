import { useState } from "react"
import {
  Avatar,
  Divider,
  Layout,
  Menu,
  Tag,
  Tooltip,
  Button,
} from "@arco-design/web-react"
import {
  useLocation,
  useNavigate,
} from "@refly-packages/ai-workspace-common/utils/router"
import { HiOutlineHome } from "react-icons/hi2"
import { LuMoreHorizontal } from "react-icons/lu"
import { RiRobot2Line, RiHistoryLine } from "react-icons/ri"
import {
  AiOutlineMenuFold,
  AiOutlineMenuUnfold,
  AiFillChrome,
} from "react-icons/ai"

import { IconLanguage, IconImport } from "@arco-design/web-react/icon"
// 静态资源
import Logo from "@/assets/logo.svg"
import "./sider.scss"
import { useUserStore } from "@refly-packages/ai-workspace-common/stores/user"
import { safeParseJSON } from "@refly-packages/ai-workspace-common/utils/parse"
// components
import { SearchQuickOpenBtn } from "@refly-packages/ai-workspace-common/components/search-quick-open-btn"
import { useTranslation } from "react-i18next"
import { openGetStartDocument } from "@refly-packages/ai-workspace-common/utils"
import { UILocaleList } from "@refly-packages/ai-workspace-common/components/ui-locale-list"
import { useImportResourceStore } from "@refly-packages/ai-workspace-common/stores/import-resource"
import { useKnowledgeBaseStore } from "@refly-packages/ai-workspace-common/stores/knowledge-base"
import { SiderMenuSettingList } from "@refly-packages/ai-workspace-common/components/sider-menu-setting-list"
import { SiderMenuMoreList } from "@refly-packages/ai-workspace-common/components/sider-menu-more-list"

const Sider = Layout.Sider
const MenuItem = Menu.Item

const getNavSelectedKeys = (pathname = "") => {
  if (pathname.includes("digest")) {
    return "Digest"
  } else if (pathname.includes("settings")) {
    return "Settings"
  } else if (pathname.includes("feed")) {
    return "Feed"
  } else if (pathname.includes("thread")) {
    return "ThreadLibrary"
  } else if (pathname.includes("skill")) {
    return "Skill"
  }

  return "Workspace"
}

const SiderLogo = (props: {
  collapse: boolean
  navigate: (path: string) => void
  setCollapse: (collapse: boolean) => void
}) => {
  const { navigate, collapse, setCollapse } = props
  const { t } = useTranslation()
  return (
    <div className="logo-box">
      <div className="logo" onClick={() => navigate("/")}>
        <img src={Logo} alt="Refly" />
        {!collapse && (
          <>
            <span>Refly </span>
            <Tag color="#00968F" className="logo-beta" size="small">
              Beta
            </Tag>
          </>
        )}
      </div>
      {!collapse && (
        <div className="collapse-btn" onClick={() => setCollapse(true)}>
          <Tooltip
            position="right"
            content={t("loggedHomePage.siderMenu.collapse")}>
            <AiOutlineMenuFold
              className="arco-icon"
              style={{ fontSize: 20, color: "#666666" }}
            />
          </Tooltip>
        </div>
      )}
    </div>
  )
}

const MenuItemContent = (props: {
  icon?: React.ReactNode
  title?: string
  collapse?: boolean
}) => {
  return (
    <div className="flex">
      <div className="flex flex-nowrap flex-1 items-center">
        {props.icon}
        <span className="sider-menu-title">{props.title}</span>
      </div>
    </div>
  )
}

const MenuItemTooltipContent = (props: { title: string }) => {
  return <div>{props.title}</div>
}

const SettingItem = () => {
  const userStore = useUserStore()
  const { t } = useTranslation()
  return (
<<<<<<< HEAD
    <div className="flex flex-1 justify-between items-center">
=======
    <div className="w-full">
>>>>>>> fe7a8d44
      <SiderMenuSettingList>
        <div className="flex flex-1 items-center justify-between">
          <div className="menu-settings user-profile">
            <Avatar size={32}>
              <img
                src={userStore?.userProfile?.avatar || ""}
                alt="user-avatar"
              />
            </Avatar>
            <span className="username">
              <span>{userStore?.userProfile?.nickname}</span>
            </span>
          </div>
          <div className="subscription-status">
            {t(
              `settings.subscription.subscriptionStatus.${userStore?.userProfile?.subscription?.planType || "free"}`,
            )}
          </div>
        </div>
      </SiderMenuSettingList>
    </div>
  )
}

const MoreInfo = (props: { collapse: boolean }) => {
  const { t } = useTranslation()
  const { collapse } = props
  return (
    <div className="more-info">
      {!collapse && (
        <Tooltip content={t("loggedHomePage.siderMenu.downloadExtension")}>
          <Button
            className="more-info-btn"
            icon={<AiFillChrome style={{ fontSize: 16 }} />}
            onClick={() => {
              window.open(
                `https://chromewebstore.google.com/detail/lecbjbapfkinmikhadakbclblnemmjpd`,
                "_blank",
              )
            }}>
            {t("loggedHomePage.siderMenu.download")}
          </Button>
        </Tooltip>
      )}
      <div className="flex items-center">
        {!collapse && (
          <UILocaleList>
            <Button className="more-info-btn" iconOnly>
              <IconLanguage style={{ fontSize: 18, marginRight: 0 }} />
            </Button>
          </UILocaleList>
        )}
        <SiderMenuMoreList>
          <Button
            className="more-info-btn"
            iconOnly
            icon={
              <LuMoreHorizontal
                style={{ fontSize: 18, marginLeft: collapse ? "-24px" : 0 }}
              />
            }></Button>
        </SiderMenuMoreList>
      </div>
    </div>
  )
}

export const SiderLayout = () => {
  const [collapse, setCollapse] = useState(false)
  const navigate = useNavigate()
  const location = useLocation()
  const userStore = useUserStore()
  const importResourceStore = useImportResourceStore(state => ({
    setImportResourceModalVisible: state.setImportResourceModalVisible,
    setSelectedMenuItem: state.setSelectedMenuItem,
  }))
  const isGuideDetail = location.pathname.includes("guide/")
  const { resourcePanelVisible } = useKnowledgeBaseStore()

  console.log(
    "useKnowledgeBaseStore state update from app web",
    resourcePanelVisible,
  )

  const { t } = useTranslation()

  // 获取 storage user profile
  const storageUserProfile = safeParseJSON(
    localStorage.getItem("refly-user-profile"),
  )
  const notShowLoginBtn = storageUserProfile?.uid || userStore?.userProfile?.uid
  console.log("storageUserProfile", storageUserProfile, userStore?.userProfile)

  const selectedKey = getNavSelectedKeys(location.pathname)
  const handleNavClick = (itemKey: string) => {
    switch (itemKey) {
      case "Workspace": {
        if (!notShowLoginBtn) {
          userStore.setLoginModalVisible(true)
        } else {
          navigate(`/`)
        }
        break
      }

      case "Explore": {
        if (!notShowLoginBtn) {
          userStore.setLoginModalVisible(true)
        } else {
          navigate(`/explore`)
        }
        break
      }

      case "Settings": {
        break
      }

      case "Feed": {
        if (!notShowLoginBtn) {
          userStore.setLoginModalVisible(true)
        } else {
          navigate(`/feed`)
        }
        break
      }

      case "Digest": {
        if (!notShowLoginBtn) {
          userStore.setLoginModalVisible(true)
        } else {
          navigate(`/digest`)
        }
        break
      }

      case "Collection": {
        navigate(`/collection`)
        break
      }

      case "Notification": {
        navigate(`/notification`)
        break
      }

      case "Favorites": {
        navigate(`/favorites`)
        break
      }

      case "getStart": {
        openGetStartDocument()
        break
      }

      case "Skill": {
        navigate(`/skill`)
        break
      }

      case "ThreadLibrary": {
        navigate(`/thread`)
        break
      }

      case "DownloadExtension": {
        // 下载浏览器插件
        window.open(
          `https://chromewebstore.google.com/detail/lecbjbapfkinmikhadakbclblnemmjpd`,
          "_blank",
        )
        break
      }

      case "Expand": {
        setCollapse(false)
        break
      }

      default: {
        break
      }
    }
  }

  interface SiderCenterProps {
    key: string
    name: string
    icon: React.ReactNode
    showDivider?: boolean
    onClick?: () => void
  }
  const siderCenter: SiderCenterProps[] = [
    {
      key: "Import",
      name: "newResource",
      icon: <IconImport style={{ fontSize: 20 }} />,
      showDivider: true,
      onClick: () => {
        importResourceStore.setImportResourceModalVisible(true)
        importResourceStore.setSelectedMenuItem("import-from-weblink")
      },
    },
    {
      key: "Workspace",
      name: "homePage",
      icon: <HiOutlineHome className="arco-icon" style={{ fontSize: 20 }} />,
    },
    {
      key: "Skill",
      name: "skill",
      icon: <RiRobot2Line className="arco-icon" style={{ fontSize: 20 }} />,
    },
    {
      key: "ThreadLibrary",
      name: "threadLibrary",
      icon: <RiHistoryLine className="arco-icon" style={{ fontSize: 20 }} />,
    },
  ]
  return (
    <Sider
      className={`app-sider ${isGuideDetail ? "fixed" : ""}`}
      width={collapse ? 90 : 220}>
      <div
        className={`sider-header ${collapse ? "sider-header-collapse" : ""}`}>
        <SiderLogo
          navigate={path => navigate(path)}
          collapse={collapse}
          setCollapse={() => setCollapse(!collapse)}
        />

        <SearchQuickOpenBtn collapse={collapse} />

        <Menu
          style={{
            width: 220,
            backgroundColor: "transparent",
            borderRight: "none",
          }}
          collapse={collapse}
          defaultSelectedKeys={["Workspace"]}
          className="sider-menu-nav"
          selectedKeys={[selectedKey]}
          tooltipProps={{}}
          onClickMenuItem={handleNavClick}>
          <div className="sider-center">
            {siderCenter.map(item => {
              return (
                <div key={item.key}>
                  <MenuItem
                    key={item.key}
                    className="custom-menu-item"
                    renderItemInTooltip={() => (
                      <MenuItemTooltipContent
                        title={t(`loggedHomePage.siderMenu.${item.name}`)}
                      />
                    )}
                    onClick={item.onClick}>
                    <MenuItemContent
                      icon={item.icon}
                      title={t(`loggedHomePage.siderMenu.${item.name}`)}
                    />
                  </MenuItem>

                  {item.showDivider && (
                    <Divider
                      key={item.key + "divider"}
                      style={{ margin: "8px 0" }}
                    />
                  )}
                </div>
              )
            })}
          </div>

          <div className="sider-footer">
            {collapse && (
              <MenuItem
                key="Expand"
                className="custom-menu-item"
                renderItemInTooltip={() => (
                  <MenuItemTooltipContent
                    title={t("loggedHomePage.siderMenu.expand")}
                  />
                )}>
                <MenuItemContent
                  icon={
                    <AiOutlineMenuUnfold
                      className="arco-icon"
                      style={{ fontSize: 20 }}
                    />
                  }
                  title={t("loggedHomePage.siderMenu.expand")}
                />
              </MenuItem>
            )}

            {!!userStore.userProfile?.uid && (
              <MenuItem
                key="Settings"
                className={`menu-setting-container setting-menu-item ${collapse ? "setting-menu-item-collapse" : ""}`}
                renderItemInTooltip={() => (
                  <MenuItemTooltipContent
                    title={t("loggedHomePage.siderMenu.settings")}
                  />
                )}>
                <SettingItem></SettingItem>
              </MenuItem>
            )}

            <Divider style={{ margin: "8px 0" }} />

            <MenuItem
              key="MoreInfo"
              className={`${collapse ? "more-info-menu-item-collapse" : ""}`}
              renderItemInTooltip={() => null}>
              <MoreInfo collapse={collapse} />
            </MenuItem>
          </div>
        </Menu>
      </div>
    </Sider>
  )
}<|MERGE_RESOLUTION|>--- conflicted
+++ resolved
@@ -99,7 +99,7 @@
 }) => {
   return (
     <div className="flex">
-      <div className="flex flex-nowrap flex-1 items-center">
+      <div className="flex flex-1 flex-nowrap items-center">
         {props.icon}
         <span className="sider-menu-title">{props.title}</span>
       </div>
@@ -115,11 +115,7 @@
   const userStore = useUserStore()
   const { t } = useTranslation()
   return (
-<<<<<<< HEAD
-    <div className="flex flex-1 justify-between items-center">
-=======
     <div className="w-full">
->>>>>>> fe7a8d44
       <SiderMenuSettingList>
         <div className="flex flex-1 items-center justify-between">
           <div className="menu-settings user-profile">
