@import 'tailwindcss/base';
@import 'tailwindcss/components';

/* Additional styles */
@import 'additional-styles/utility-patterns.css';
@import 'additional-styles/toggle-switch.css';
@import 'additional-styles/theme.css';

@import 'tailwindcss/utilities';
@import 'additional-styles/arco-additional.scss';

/* Additional Tailwind directives: https://tailwindcss.com/docs/functions-and-directives/#responsive */
@layer utilities {
  .rtl {
    direction: rtl;
  }
}

/* See Alpine.js: https://github.com/alpinejs/alpine#x-cloak */
[x-cloak=''] {
  display: none;
}

/* 全局覆盖样式 */
[type='text']:focus,
input:where(:not([type])):focus,
[type='email']:focus,
[type='url']:focus,
[type='password']:focus,
[type='number']:focus,
[type='date']:focus,
[type='datetime-local']:focus,
[type='month']:focus,
[type='search']:focus,
[type='tel']:focus,
[type='time']:focus,
[type='week']:focus,
[multiple]:focus,
textarea:focus,
select:focus {
  outline: none;
  outline-offset: 0;
  --tw-ring-inset: none;
  --tw-ring-offset-width: 0;
  --tw-ring-offset-color: transparent;
  --tw-ring-color: transparent;
  --tw-ring-offset-shadow: none;
  --tw-ring-shadow: none;
  box-shadow: none;
}

.prose
  :where(blockquote p:first-of-type):not(
    :where([class~='not-prose'], [class~='not-prose'] *)
  )::before {
  content: none !important;
}

.prose
  :where(blockquote p:last-of-type):not(
    :where([class~='not-prose'], [class~='not-prose'] *)
  )::after {
  content: none !important;
}

<<<<<<< HEAD
::-webkit-scrollbar {
  width: 8px;
  height: 8px;
}

::-webkit-scrollbar-track {
  background: #f1f1f1;
}

::-webkit-scrollbar-thumb {
  background: #c1c1c1;
  border-radius: 4px;
}

::-webkit-scrollbar-thumb:hover {
  background: #a8a8a8;
}

.dark {
  ::-webkit-scrollbar-track {
    background: #2d2d2d;
  }

  ::-webkit-scrollbar-thumb {
    background: #555;
  }

  ::-webkit-scrollbar-thumb:hover {
    background: #777;
=======
/* Scrollbar Styles - Only show during scrolling */
@media (hover: hover) {
  * {
    scrollbar-width: auto;
    scrollbar-color: transparent transparent;
  }

  *:hover,
  *:focus,
  *:focus-within {
    scrollbar-color: #c1c1c1 #f1f1f1;
  }

  ::-webkit-scrollbar {
    width: 8px;
    height: 8px;
  }

  ::-webkit-scrollbar-track {
    background: #f1f1f1;
  }

  ::-webkit-scrollbar-thumb {
    background-color: transparent;
    border-radius: 4px;
  }

  *:hover::-webkit-scrollbar-thumb,
  *:focus::-webkit-scrollbar-thumb,
  *:focus-within::-webkit-scrollbar-thumb,
  *::-webkit-scrollbar-thumb:hover {
    background-color: #c1c1c1;
    transition: background-color 0.3s ease;
  }

  *::-webkit-scrollbar-thumb:hover {
    background-color: #a8a8a8;
  }

  .dark *:hover,
  .dark *:focus,
  .dark *:focus-within {
    scrollbar-color: #555 #2d2d2d;
  }

  .dark ::-webkit-scrollbar-track {
    background: #2d2d2d;
  }

  .dark *:hover::-webkit-scrollbar-thumb,
  .dark *:focus::-webkit-scrollbar-thumb,
  .dark *:focus-within::-webkit-scrollbar-thumb,
  .dark *::-webkit-scrollbar-thumb:hover {
    background-color: #555;
    transition: background-color 0.3s ease;
  }

  .dark *::-webkit-scrollbar-thumb:hover {
    background-color: #777;
>>>>>>> e43f950a
  }
}<|MERGE_RESOLUTION|>--- conflicted
+++ resolved
@@ -63,37 +63,6 @@
   content: none !important;
 }
 
-<<<<<<< HEAD
-::-webkit-scrollbar {
-  width: 8px;
-  height: 8px;
-}
-
-::-webkit-scrollbar-track {
-  background: #f1f1f1;
-}
-
-::-webkit-scrollbar-thumb {
-  background: #c1c1c1;
-  border-radius: 4px;
-}
-
-::-webkit-scrollbar-thumb:hover {
-  background: #a8a8a8;
-}
-
-.dark {
-  ::-webkit-scrollbar-track {
-    background: #2d2d2d;
-  }
-
-  ::-webkit-scrollbar-thumb {
-    background: #555;
-  }
-
-  ::-webkit-scrollbar-thumb:hover {
-    background: #777;
-=======
 /* Scrollbar Styles - Only show during scrolling */
 @media (hover: hover) {
   * {
@@ -153,6 +122,5 @@
 
   .dark *::-webkit-scrollbar-thumb:hover {
     background-color: #777;
->>>>>>> e43f950a
   }
 }