--- conflicted
+++ resolved
@@ -17,11 +17,7 @@
     <Canvas canvasId={canvasId} />
   ) : (
     <div className="flex h-full w-full flex-col">
-<<<<<<< HEAD
-      <div className="box-border flex h-16 items-center justify-between px-4 py-2 dark:bg-gray-800">
-=======
-      <div className="absolute top-0 left-0 h-16 items-center justify-between px-4 py-2 z-10">
->>>>>>> 29c2dbe6
+      <div className="absolute top-0 left-0 h-16 items-center justify-between px-4 py-2 z-10 dark:bg-gray-800">
         {collapse && (
           <SiderPopover>
             <Button
@@ -34,24 +30,7 @@
           </SiderPopover>
         )}
       </div>
-<<<<<<< HEAD
-      <Empty
-        className="m-0 flex w-full flex-grow flex-col items-center justify-center dark:bg-gray-800"
-        description={t('common.empty')}
-      >
-        <Button
-          type="primary"
-          onClick={debouncedCreateCanvas}
-          loading={isCreating}
-          icon={<IconPlus />}
-          data-cy="empty-canvas-create-button"
-        >
-          {t('loggedHomePage.siderMenu.newCanvas')}
-        </Button>
-      </Empty>
-=======
       <FrontPage projectId={null} />
->>>>>>> 29c2dbe6
     </div>
   );
 };
