{
  "files.associations": {
    "*.json": "jsonc",
    "*.css": "tailwindcss"
  },
  "files.eol": "\n",
  "editor.formatOnSave": true,
  "editor.defaultFormatter": "biomejs.biome",
  "typescript.preferences.importModuleSpecifier": "non-relative",
  "tailwindCSS.includeLanguages": {
    "typescript": "tsx",
    "javascript": "jsx",
    "html": "html",
    "css": "css",
    "scss": "scss"
  },
  "[typescript]": {
    "editor.defaultFormatter": "biomejs.biome"
  },
  "[typescriptreact]": {
    "editor.defaultFormatter": "biomejs.biome"
  },

  "typescript.tsserver.maxTsServerMemory": 8192,
  "files.exclude": {
    "**/node_modules/**": true,
    "**/dist/**": true,
    "**/build/**": true,
    "**/.turbo/**": true,
    "**/.next/**": true
  },
  "files.watcherExclude": {
    "**/node_modules/**": true,
    "**/dist/**": true,
    "**/build/**": true,
    "**/.turbo/**": true,
    "**/.next/**": true
  },
  "typescript.tsdk": "node_modules/typescript/lib",
  "eslint.enable": false,
  "[sql]": {
<<<<<<< HEAD
    "editor.defaultFormatter": "dbcode.dbcode"
  },
  "[json]": {
    "editor.defaultFormatter": "vscode.json-language-features"
=======
    "editor.defaultFormatter": "cweijan.vscode-postgresql-client2"
>>>>>>> 573af51b
  }
}<|MERGE_RESOLUTION|>--- conflicted
+++ resolved
@@ -39,13 +39,6 @@
   "typescript.tsdk": "node_modules/typescript/lib",
   "eslint.enable": false,
   "[sql]": {
-<<<<<<< HEAD
-    "editor.defaultFormatter": "dbcode.dbcode"
-  },
-  "[json]": {
-    "editor.defaultFormatter": "vscode.json-language-features"
-=======
     "editor.defaultFormatter": "cweijan.vscode-postgresql-client2"
->>>>>>> 573af51b
   }
 }