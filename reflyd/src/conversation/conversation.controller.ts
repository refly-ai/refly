import {
  Controller,
  Logger,
  Get,
  Post,
  Query,
  Request,
  UseGuards,
  Body,
  Res,
  Param,
  BadRequestException,
} from '@nestjs/common';
import { Response } from 'express';
import {
  CreateConversationParam,
  CreateConversationResponse,
  ListConversationResponse,
} from './dto';
import { ApiParam, ApiResponse } from '@nestjs/swagger';
import { JwtAuthGuard } from '../auth/guard/jwt-auth.guard';
import { ConversationService } from './conversation.service';
<<<<<<< HEAD
import { TASK_TYPE, type Task } from '../types/task';
import { AigcService } from '../aigc/aigc.service';
import { LoggerService } from '../common/logger.service';
=======
import { TASK_TYPE, TaskResponse, type Task } from '../types/task';
import { AigcService } from 'src/aigc/aigc.service';
>>>>>>> 331f16fb

@Controller('conversation')
export class ConversationController {
  constructor(
    private logger: LoggerService,
    private conversationService: ConversationService,
    private aigcService: AigcService,
  ) {
    this.logger.setContext(ConversationController.name);
  }

  @UseGuards(JwtAuthGuard)
  @Post('new')
  @ApiResponse({ type: CreateConversationResponse })
  async createConversation(
    @Request() req,
    @Body() body: CreateConversationParam,
  ) {
    const userId: number = req.user.id;
    const res = await this.conversationService.create(body, userId);

    if (body.contentId) {
      const content = await this.aigcService.getContent({
        contentId: body.contentId,
      });
      await this.conversationService.addChatMessages([
        {
          type: 'human',
          content: content.title,
          sources: '[]',
          userId,
          conversationId: res.id,
        },
        {
          type: 'ai',
          content: content.content,
          sources: content.sources,
          userId,
          conversationId: res.id,
        },
      ]);
      await this.conversationService.updateConversation(res.id, {
        messageCount: { increment: 2 },
        lastMessage: content.content,
      });
    }

    return {
      data: res,
    };
  }

  @UseGuards(JwtAuthGuard)
  @Post(':conversationId/chat')
  async chat(
    @Request() req,
    @Param('conversationId') conversationId = '',
    @Body() body: { task: Task },
    @Res() res: Response,
  ) {
    try {
      if (!conversationId || !Number(conversationId)) {
        throw new BadRequestException('invalid conversation id');
      }
      const convId = Number(conversationId);

      const { taskType, data = {} } = body?.task;
      if (taskType === TASK_TYPE.CHAT && !data?.question) {
        throw new BadRequestException('query cannot be empty');
      }

      const userId: number = req.user.id;
      const query = data?.question || '';
      const weblinkList = body?.task?.data?.filter?.weblinkList || [];

      await this.conversationService.addChatMessage({
        type: 'human',
        userId,
        conversationId: convId,
        content: query,
        sources: '',
        // 每次提问完在 human message 上加一个提问的 filter，这样之后追问时可以 follow 这个 filter 规则
        selectedWeblinkConfig: JSON.stringify({
          searchTarget: weblinkList?.length > 0 ? 'selectedPages' : 'all',
          filter: weblinkList,
        }),
      });

      res.setHeader('Content-Type', 'text/event-stream');
      res.setHeader('Cache-Control', 'no-cache');
      res.setHeader('Connection', 'keep-alive');
      res.status(200);

      // 获取聊天历史
      const chatHistory = await this.conversationService.getMessages(convId);

      let taskRes: TaskResponse;
      if (taskType === TASK_TYPE.CHAT) {
        taskRes = await this.conversationService.handleChatTask(
          req,
          res,
          body?.task,
          chatHistory,
        );
      } else if (taskType === TASK_TYPE.QUICK_ACTION) {
        taskRes = await this.conversationService.handleQuickActionTask(
          req,
          res,
          body?.task,
          chatHistory,
        );
      } else if (taskType === TASK_TYPE.SEARCH_ENHANCE_ASK) {
        taskRes = await this.conversationService.handleSearchEnhanceTask(
          req,
          res,
          body?.task,
          chatHistory,
        );
      }
      res.end(``);

      await this.conversationService.addChatMessage({
        type: 'ai',
        userId,
        conversationId: convId,
        content: taskRes.answer,
        sources: JSON.stringify(taskRes.sources),
        relatedQuestions: JSON.stringify(taskRes.relatedQuestions),
      });

      // update conversation last answer and message count
      const updated = await this.conversationService.updateConversation(
        convId,
        {
          lastMessage: taskRes.answer,
          messageCount: chatHistory.length + 1,
        },
      );
      this.logger.log(
        `update conversation ${convId}, after updated: ${JSON.stringify(
          updated,
        )}`,
      );
    } catch (err) {
      this.logger.error(`chat error: ${err}`);

      // 结束流式输出
      res.end(``);
    }
  }

  @UseGuards(JwtAuthGuard)
  @Get('list')
  @ApiResponse({ type: ListConversationResponse })
  async listConversation(
    @Request() req,
    @Query('page') page = '1',
    @Query('pageSize') pageSize = '10',
  ) {
    const parsedPage = parseInt(page);
    const parsedPageSize = parseInt(pageSize);

    const conversationList = await this.conversationService.getConversations({
      skip: (parsedPage - 1) * parsedPageSize,
      take: parsedPageSize,
      where: { userId: req.user.id },
      orderBy: { createdAt: 'desc' },
    });

    return {
      data: conversationList,
    };
  }

  @UseGuards(JwtAuthGuard)
  @Get(':conversationId')
  @ApiParam({ name: 'conversationId' })
  @ApiResponse({ type: ListConversationResponse })
  async showConversationDetail(
    @Request() req,
    @Param('conversationId') conversationId: string,
  ) {
    const convId = Number(conversationId);
    if (!convId) {
      return { data: {} };
    }

    const data = await this.conversationService.findConversationAndMessages(
      convId,
    );

    return data.userId === (req.user.id as number) ? { data } : { data: {} };
  }
}<|MERGE_RESOLUTION|>--- conflicted
+++ resolved
@@ -1,6 +1,5 @@
 import {
   Controller,
-  Logger,
   Get,
   Post,
   Query,
@@ -20,14 +19,9 @@
 import { ApiParam, ApiResponse } from '@nestjs/swagger';
 import { JwtAuthGuard } from '../auth/guard/jwt-auth.guard';
 import { ConversationService } from './conversation.service';
-<<<<<<< HEAD
-import { TASK_TYPE, type Task } from '../types/task';
+import { TASK_TYPE, TaskResponse, type Task } from '../types/task';
 import { AigcService } from '../aigc/aigc.service';
 import { LoggerService } from '../common/logger.service';
-=======
-import { TASK_TYPE, TaskResponse, type Task } from '../types/task';
-import { AigcService } from 'src/aigc/aigc.service';
->>>>>>> 331f16fb
 
 @Controller('conversation')
 export class ConversationController {
